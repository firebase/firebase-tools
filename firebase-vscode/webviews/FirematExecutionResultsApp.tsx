import React, { useEffect, useState } from "react";
import { broker } from "./globals/html-broker";
import { VSCodeTextArea } from "@vscode/webview-ui-toolkit/react";
<<<<<<< HEAD
import { FirematResults } from "../common/messaging/protocol";
import { FirematError } from "../common/error";
import { GraphQLError } from "graphql";
=======

interface FirematResults {
  args: string;
  query: string;
  results: {};
  displayName: string;
}
>>>>>>> 54cc8e57

export function FirematExecutionResultsApp() {
  const [results, setResults] = useState<FirematResults | undefined>(undefined);

  useEffect(() => {
    broker.on("notifyFirematResults", setResults);
  }, []);

  if (!results) {
    return null;
  }

  let response: unknown;
  let errorsDisplay: JSX.Element | undefined;

  console.log('received', results)
  throw new Error('stop')

  if (results?.results instanceof FirematError) {
    // We don't display a "response" here, because this is an
    errorsDisplay = <InternalErrorView error={results.results} />;
  } else if (results?.results) {
    response = results.results;
    const errors = results.results.errors;

    if (errors && errors.length !== 0) {
      errorsDisplay = (
        <p>
          {errors.map((error) => (
            <GraphQLErrorView error={error} />
          ))}
        </p>
      );
    }
  }

  let resultsDisplay: JSX.Element | undefined;
  if (response) {
    resultsDisplay = (
      <VSCodeTextArea
<<<<<<< HEAD
        value={JSON.stringify(results.results, null, 2)}
=======
        value={results.args}
>>>>>>> 54cc8e57
        readOnly={true}
        cols={80}
        rows={20}
      >
        Results
      </VSCodeTextArea>
    );
  }

  return (
    <>
      <h3>{results.displayName}</h3>
      <VSCodeTextArea
        value={JSON.stringify(results.args, null, 2)}
        readOnly={true}
        cols={80}
        rows={5}
      >
        Arguments
      </VSCodeTextArea>
      {errorsDisplay}
      {resultsDisplay}
    </>
  );
}

function InternalErrorView({ error }: { error: Error }) {
  return (
    <>
      {error.name}: {error.message}
    </>
  );
}

function GraphQLErrorView({ error }: { error: GraphQLError }) {
  let pathDisplay: JSX.Element | undefined;
  if (error.path) {
    // Renders the path as a series of kbd elements separated by commas
    pathDisplay = (
      <>
        {error.path?.map((path, index) => {
          const item = <kbd>{path}</kbd>;

          return index === 0 ? item : <>, {item}</>;
        })}{" "}
      </>
    );
  }

  return (
    <>
      {pathDisplay}
      {error.name && `${error.name}: `}
      {error.message}
      {error.stack}
    </>
  );
}

// TODO: error cases to handl
// - no emulator yet executign -> http fail
// - invalid json > proto error
// - graphQL errors<|MERGE_RESOLUTION|>--- conflicted
+++ resolved
@@ -1,19 +1,9 @@
 import React, { useEffect, useState } from "react";
 import { broker } from "./globals/html-broker";
 import { VSCodeTextArea } from "@vscode/webview-ui-toolkit/react";
-<<<<<<< HEAD
 import { FirematResults } from "../common/messaging/protocol";
 import { FirematError } from "../common/error";
 import { GraphQLError } from "graphql";
-=======
-
-interface FirematResults {
-  args: string;
-  query: string;
-  results: {};
-  displayName: string;
-}
->>>>>>> 54cc8e57
 
 export function FirematExecutionResultsApp() {
   const [results, setResults] = useState<FirematResults | undefined>(undefined);
@@ -29,8 +19,8 @@
   let response: unknown;
   let errorsDisplay: JSX.Element | undefined;
 
-  console.log('received', results)
-  throw new Error('stop')
+  console.log("received", results);
+  throw new Error("stop");
 
   if (results?.results instanceof FirematError) {
     // We don't display a "response" here, because this is an
@@ -54,11 +44,7 @@
   if (response) {
     resultsDisplay = (
       <VSCodeTextArea
-<<<<<<< HEAD
         value={JSON.stringify(results.results, null, 2)}
-=======
-        value={results.args}
->>>>>>> 54cc8e57
         readOnly={true}
         cols={80}
         rows={20}
@@ -71,12 +57,7 @@
   return (
     <>
       <h3>{results.displayName}</h3>
-      <VSCodeTextArea
-        value={JSON.stringify(results.args, null, 2)}
-        readOnly={true}
-        cols={80}
-        rows={5}
-      >
+      <VSCodeTextArea value={results.args} readOnly={true} cols={80} rows={5}>
         Arguments
       </VSCodeTextArea>
       {errorsDisplay}
