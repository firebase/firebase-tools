--- conflicted
+++ resolved
@@ -39,14 +39,9 @@
 
     broker.on("notifyFirebaseConfig", ({ firebaseJson, firebaseRC }) => {
       webLogger.debug(
-<<<<<<< HEAD
-        "got firebase hosting",
-        JSON.stringify(firebaseJson?.hosting),
-=======
         "notifyFirebaseConfig",
         JSON.stringify(firebaseJson),
         JSON.stringify(firebaseRC),
->>>>>>> cc870c7d
       );
       if (firebaseJson?.value?.hosting) {
         webLogger.debug("Detected firebase.json");
@@ -138,21 +133,12 @@
             setHostingInitState={setHostingInitState}
           />
         )}
-<<<<<<< HEAD
-=======
-
->>>>>>> cc870c7d
       {
         // Only load the emulator panel if we have a user, firebase.json and this isn't Monospace
         // The user login requirement can be removed in the future but the panel will have to
         // be restricted to full-offline emulation only.
-<<<<<<< HEAD
-        !!user && !!firebaseJson && (
-          <EmulatorPanel firebaseJson={firebaseJson} />
-=======
         !!user && firebaseJson && firebaseJson.value && (
           <EmulatorPanel firebaseJson={firebaseJson.value} />
->>>>>>> cc870c7d
         )
       }
     </>
