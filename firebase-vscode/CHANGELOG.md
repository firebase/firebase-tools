## NEXT

<<<<<<< HEAD
- [Fixed] Fixed an issue where the toolkit wouldn't start with misconfigured configs
=======
- [Fixed] Fixed an issue where Add data and Read data would generate operations in the wrong folder
- [Fixed] Fixed an issue where firebase version check produced false positives on Windows (#7910)
>>>>>>> 04466163

## 0.10.6

- Updated internal firebase-tools dependency to 13.23.1
- [Added] Persist FIREBASE_BINARY env variable to settings.
- [Fixed] Fixed an issue where .firebaserc was being overwritten by the extension (#7861)

## 0.10.5

- [Fixed] Fixed an issue where multiple instances of the extension would break the toolkit.

## 0.10.4

- [Fixed] Fixed an issue where log files would be written to non-Firebase directories.

## 0.10.3

- Updated internal firebase-tools dependency to 13.21.0
- Updated default debug-log output to .firebase/logs directory
- [Fixed] Fixed an issue where emulator startup would hang
- Updated text for SDK configuration button

## 0.10.2

- Updated internal firebase-tools dependency to 13.20.2

## 0.10.1

- [Fixed] Fixed an issue where commands would be executed against directory default project instead of the currently selected project.
- [Fixed] Fixed an issue where expired auth tokens would be used.
- [Fixed] Fixed an issue where Add Data wouldn't generate UUID types
- Updated README with feature descriptions

## 0.10.0

- [Added] UI overhaul.
- [Added] Added View Docs button to see generated documentation for your schema and connectors.
- [Fixed] Improved detection for emulator start up and shut down.
- [Fixed] Improved error handling for variables pane.
- [Added] Added Firebase path setting, to control which Firebase dbinary is used when executing commands.

## 0.9.1

- Updated internal firebase-tools dependency to 13.19.0

## 0.9.0

- Updated internal firebase-tools dependency to 13.18.0

## 0.8.0

- Updated internal firebase-tools dependency to 13.17.0

- [Fixed] Extension properly picks up firebase.json changes during Firebase Init flow

## 0.7.0

- Updated internal firebase-tools dependency to 13.16.0

## 0.6.2

- Updated internal firebase-tools dependency to 13.15.4

## 0.6.1

- Updated internal firebase-tools dependency to 13.15.3

## 0.6.0

- Updated internal firebase-tools dependency to 13.15.2

- [Added] Support for configuring generated SDK
- Automatically pick up IDX project selection.

## 0.5.4

- Updated internal firebase-tools dependency to 13.15.1

## 0.5.3

- Updated internal firebase-tools dependency to 13.15.0

## 0.5.2

- Updated internal firebase-tools dependency to 13.14.2

## 0.5.1

- Updated internal firebase-tools dependency to 13.14.1

## 0.5.0

- Updated internal firebase-tools dependency to 13.14.0

## 0.4.4

- [Fixed] Local execution now properly supports Vertex API

## 0.4.3

- Updated internal firebase-tools dependency to 13.13.3

## 0.4.2

- Updated internal firebase-tools dependency to 13.13.2

## 0.4.1

- Updated internal firebase-tools dependency to 13.13.1

- IDX Auth is picked up by VSCode
- [Fixed] Data Connect emulator issues properly streamed on startup
- [Fixed] Data Connect schema reloads consistently

## 0.4.0

- Updated internal firebase-tools dependency to 13.13.0

## 0.3.0

- Updated internal firebase-tools dependency to 13.12.0

## 0.2.9

- Updated internal firebase-tools dependency to 13.11.4

- Support CLI started emulators

## 0.2.8

- Updated internal firebase-tools dependency to 13.11.3

## 0.2.7

- Updated internal firebase-tools dependency to 13.11.2

## 0.2.6

- Updated internal firebase-tools dependency to 13.11.1

- Fix behaviour on failed postgres connection

## 0.2.5

- Icon fix

## 0.2.4

- Emulator bump v1.2.0
- Connect to postgres flow reworked
- Telemetry enabled

## 0.2.3

- Emulator bump v1.1.19

## 0.2.2

- Emulator bump v1.1.18

## 0.2.1

- Update Logo
- Improve init flow for users with existing firebase.json

## 0.2.0

- Fix Auth on IDX

## 0.1.9

- Fix "Add Data" for nonnull and custom keys
- Emulator Bump 1.1.17

## 0.1.8

- Update Extensions page Logo
- Update README for Extensions page
- Surface emulator issues as notifications
- Generate .graphqlrc automatically
- Emulator Bump 1.1.16

## 0.1.7

- Emulator Bump 1.1.14

## 0.1.6

- Fix deploy command

## 0.1.5

- Fix authentication issues for Introspection and local executions

## 0.1.4

- Dataconnect Sidebar UI refresh
  - Emulator and Production sections
  - Separate Deploy All and Deploy individual buttons
  - Links to external documentation

## 0.1.0

- Data Connect Support

## 0.0.25 (unreleased)

- Replace predeploy hack with something more robust.

## 0.0.24

- Remove proxy-agent stub #6172
- Pull in latest CLI changes (July 25, 2023)

## 0.0.24-alpha.1

- Add more user-friendly API permission denied messages

## 0.0.24-alpha.0

- Remove Google sign-in option from Monospace.
- Fix some Google sign-in login/logout logic.
- Prioritize showing latest failed deploy if it failed.

## 0.0.23 (July 13, 2023)

- Same as alpha.5, marked as stable.

## 0.0.23-alpha.5 (July 12, 2023)

- More fixes for service account detection logic.
- Better output and error handling for init and deploy steps.

## 0.0.23-alpha.4 (July 11, 2023)

- Fix for service account bugs

## 0.0.23-alpha.3 (July 7, 2023)

- UX updates
  - Get last deploy date
  - Write to and show info level logs in output channel when deploying
  - Enable user to view service account email

## 0.0.23-alpha.2 (July 6 2023)

- Service account internal fixes plus fix for deploying Next.js twice in a row<|MERGE_RESOLUTION|>--- conflicted
+++ resolved
@@ -1,11 +1,8 @@
 ## NEXT
 
-<<<<<<< HEAD
 - [Fixed] Fixed an issue where the toolkit wouldn't start with misconfigured configs
-=======
 - [Fixed] Fixed an issue where Add data and Read data would generate operations in the wrong folder
 - [Fixed] Fixed an issue where firebase version check produced false positives on Windows (#7910)
->>>>>>> 04466163
 
 ## 0.10.6
 
