--- conflicted
+++ resolved
@@ -1,10 +1,7 @@
 ## NEXT
 
-<<<<<<< HEAD
 - [Added] Added support for emulator import/export.
-=======
-- [Feature] Added `debug` setting to run commands with `--debug`
->>>>>>> 2b3c7292
+- [Added] Added `debug` setting to run commands with `--debug`
 
 ## 0.12.0
 
