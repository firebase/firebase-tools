--- conflicted
+++ resolved
@@ -3,11 +3,8 @@
 ## 0.10.2
 
 - Updated internal firebase-tools dependency to 13.20.2
-<<<<<<< HEAD
 - Updated default debug-log output to .firebase/logs directory
-=======
 - [Fixed] Fixed an issue where emulator startup would hang
->>>>>>> 48f08ce0
 
 ## 0.10.1
 
