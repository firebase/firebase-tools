--- conflicted
+++ resolved
@@ -1,11 +1,8 @@
 ## NEXT
 
-<<<<<<< HEAD
 - IDX Auth is picked up by VSCode
-=======
 - [Fixed] Data Connect emulator issues properly streamed on startup
 - [Fixed] Data Connect schema reloads consistently
->>>>>>> 85d27c51
 
 ## 0.4.0
 
