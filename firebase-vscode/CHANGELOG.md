## NEXT

<<<<<<< HEAD
- [Added] Support for configuring generated SDK 
=======
- Automatically pick up IDX project selection.
>>>>>>> f9fff1be

## 0.5.4

- Updated internal firebase-tools dependency to 13.15.1

## 0.5.3

- Updated internal firebase-tools dependency to 13.15.0

## 0.5.2

- Updated internal firebase-tools dependency to 13.14.2

## 0.5.1

- Updated internal firebase-tools dependency to 13.14.1

## 0.5.0

- Updated internal firebase-tools dependency to 13.14.0

## 0.4.4

- [Fixed] Local execution now properly supports Vertex API

## 0.4.3

- Updated internal firebase-tools dependency to 13.13.3

## 0.4.2

- Updated internal firebase-tools dependency to 13.13.2

## 0.4.1

- Updated internal firebase-tools dependency to 13.13.1

- IDX Auth is picked up by VSCode
- [Fixed] Data Connect emulator issues properly streamed on startup
- [Fixed] Data Connect schema reloads consistently

## 0.4.0

- Updated internal firebase-tools dependency to 13.13.0

## 0.3.0

- Updated internal firebase-tools dependency to 13.12.0

## 0.2.9

- Updated internal firebase-tools dependency to 13.11.4

- Support CLI started emulators

## 0.2.8

- Updated internal firebase-tools dependency to 13.11.3

## 0.2.7

- Updated internal firebase-tools dependency to 13.11.2

## 0.2.6

- Updated internal firebase-tools dependency to 13.11.1

- Fix behaviour on failed postgres connection

## 0.2.5

- Icon fix

## 0.2.4

- Emulator bump v1.2.0
- Connect to postgres flow reworked
- Telemetry enabled

## 0.2.3

- Emulator bump v1.1.19

## 0.2.2

- Emulator bump v1.1.18

## 0.2.1

- Update Logo
- Improve init flow for users with existing firebase.json

## 0.2.0

- Fix Auth on IDX

## 0.1.9

- Fix "Add Data" for nonnull and custom keys
- Emulator Bump 1.1.17

## 0.1.8

- Update Extensions page Logo
- Update README for Extensions page
- Surface emulator issues as notifications
- Generate .graphqlrc automatically
- Emulator Bump 1.1.16

## 0.1.7

- Emulator Bump 1.1.14

## 0.1.6

- Fix deploy command

## 0.1.5

- Fix authentication issues for Introspection and local executions

## 0.1.4

- Dataconnect Sidebar UI refresh
  - Emulator and Production sections
  - Separate Deploy All and Deploy individual buttons
  - Links to external documentation

## 0.1.0

- Data Connect Support

## 0.0.25 (unreleased)

- Replace predeploy hack with something more robust.

## 0.0.24

- Remove proxy-agent stub #6172
- Pull in latest CLI changes (July 25, 2023)

## 0.0.24-alpha.1

- Add more user-friendly API permission denied messages

## 0.0.24-alpha.0

- Remove Google sign-in option from Monospace.
- Fix some Google sign-in login/logout logic.
- Prioritize showing latest failed deploy if it failed.

## 0.0.23 (July 13, 2023)

- Same as alpha.5, marked as stable.

## 0.0.23-alpha.5 (July 12, 2023)

- More fixes for service account detection logic.
- Better output and error handling for init and deploy steps.

## 0.0.23-alpha.4 (July 11, 2023)

- Fix for service account bugs

## 0.0.23-alpha.3 (July 7, 2023)

- UX updates
  - Get last deploy date
  - Write to and show info level logs in output channel when deploying
  - Enable user to view service account email

## 0.0.23-alpha.2 (July 6 2023)

- Service account internal fixes plus fix for deploying Next.js twice in a row<|MERGE_RESOLUTION|>--- conflicted
+++ resolved
@@ -1,10 +1,7 @@
 ## NEXT
 
-<<<<<<< HEAD
 - [Added] Support for configuring generated SDK 
-=======
 - Automatically pick up IDX project selection.
->>>>>>> f9fff1be
 
 ## 0.5.4
 
