## NEXT

<<<<<<< HEAD
- [Added] Added support for emulator import/export.
=======
## 0.12.0

- Updated internal firebase-tools dependency to 13.29.1
- [Fixed] Fixed firebase binary detection for analytics
>>>>>>> 774d3f05

## 0.11.1

- [Fixed] Fixed IDX analytics issue

## 0.11.0

- Updated internal firebase-tools dependency to 13.28.0
- [Fixed] Fixed an issue where generating an ad-hoc file would break codelenses

## 0.10.8

- Updated internal firebase-tools dependency to 13.25.0
- [Fixed] Fixed an issue where the toolkit wouldn't start with misconfigured configs
- [Fixed] Fixed a visual bug when selecting a Firebase project in an empty folder

## 0.10.7

- Updated internal firebase-tools dependency to 13.24.2
- [Fixed] Fixed an issue where Add data and Read data would generate operations in the wrong folder
- [Fixed] Fixed an issue where firebase version check produced false positives on Windows (#7910)

## 0.10.6

- Updated internal firebase-tools dependency to 13.23.1
- [Added] Persist FIREBASE_BINARY env variable to settings.
- [Fixed] Fixed an issue where .firebaserc was being overwritten by the extension (#7861)

## 0.10.5

- [Fixed] Fixed an issue where multiple instances of the extension would break the toolkit.

## 0.10.4

- [Fixed] Fixed an issue where log files would be written to non-Firebase directories.

## 0.10.3

- Updated internal firebase-tools dependency to 13.21.0
- Updated default debug-log output to .firebase/logs directory
- [Fixed] Fixed an issue where emulator startup would hang
- Updated text for SDK configuration button

## 0.10.2

- Updated internal firebase-tools dependency to 13.20.2

## 0.10.1

- [Fixed] Fixed an issue where commands would be executed against directory default project instead of the currently selected project.
- [Fixed] Fixed an issue where expired auth tokens would be used.
- [Fixed] Fixed an issue where Add Data wouldn't generate UUID types
- Updated README with feature descriptions

## 0.10.0

- [Added] UI overhaul.
- [Added] Added View Docs button to see generated documentation for your schema and connectors.
- [Fixed] Improved detection for emulator start up and shut down.
- [Fixed] Improved error handling for variables pane.
- [Added] Added Firebase path setting, to control which Firebase dbinary is used when executing commands.

## 0.9.1

- Updated internal firebase-tools dependency to 13.19.0

## 0.9.0

- Updated internal firebase-tools dependency to 13.18.0

## 0.8.0

- Updated internal firebase-tools dependency to 13.17.0

- [Fixed] Extension properly picks up firebase.json changes during Firebase Init flow

## 0.7.0

- Updated internal firebase-tools dependency to 13.16.0

## 0.6.2

- Updated internal firebase-tools dependency to 13.15.4

## 0.6.1

- Updated internal firebase-tools dependency to 13.15.3

## 0.6.0

- Updated internal firebase-tools dependency to 13.15.2

- [Added] Support for configuring generated SDK
- Automatically pick up IDX project selection.

## 0.5.4

- Updated internal firebase-tools dependency to 13.15.1

## 0.5.3

- Updated internal firebase-tools dependency to 13.15.0

## 0.5.2

- Updated internal firebase-tools dependency to 13.14.2

## 0.5.1

- Updated internal firebase-tools dependency to 13.14.1

## 0.5.0

- Updated internal firebase-tools dependency to 13.14.0

## 0.4.4

- [Fixed] Local execution now properly supports Vertex API

## 0.4.3

- Updated internal firebase-tools dependency to 13.13.3

## 0.4.2

- Updated internal firebase-tools dependency to 13.13.2

## 0.4.1

- Updated internal firebase-tools dependency to 13.13.1

- IDX Auth is picked up by VSCode
- [Fixed] Data Connect emulator issues properly streamed on startup
- [Fixed] Data Connect schema reloads consistently

## 0.4.0

- Updated internal firebase-tools dependency to 13.13.0

## 0.3.0

- Updated internal firebase-tools dependency to 13.12.0

## 0.2.9

- Updated internal firebase-tools dependency to 13.11.4

- Support CLI started emulators

## 0.2.8

- Updated internal firebase-tools dependency to 13.11.3

## 0.2.7

- Updated internal firebase-tools dependency to 13.11.2

## 0.2.6

- Updated internal firebase-tools dependency to 13.11.1

- Fix behaviour on failed postgres connection

## 0.2.5

- Icon fix

## 0.2.4

- Emulator bump v1.2.0
- Connect to postgres flow reworked
- Telemetry enabled

## 0.2.3

- Emulator bump v1.1.19

## 0.2.2

- Emulator bump v1.1.18

## 0.2.1

- Update Logo
- Improve init flow for users with existing firebase.json

## 0.2.0

- Fix Auth on IDX

## 0.1.9

- Fix "Add Data" for nonnull and custom keys
- Emulator Bump 1.1.17

## 0.1.8

- Update Extensions page Logo
- Update README for Extensions page
- Surface emulator issues as notifications
- Generate .graphqlrc automatically
- Emulator Bump 1.1.16

## 0.1.7

- Emulator Bump 1.1.14

## 0.1.6

- Fix deploy command

## 0.1.5

- Fix authentication issues for Introspection and local executions

## 0.1.4

- Dataconnect Sidebar UI refresh
  - Emulator and Production sections
  - Separate Deploy All and Deploy individual buttons
  - Links to external documentation

## 0.1.0

- Data Connect Support

## 0.0.25 (unreleased)

- Replace predeploy hack with something more robust.

## 0.0.24

- Remove proxy-agent stub #6172
- Pull in latest CLI changes (July 25, 2023)

## 0.0.24-alpha.1

- Add more user-friendly API permission denied messages

## 0.0.24-alpha.0

- Remove Google sign-in option from Monospace.
- Fix some Google sign-in login/logout logic.
- Prioritize showing latest failed deploy if it failed.

## 0.0.23 (July 13, 2023)

- Same as alpha.5, marked as stable.

## 0.0.23-alpha.5 (July 12, 2023)

- More fixes for service account detection logic.
- Better output and error handling for init and deploy steps.

## 0.0.23-alpha.4 (July 11, 2023)

- Fix for service account bugs

## 0.0.23-alpha.3 (July 7, 2023)

- UX updates
  - Get last deploy date
  - Write to and show info level logs in output channel when deploying
  - Enable user to view service account email

## 0.0.23-alpha.2 (July 6 2023)

- Service account internal fixes plus fix for deploying Next.js twice in a row<|MERGE_RESOLUTION|>--- conflicted
+++ resolved
@@ -1,13 +1,11 @@
 ## NEXT
 
-<<<<<<< HEAD
 - [Added] Added support for emulator import/export.
-=======
+
 ## 0.12.0
 
 - Updated internal firebase-tools dependency to 13.29.1
 - [Fixed] Fixed firebase binary detection for analytics
->>>>>>> 774d3f05
 
 ## 0.11.1
 
