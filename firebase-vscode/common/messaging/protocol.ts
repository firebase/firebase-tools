--- conflicted
+++ resolved
@@ -87,7 +87,7 @@
   query: string;
   displayName: string;
   results?: ExecutionResult<unknown> | FirematError;
-  args?: unknown;
+  args?: string;
 }
 
 export interface ExtensionToWebviewParamsMap {
@@ -145,11 +145,7 @@
   notifyEmulatorImportFolder: { folder: string };
 
   // firemat specific
-<<<<<<< HEAD
   notifyFirematResults: FirematResults;
-=======
-  notifyFirematResults: { args: string; query: string; results: {}; displayName: string };
->>>>>>> 54cc8e57
   notifyFirematRequiredArgs: { args: string[] };
 }
 
