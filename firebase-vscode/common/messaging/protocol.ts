/**
 * @fileoverview Lists all possible messages that can be passed back and forth
 * between two environments (VScode and Webview)
 */

import { FirebaseConfig } from "../../../src/firebaseConfig";
import { User } from "../../../src/types/auth";
import { ServiceAccountUser } from "../types";
import { RCData } from "../../../src/rc";
import { EmulatorUiSelections, RunningEmulatorInfo } from "./types";
import { ExecutionResult } from "graphql";
import { SerializedError } from "../error";

export enum UserMockKind {
  ADMIN = "admin",
  UNAUTHENTICATED = "unauthenticated",
  AUTHENTICATED = "authenticated",
}
export type UserMock =
  | { kind: UserMockKind.ADMIN | UserMockKind.UNAUTHENTICATED }
  | {
      kind: UserMockKind.AUTHENTICATED;
      claims: string;
    };

type DeepReadOnly<T> =
  T extends Record<any, unknown>
    ? { readonly [K in keyof T]: DeepReadOnly<T[K]> }
    : T extends Array<any>
      ? ReadonlyArray<DeepReadOnly<T[number]>>
      : T;

/** The `firemat.yaml` content */
export type FirematConfig = DeepReadOnly<{
  specVersion: string;
  schema: {
    main: {
      source: string;
      connection: {
        connectionString?: string;
      };
    };
  };
  operationSet: {
<<<<<<< HEAD
    crud: {
=======
    [key: string]: {
>>>>>>> 081591ee
      source: string;
    };
  };
}>;

export interface WebviewToExtensionParamsMap {
  /**
   * Ask extension for initial data
   */
  getInitialData: {};
  addUser: {};
  logout: { email: string };

  /** Notify extension that current user has been changed in UI. */
  requestChangeUser: { user: User | ServiceAccountUser };

  /** Trigger project selection */
  selectProject: {};
  /**
   * Runs `firebase init hosting` command.
   * TODO(hsubox76): Generalize to work for all `firebase init` products.
   */
  selectAndInitHostingFolder: {
    projectId: string;
    singleAppSupport: boolean;
  };

  /**
   * Runs `firebase deploy` for hosting.
   * TODO(hsubox76): Generalize to work for all `firebase deploy` targets.
   */
  hostingDeploy: {
    target: string;
  };

  /**
   * Prompt user for text input
   */
  promptUserForInput: { title: string; prompt: string };

  /**
   * Show a UI message using the vscode interface
   */
  showMessage: { msg: string; options?: {} };

  /**
   * Write a log to the extension logger.
   */
  writeLog: { level: string; args: string[] };

  /**
   * Call extension runtime to open a link (a href does not work in Monospace)
   */
  openLink: {
    href: string;
  };

  /**
   * Equivalent to the `firebase emulators:start` command.
   */
  launchEmulators: {
    emulatorUiSelections: EmulatorUiSelections;
  };

  /** Stops the emulators gracefully allowing for data export if required. */
  stopEmulators: void;

  selectEmulatorImportFolder: {};

  definedFirematArgs: string;

  notifyFirematEmulatorEndpoint: { endpoint: string | undefined };

  /** Prompts the user to select a directory in which to place the quickstart */
  chooseQuickstartDir: {};

  notifyAuthUserMockChange: UserMock;

  /** Opens the "connect to instance" picker */
  connectToInstance: void;
}

export interface FirematResults {
  query: string;
  displayName: string;
  results?: ExecutionResult | SerializedError;
  args?: string;
}

export interface ExtensionToWebviewParamsMap {
  /** Triggered when new environment variables values are found. */
  notifyEnv: { env: { isMonospace: boolean } };

  /** Triggered when users have been updated. */
  notifyUsers: { users: User[] };

  /** Triggered when hosting channels have been fetched. */
  notifyChannels: { channels: any[] };

  /** Triggered when a new project is selected */
  notifyProjectChanged: { projectId: string };

  /**
   * This can potentially call multiple webviews to notify of user selection.
   */
  notifyUserChanged: { user: User | ServiceAccountUser };

  /**
   * Notifies webview when user has successfully selected a hosting folder
   * and it has been written to firebase.json.
   */
  notifyHostingInitDone: {
    success: boolean;
    projectId: string;
    folderPath?: string;
    framework?: string;
  };

  /**
   * Notify webview of status of deployment attempt.
   */
  notifyHostingDeploy: {
    success: boolean;
    consoleUrl?: string;
    hostingUrl?: string;
  };

  /**
   * Notify webview of initial discovery or change in firebase.json or
   * .firebaserc
   */
  notifyFirebaseConfig: {
    firebaseJson: FirebaseConfig | undefined;
    firebaseRC: RCData | undefined;
  };

  /**
   * Return user-selected preview channel name
   */
  notifyPreviewChannelResponse: { id: string };

  notifyEmulatorsStopped: void;
  notifyEmulatorStartFailed: void;
  notifyRunningEmulatorInfo: RunningEmulatorInfo;
  notifyEmulatorImportFolder: { folder: string };

  // firemat specific
  notifyFirematResults: FirematResults;
  notifyFirematRequiredArgs: { args: string[] };
}

export type MessageParamsMap =
  | WebviewToExtensionParamsMap
  | ExtensionToWebviewParamsMap;<|MERGE_RESOLUTION|>--- conflicted
+++ resolved
@@ -42,11 +42,7 @@
     };
   };
   operationSet: {
-<<<<<<< HEAD
-    crud: {
-=======
     [key: string]: {
->>>>>>> 081591ee
       source: string;
     };
   };
