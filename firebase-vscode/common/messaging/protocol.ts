--- conflicted
+++ resolved
@@ -103,16 +103,13 @@
   /** Opens generated docs */
   "fdc.open-docs": void;
 
-<<<<<<< HEAD
   /** Handles AI generation requests */
   "fdc.generate-schema": { type: "schema" | "operation" };
-=======
   /** Opens settings page searching for Data Connect emualtor settings */
   "fdc.open-emulator-settings": void;
   
     /** Clears data from a running data connect emulator */
   "fdc.clear-emulator-data": void;
->>>>>>> c0dcbd3d
 
   // Initialize "result" tab.
   getDataConnectResults: void;
