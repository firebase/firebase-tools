{
  "name": "firebase-vscode",
  "displayName": "Firebase",
  "publisher": "firebase",
  "icon": "./resources/firebase_logo.png",
  "description": "VSCode Extension for Firebase",
<<<<<<< HEAD
  "version": "0.5.7-dart3",
=======
  "version": "0.9.0",
>>>>>>> f51cf697
  "engines": {
    "vscode": "^1.69.0"
  },
  "repository": "https://github.com/firebase/firebase-tools",
  "sideEffects": false,
  "categories": [
    "Other"
  ],
  "extensionDependencies": [
    "graphql.vscode-graphql-syntax"
  ],
  "activationEvents": [
    "onStartupFinished",
    "onLanguage:graphql",
    "workspaceContains:**/.graphqlrc",
    "workspaceContains:**/.graphqlrc.{json,yaml,yml,js,ts,toml}",
    "workspaceContains:**/graphql.config.{json,yaml,yml,js,ts,toml}"
  ],
  "main": "./dist/extension.js",
  "contributes": {
    "commands": [
      {
        "command": "fdc-graphql.showOutputChannel",
        "title": "Firebase GraphQL Language Server: show output channel"
      },
      {
        "command": "fdc-graphql.restart",
        "title": "Firebase GraphQL Language Server: Restart"
      },
      {
        "command": "fdc.deploy",
        "title": "Firebase Data Connect: Deploy",
        "icon": "$(cloud-upload)"
      },
      {
        "command": "firebase.selectProject",
        "title": "Firebase: Switch project"
      },
      {
        "command": "firebase.refresh",
        "title": "Firebase: Refresh"
      }
    ],
    "configuration": {
      "title": "%ext.config.title%",
      "properties": {
        "firebase.dataConnect.alwaysAllowMutationsInProduction": {
          "type": "boolean",
          "default": false,
          "markdownDescription": "%ext.config.dataConnect.alwaysAllowMutationsInProduction%"
        },
        "firebase.dataConnect.skipToAppFolderSelect": {
          "type": "boolean",
          "default": false,
          "markdownDescription": "%ext.config.dataConnect.skipToAppFolderSelect%"
        },
        "firebase.debug": {
          "type": "boolean",
          "default": true,
          "markdownDescription": "%ext.config.debug%"
        },
        "firebase.debugLogPath": {
          "type": "string",
          "default": "/tmp/firebase-plugin.log",
          "markdownDescription": "%ext.config.debugLogPath%"
        },
        "firebase.firebasePath": {
          "type": "string",
          "markdownDescription": "%ext.config.firebasePath%"
        },
        "firebase.hosting.useFrameworks": {
          "type": "boolean",
          "default": true,
          "markdownDescription": "%ext.config.hosting.useFrameworks%"
        },
        "firebase.npmPath": {
          "type": "string",
          "markdownDescription": "%ext.config.npmPath%"
        }
      }
    },
    "keybindings": [
      {
        "command": "firebase.dataConnect.executeOperationAtCursor",
        "key": "ctrl+enter",
        "mac": "cmd+enter",
        "when": "editorLangId == gql || editorLangId == graphql"
      }
    ],
    "viewsContainers": {
      "activitybar": [
        {
          "id": "firebase",
          "title": "Firebase",
          "icon": "$(mono-firebase)"
        }
      ],
      "panel": [
        {
          "id": "firebase-data-connect-execution-view",
          "title": "Data Connect Execution",
          "icon": "$(mono-firebase)"
        }
      ]
    },
    "icons": {
      "mono-firebase": {
        "description": "Firebase icon",
        "default": {
          "fontPath": "./resources/monicons.woff",
          "fontCharacter": "\\F101"
        }
      },
      "data-connect": {
        "description": "Data Connect icon",
        "default": {
          "fontPath": "./resources/GMPIcons.woff2",
          "fontCharacter": "\\gmp_nav20_dataconnect"
        }
      }
    },
    "views": {
      "firebase": [
        {
          "type": "webview",
          "id": "sidebar",
          "name": "Config",
          "initialSize": 2
        },
        {
          "id": "firebase.dataConnect.explorerView",
          "name": "FDC Explorer",
          "when": "firebase-vscode.fdc.enabled",
          "visibility": "collapsed",
          "initialSize": 1
        }
      ],
      "firebase-data-connect-execution-view": [
        {
          "type": "webview",
          "id": "data-connect-execution-configuration",
          "name": "Configuration",
          "when": "firebase-vscode.fdc.enabled"
        },
        {
          "id": "data-connect-execution-history",
          "name": "History",
          "when": "firebase-vscode.fdc.enabled"
        },
        {
          "type": "webview",
          "id": "data-connect-execution-results",
          "name": "Results",
          "when": "firebase-vscode.fdc.enabled"
        }
      ]
    },
    "viewsWelcome": [
      {
        "view": "firebase.dataConnect.explorerView",
        "contents": "Start the emulator in a Data Connect project to view your schema."
      }
    ],
    "jsonValidation": [
      {
        "fileMatch": "firebase.json",
        "url": "https://raw.githubusercontent.com/firebase/firebase-tools/master/schema/firebase-config.json"
      }
    ],
    "yamlValidation": [
      {
        "fileMatch": "extension.yaml",
        "url": "https://raw.githubusercontent.com/firebase/firebase-tools/master/schema/extension-yaml.json"
      },
      {
        "fileMatch": "dataconnect.yaml",
        "url": "./dist/schema/dataconnect-yaml.json"
      },
      {
        "fileMatch": "connector.yaml",
        "url": "./dist/schema/connector-yaml.json"
      }
    ]
  },
  "scripts": {
    "vscode:prepublish": "npm run build",
    "copyfiles": "cp -r node_modules/@vscode/codicons/dist resources/dist",
    "pkg": "vsce package",
    "dev": "npm run copyfiles && webpack --config webpack.dev.js",
    "dev:extension": "npm run copyfiles && webpack --config webpack.dev.js --config-name extension",
    "dev:sidebar": "npm run copyfiles && webpack --config webpack.dev.js --config-name sidebar",
    "watch": "npm run copyfiles && webpack --config webpack.dev.js --watch",
    "build": "npm run copyfiles && webpack --config webpack.prod.js --devtool hidden-source-map",
    "build:extension": "webpack --config webpack.prod.js --config-name extension",
    "build:sidebar": "npm run copyfiles && webpack --config webpack.prod.js --config-name sidebar",
    "test-compile": "npm run copyfiles && webpack --config src/test/webpack.test.js",
    "lint": "eslint src --ext ts",
    "test": "npm run test:unit && npm run test:e2e",
    "pretest:unit": "npm run test-compile && npm run build && tsc -p src/test/tsconfig.test.json",
    "test:unit": "node ./dist/test/firebase-vscode/src/test/runTest.js",
    "test:e2e": "npm run test:e2e:empty && npm run test:e2e:fishfood",
    "test:e2e:empty": "TS_NODE_PROJECT=\"./src/test/tsconfig.test.json\" TEST=true wdio run ./src/test/empty_wdio.conf.ts",
    "test:e2e:fishfood": "TS_NODE_PROJECT=\"./src/test/tsconfig.test.json\" TEST=true wdio run ./src/test/fishfood_wdio.conf.ts",
    "format": "npx prettier . -w"
  },
  "dependencies": {
    "@preact/signals-core": "^1.4.0",
    "@preact/signals-react": "1.3.6",
    "@vscode/codicons": "0.0.30",
    "@vscode/vsce": "^2.25.0",
    "@vscode/webview-ui-toolkit": "^1.2.1",
    "classnames": "^2.3.2",
    "exponential-backoff": "3.1.1",
    "graphql-language-service": "file:graphql-language-service-5.2.0.tgz",
    "graphql-language-service-server": "file:graphql-language-service-server-2.12.0.tgz",
    "js-yaml": "^4.1.0",
    "react": "^18.2.0",
    "react-dom": "^18.2.0",
    "vscode-languageclient": "8.1.0"
  },
  "devDependencies": {
    "@teamsupercell/typings-for-css-modules-loader": "^2.5.1",
    "@types/glob": "^8.0.0",
    "@types/mocha": "^10.0.1",
    "@types/node": "20.x",
    "@types/react": "^18.0.9",
    "@types/react-dom": "^18.0.4",
    "@types/vscode": "^1.69.0",
    "@typescript-eslint/eslint-plugin": "^5.45.0",
    "@typescript-eslint/parser": "^5.45.0",
    "@vscode/test-electron": "^2.2.0",
    "@wdio/cli": "^8.27.1",
    "@wdio/local-runner": "^8.27.0",
    "@wdio/mocha-framework": "^8.27.0",
    "@wdio/spec-reporter": "^8.27.0",
    "copy-webpack-plugin": "^11.0.0",
    "css-loader": "^6.7.1",
    "eslint": "^8.28.0",
    "eslint-plugin-react": "^7.32.2",
    "fork-ts-checker-webpack-plugin": "^7.3.0",
    "glob": "^8.0.3",
    "graphql": "^16.7.1",
    "mini-css-extract-plugin": "^2.6.0",
    "mocha": "^10.1.0",
    "node-loader": "2.0.0",
    "postcss-loader": "^7.0.0",
    "prettier": "^3.1.1",
    "sass": "^1.52.0",
    "sass-loader": "^13.0.0",
    "string-replace-loader": "^3.1.0",
    "ts-loader": "^9.4.2",
    "typescript": "^4.9.3",
    "wdio-vscode-service": "^5.2.2",
    "webpack": "^5.75.0",
    "webpack-cli": "^5.0.1",
    "webpack-merge": "^5.8.0"
  }
}<|MERGE_RESOLUTION|>--- conflicted
+++ resolved
@@ -4,11 +4,7 @@
   "publisher": "firebase",
   "icon": "./resources/firebase_logo.png",
   "description": "VSCode Extension for Firebase",
-<<<<<<< HEAD
-  "version": "0.5.7-dart3",
-=======
   "version": "0.9.0",
->>>>>>> f51cf697
   "engines": {
     "vscode": "^1.69.0"
   },
