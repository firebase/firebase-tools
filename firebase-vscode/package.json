{
  "name": "firebase-dataconnect-vscode",
  "displayName": "Firebase Data Connect",
  "publisher": "GoogleCloudTools",
  "icon": "./resources/firebase_dataconnect_logo.png",
  "description": "Firebase Data Connect for VSCode",
  "version": "0.12.0",
  "engines": {
    "vscode": "^1.69.0"
  },
  "repository": "https://github.com/firebase/firebase-tools",
  "sideEffects": false,
  "categories": [
    "Other"
  ],
  "activationEvents": [
    "onStartupFinished",
    "onLanguage:graphql",
    "workspaceContains:**/.graphqlrc",
    "workspaceContains:**/.graphqlrc.{json,yaml,yml,js,ts,toml}",
    "workspaceContains:**/graphql.config.{json,yaml,yml,js,ts,toml}"
  ],
  "main": "./dist/extension.js",
  "contributes": {
    "commands": [
      {
        "command": "fdc-graphql.showOutputChannel",
        "title": "Firebase GraphQL Language Server: show output channel"
      },
      {
        "command": "fdc-graphql.restart",
        "title": "Firebase GraphQL Language Server: Restart"
      },
      {
        "command": "fdc.deploy",
        "title": "Firebase Data Connect: Deploy",
        "icon": "$(cloud-upload)"
      },
      {
        "command": "firebase.selectProject",
        "title": "Firebase: Switch project"
      },
      {
        "command": "firebase.refresh",
        "title": "Firebase Data Connect Extension: Refresh"
      }
    ],
    "configuration": {
      "title": "%ext.config.title%",
      "properties": {
        "firebase.dataConnect.alwaysAllowMutationsInProduction": {
          "type": "boolean",
          "default": false,
          "markdownDescription": "%ext.config.dataConnect.alwaysAllowMutationsInProduction%"
        },
        "firebase.dataConnect.skipToAppFolderSelect": {
          "type": "boolean",
          "default": false,
          "markdownDescription": "%ext.config.dataConnect.skipToAppFolderSelect%"
        },
        "firebase.firebasePath": {
          "type": "string",
          "markdownDescription": "%ext.config.firebasePath%",
          "scope": "machine-overridable"
        },
        "firebase.hosting.useFrameworks": {
          "type": "boolean",
          "default": true,
          "markdownDescription": "%ext.config.hosting.useFrameworks%"
        },
        "firebase.npmPath": {
          "type": "string",
          "markdownDescription": "%ext.config.npmPath%"
        },
        "firebase.idx.viewMetricNotice": {
          "type": "boolean",
          "default": true,
          "markdownDescription": "%ext.config.idx.viewMetricNotice%",
          "scope": "application"
        },
<<<<<<< HEAD
        "firebase.emulators.importPath": {
          "type": "string",
          "markdownDescription": "%ext.config.emulators.importPath%"
        },
        "firebase.emulators.exportPath": {
          "type": "string",
          "default": "./exportedData",
          "markdownDescription": "%ext.config.emulators.exportPath%"
        },
        "firebase.emulators.exportOnExit":{
          "type": "boolean",
          "default": false,
          "markdownDescription": "%ext.config.emulators.exportOnExit%"
=======
        "firebase.debug": {
          "type": "boolean",
          "default": false,
          "markdownDescription": "%ext.config.debug%"
>>>>>>> 2b3c7292
        }
      }
    },
    "viewsContainers": {
      "activitybar": [
        {
          "id": "firebase-data-connect",
          "title": "Firebase Data Connect",
          "icon": "resources/firebase_dataconnect_logo.svg"
        }
      ],
      "panel": [
        {
          "id": "firebase-data-connect-execution-view",
          "title": "Data Connect Execution",
          "icon": "$(gmp-data-connect)"
        }
      ]
    },
    "icons": {
      "mono-firebase": {
        "description": "Firebase icon",
        "default": {
          "fontPath": "./resources/monicons.woff",
          "fontCharacter": "\\F101"
        }
      },
      "gmp-data-connect": {
        "description": "Data Connect icon",
        "default": {
          "fontPath": "./resources/GMPIcons.woff2",
          "fontCharacter": "\\gmp_nav20_dataconnect"
        }
      }
    },
    "views": {
      "firebase-data-connect": [
        {
          "type": "webview",
          "id": "fdc_sidebar",
          "name": "Studio",
          "initialSize": 2
        },
        {
          "id": "firebase.dataConnect.explorerView",
          "name": "Schema explorer",
          "when": "firebase-vscode.fdc.enabled",
          "visibility": "collapsed",
          "initialSize": 1
        }
      ],
      "firebase-data-connect-execution-view": [
        {
          "type": "webview",
          "id": "data-connect-execution-configuration",
          "name": "Configuration",
          "when": "firebase-vscode.fdc.enabled"
        },
        {
          "id": "data-connect-execution-history",
          "name": "History",
          "when": "firebase-vscode.fdc.enabled"
        },
        {
          "type": "webview",
          "id": "data-connect-execution-results",
          "name": "Results",
          "when": "firebase-vscode.fdc.enabled"
        }
      ]
    },
    "viewsWelcome": [
      {
        "view": "firebase.dataConnect.explorerView",
        "contents": "Resolve compilation errors to view your schema."
      }
    ],
    "jsonValidation": [
      {
        "fileMatch": "firebase.json",
        "url": "https://raw.githubusercontent.com/firebase/firebase-tools/master/schema/firebase-config.json"
      }
    ],
    "yamlValidation": [
      {
        "fileMatch": "extension.yaml",
        "url": "https://raw.githubusercontent.com/firebase/firebase-tools/master/schema/extension-yaml.json"
      },
      {
        "fileMatch": "dataconnect.yaml",
        "url": "./dist/schema/dataconnect-yaml.json"
      },
      {
        "fileMatch": "connector.yaml",
        "url": "./dist/schema/connector-yaml.json"
      }
    ]
  },
  "scripts": {
    "vscode:prepublish": "npm run build",
    "copyfiles": "cp -r node_modules/@vscode/codicons/dist resources/dist",
    "pkg": "vsce package",
    "dev": "npm run copyfiles && webpack --config webpack.dev.js",
    "dev:extension": "npm run copyfiles && webpack --config webpack.dev.js --config-name extension",
    "dev:sidebar": "npm run copyfiles && webpack --config webpack.dev.js --config-name sidebar",
    "watch": "npm run copyfiles && webpack --config webpack.dev.js --watch",
    "build": "npm run copyfiles && node --max-old-space-size=4096 ./node_modules/webpack/bin/webpack.js --config webpack.prod.js --devtool hidden-source-map",
    "build:extension": "webpack --config webpack.prod.js --config-name extension",
    "build:sidebar": "npm run copyfiles && webpack --config webpack.prod.js --config-name sidebar",
    "test-compile": "npm run copyfiles && webpack --config src/test/webpack.test.js",
    "lint": "eslint src --ext ts",
    "test": "npm run test:unit && npm run test:e2e",
    "pretest:unit": "npm run test-compile && tsc -p src/test/tsconfig.test.json",
    "test:unit": "node ./dist/test/firebase-vscode/src/test/runTest.js",
    "test:e2e": "npm run test:e2e:empty && npm run test:e2e:fishfood",
    "test:e2e:empty": "TS_NODE_PROJECT=\"./src/test/tsconfig.test.json\" TEST=true wdio run ./src/test/empty_wdio.conf.ts",
    "test:e2e:fishfood": "TS_NODE_PROJECT=\"./src/test/tsconfig.test.json\" TEST=true wdio run ./src/test/fishfood_wdio.conf.ts",
    "format": "npx prettier . -w"
  },
  "dependencies": {
    "@preact/signals-core": "^1.4.0",
    "@preact/signals-react": "1.3.6",
    "@vscode/codicons": "0.0.30",
    "@vscode/vsce": "^2.25.0",
    "@vscode/webview-ui-toolkit": "^1.2.1",
    "classnames": "^2.3.2",
    "exponential-backoff": "3.1.1",
    "graphql-language-service": "file:graphql-language-service-5.2.0.tgz",
    "graphql-language-service-server": "file:graphql-language-service-server-2.12.0.tgz",
    "js-yaml": "^4.1.0",
    "react": "^18.2.0",
    "react-dom": "^18.2.0",
    "vscode-languageclient": "8.1.0"
  },
  "devDependencies": {
    "@teamsupercell/typings-for-css-modules-loader": "^2.5.1",
    "@types/glob": "^8.0.0",
    "@types/mocha": "^10.0.1",
    "@types/node": "20.x",
    "@types/react": "^18.0.9",
    "@types/react-dom": "^18.0.4",
    "@types/vscode": "^1.69.0",
    "@typescript-eslint/eslint-plugin": "^5.45.0",
    "@typescript-eslint/parser": "^5.45.0",
    "@vscode/test-electron": "^2.2.0",
    "@wdio/cli": "^9.0.7",
    "@wdio/local-runner": "^8.27.0",
    "@wdio/mocha-framework": "^8.27.0",
    "@wdio/spec-reporter": "^8.27.0",
    "copy-webpack-plugin": "^11.0.0",
    "css-loader": "^6.7.1",
    "eslint": "^8.28.0",
    "eslint-plugin-react": "^7.32.2",
    "fork-ts-checker-webpack-plugin": "^7.3.0",
    "glob": "^8.0.3",
    "graphql": "^16.7.1",
    "mini-css-extract-plugin": "^2.6.0",
    "mocha": "^10.1.0",
    "node-loader": "2.0.0",
    "postcss-loader": "^7.0.0",
    "prettier": "^3.1.1",
    "sass": "^1.52.0",
    "sass-loader": "^13.0.0",
    "string-replace-loader": "^3.1.0",
    "ts-loader": "^9.4.2",
    "typescript": "^4.9.3",
    "wdio-vscode-service": "^6.1.1",
    "webpack": "^5.75.0",
    "webpack-cli": "^5.0.1",
    "webpack-merge": "^5.8.0"
  }
}<|MERGE_RESOLUTION|>--- conflicted
+++ resolved
@@ -78,7 +78,6 @@
           "markdownDescription": "%ext.config.idx.viewMetricNotice%",
           "scope": "application"
         },
-<<<<<<< HEAD
         "firebase.emulators.importPath": {
           "type": "string",
           "markdownDescription": "%ext.config.emulators.importPath%"
@@ -92,12 +91,11 @@
           "type": "boolean",
           "default": false,
           "markdownDescription": "%ext.config.emulators.exportOnExit%"
-=======
+        },
         "firebase.debug": {
           "type": "boolean",
           "default": false,
           "markdownDescription": "%ext.config.debug%"
->>>>>>> 2b3c7292
         }
       }
     },
