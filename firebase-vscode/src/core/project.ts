--- conflicted
+++ resolved
@@ -35,13 +35,8 @@
     }
 
     const wantProjectId =
-<<<<<<< HEAD
-      currentProjectId.value || firebaseRC.value.projects["default"];
+      currentProjectId.value || firebaseRC.value?.projects["default"];
     return userScopedProjects.value?.find((p) => p.projectId === wantProjectId);
-=======
-      currentProjectId.value || firebaseRC.value?.projects["default"];
-    return userScopedProjects.value.find((p) => p.projectId === wantProjectId);
->>>>>>> a6b62373
   }
 );
 
@@ -116,28 +111,13 @@
         return;
       } else {
         try {
-          currentProjectId.value = await promptUserForProject(
-            userScopedProjects.value
-          );
+          const projects = firstWhereDefined(userScopedProjects);
+
+          currentProjectId.value =
+            (await promptUserForProject(projects)) ?? currentProjectId.value;
         } catch (e) {
           vscode.window.showErrorMessage(e.message);
         }
-<<<<<<< HEAD
-      } catch (e) {
-        pluginLogger.error(e);
-      }
-    } else if (isServiceAccount.value) {
-      return;
-    } else {
-      try {
-        const projects = firstWhereDefined(userScopedProjects);
-
-        currentProjectId.value =
-          (await promptUserForProject(projects)) ?? currentProjectId.value;
-      } catch (e) {
-        vscode.window.showErrorMessage(e.message);
-=======
->>>>>>> a6b62373
       }
     }
   );
