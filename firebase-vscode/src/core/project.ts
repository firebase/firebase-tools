import vscode, { Disposable, ExtensionContext, QuickPickItem } from "vscode";
import { ExtensionBrokerImpl } from "../extension-broker";
import { computed, effect } from "@preact/signals-react";
import { firebaseRC, updateFirebaseRCProject } from "./config";
import { FirebaseProjectMetadata } from "../types/project";
import { currentUser, isServiceAccount } from "./user";
import { listProjects } from "../cli";
import { pluginLogger } from "../logger-wrapper";
import { selectProjectInMonospace } from "../../../src/monospace";
import { currentOptions } from "../options";
import { globalSignal } from "../utils/globals";
import { firstWhereDefined } from "../utils/signal";

/** Available projects */
export const projects = globalSignal<Record<string, FirebaseProjectMetadata[]>>(
  {},
);

/** Currently selected project ID */
export const currentProjectId = globalSignal("");

const userScopedProjects = computed<FirebaseProjectMetadata[] | undefined>(
  () => {
    return projects.value[currentUser.value?.email ?? ""];
  },
);

/** Gets the currently selected project, fallback to first default project in RC file */
export const currentProject = computed<FirebaseProjectMetadata | undefined>(
  () => {
    // Service accounts should only have one project
    if (isServiceAccount.value) {
      return userScopedProjects.value?.[0];
    }

    const wantProjectId =
<<<<<<< HEAD
      currentProjectId.value || firebaseRC.value?.projects["default"];
=======
      currentProjectId.value ||
      firebaseRC.value?.tryReadValue?.projects["default"];
>>>>>>> cc870c7d
    if (!wantProjectId) {
      return undefined;
    }

    return userScopedProjects.value?.find((p) => p.projectId === wantProjectId);
  },
);

<<<<<<< HEAD
export function registerProject({
  context,
  broker,
}: {
  context: ExtensionContext;
  broker: ExtensionBrokerImpl;
}): Disposable {
  const effect1 = effect(async () => {
=======
export function registerProject(broker: ExtensionBrokerImpl): Disposable {
  const sub1 = effect(async () => {
>>>>>>> cc870c7d
    const user = currentUser.value;
    if (user) {
      pluginLogger.info("(Core:Project) New user detected, fetching projects");
      const userProjects = await listProjects();
      projects.value = {
        ...projects.value,
        [user.email]: userProjects,
      };
    }
  });

<<<<<<< HEAD
  const effect2 = effect(() => {
=======
  const sub2 = effect(() => {
>>>>>>> cc870c7d
    broker.send("notifyProjectChanged", {
      projectId: currentProject.value?.projectId ?? "",
    });
  });

  // Update .firebaserc with defined project ID
<<<<<<< HEAD
  const effect3 = effect(() => {
=======
  const sub3 = effect(() => {
>>>>>>> cc870c7d
    const projectId = currentProjectId.value;
    if (projectId) {
      updateFirebaseRCProject("default", currentProjectId.value);
    }
  });

  // Initialize currentProjectId to default project ID
<<<<<<< HEAD
  const effect4 = effect(() => {
    if (!currentProjectId.value) {
      currentProjectId.value = firebaseRC.value?.projects.default;
    }
  });

  const onGetInitialData = broker.on("getInitialData", () => {
=======
  const sub4 = effect(() => {
    if (!currentProjectId.value) {
      currentProjectId.value = firebaseRC.value?.tryReadValue?.projects.default;
    }
  });

  const sub5 = broker.on("getInitialData", () => {
>>>>>>> cc870c7d
    broker.send("notifyProjectChanged", {
      projectId: currentProject.value?.projectId ?? "",
    });
  });

  const selectProjectCommand = vscode.commands.registerCommand(
    "firebase.selectProject",
    async () => {
      if (process.env.MONOSPACE_ENV) {
        pluginLogger.debug(
          "selectProject: found MONOSPACE_ENV, " +
            "prompting user using external flow",
        );
        /**
         * Monospace case: use Monospace flow
         */
        const monospaceExtension =
          vscode.extensions.getExtension("google.monospace");
        process.env.MONOSPACE_DAEMON_PORT =
          monospaceExtension.exports.getMonospaceDaemonPort();
        try {
          const projectId = await selectProjectInMonospace({
            projectRoot: currentOptions.value.cwd,
            project: undefined,
            isVSCE: true,
          });

          if (projectId) {
            currentProjectId.value = projectId;
          }
        } catch (e) {
          pluginLogger.error(e);
        }
      } else if (isServiceAccount.value) {
        return;
      } else {
        try {
          const projects = firstWhereDefined(userScopedProjects);

          currentProjectId.value =
            (await _promptUserForProject(projects)) ?? currentProjectId.value;
        } catch (e) {
          vscode.window.showErrorMessage(e.message);
        }
      }
    },
  );

<<<<<<< HEAD
  const onSelectProject = broker.on("selectProject", () =>
=======
  const sub6 = broker.on("selectProject", () =>
>>>>>>> cc870c7d
    vscode.commands.executeCommand("firebase.selectProject"),
  );

  return vscode.Disposable.from(
<<<<<<< HEAD
    selectProjectCommand,
    { dispose: onGetInitialData },
    { dispose: onSelectProject },
    { dispose: effect1 },
    { dispose: effect2 },
    { dispose: effect3 },
    { dispose: effect4 },
=======
    command,
    { dispose: sub1 },
    { dispose: sub2 },
    { dispose: sub3 },
    { dispose: sub4 },
    { dispose: sub5 },
    { dispose: sub6 },
>>>>>>> cc870c7d
  );
}

/**
 * Get the user to select a project
 *
 * @internal
 */
export async function _promptUserForProject(
  projects: Thenable<FirebaseProjectMetadata[]>,
  token?: vscode.CancellationToken,
): Promise<string | undefined> {
  const items = projects.then((projects) => {
    return projects.map((p) => ({
      label: p.projectId,
      description: p.displayName,
    }));
  });

  const item = await vscode.window.showQuickPick(items, {}, token);
  return item?.label;
}<|MERGE_RESOLUTION|>--- conflicted
+++ resolved
@@ -34,12 +34,8 @@
     }
 
     const wantProjectId =
-<<<<<<< HEAD
-      currentProjectId.value || firebaseRC.value?.projects["default"];
-=======
       currentProjectId.value ||
       firebaseRC.value?.tryReadValue?.projects["default"];
->>>>>>> cc870c7d
     if (!wantProjectId) {
       return undefined;
     }
@@ -48,19 +44,8 @@
   },
 );
 
-<<<<<<< HEAD
-export function registerProject({
-  context,
-  broker,
-}: {
-  context: ExtensionContext;
-  broker: ExtensionBrokerImpl;
-}): Disposable {
-  const effect1 = effect(async () => {
-=======
 export function registerProject(broker: ExtensionBrokerImpl): Disposable {
   const sub1 = effect(async () => {
->>>>>>> cc870c7d
     const user = currentUser.value;
     if (user) {
       pluginLogger.info("(Core:Project) New user detected, fetching projects");
@@ -72,22 +57,14 @@
     }
   });
 
-<<<<<<< HEAD
-  const effect2 = effect(() => {
-=======
   const sub2 = effect(() => {
->>>>>>> cc870c7d
     broker.send("notifyProjectChanged", {
       projectId: currentProject.value?.projectId ?? "",
     });
   });
 
   // Update .firebaserc with defined project ID
-<<<<<<< HEAD
-  const effect3 = effect(() => {
-=======
   const sub3 = effect(() => {
->>>>>>> cc870c7d
     const projectId = currentProjectId.value;
     if (projectId) {
       updateFirebaseRCProject("default", currentProjectId.value);
@@ -95,15 +72,6 @@
   });
 
   // Initialize currentProjectId to default project ID
-<<<<<<< HEAD
-  const effect4 = effect(() => {
-    if (!currentProjectId.value) {
-      currentProjectId.value = firebaseRC.value?.projects.default;
-    }
-  });
-
-  const onGetInitialData = broker.on("getInitialData", () => {
-=======
   const sub4 = effect(() => {
     if (!currentProjectId.value) {
       currentProjectId.value = firebaseRC.value?.tryReadValue?.projects.default;
@@ -111,13 +79,12 @@
   });
 
   const sub5 = broker.on("getInitialData", () => {
->>>>>>> cc870c7d
     broker.send("notifyProjectChanged", {
       projectId: currentProject.value?.projectId ?? "",
     });
   });
 
-  const selectProjectCommand = vscode.commands.registerCommand(
+  const command = vscode.commands.registerCommand(
     "firebase.selectProject",
     async () => {
       if (process.env.MONOSPACE_ENV) {
@@ -160,24 +127,11 @@
     },
   );
 
-<<<<<<< HEAD
-  const onSelectProject = broker.on("selectProject", () =>
-=======
   const sub6 = broker.on("selectProject", () =>
->>>>>>> cc870c7d
     vscode.commands.executeCommand("firebase.selectProject"),
   );
 
   return vscode.Disposable.from(
-<<<<<<< HEAD
-    selectProjectCommand,
-    { dispose: onGetInitialData },
-    { dispose: onSelectProject },
-    { dispose: effect1 },
-    { dispose: effect2 },
-    { dispose: effect3 },
-    { dispose: effect4 },
-=======
     command,
     { dispose: sub1 },
     { dispose: sub2 },
@@ -185,7 +139,6 @@
     { dispose: sub4 },
     { dispose: sub5 },
     { dispose: sub6 },
->>>>>>> cc870c7d
   );
 }
 
