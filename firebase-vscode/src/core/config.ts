import { Disposable, FileSystemWatcher } from "vscode";
import * as vscode from "vscode";
import path from "path";
import fs from "fs";
import { currentOptions } from "../options";
import { ExtensionBrokerImpl } from "../extension-broker";
import { RC, RCData } from "../../../src/rc";
import { Config } from "../../../src/config";
import { globalSignal } from "../utils/globals";
import { workspace } from "../utils/test_hooks";
<<<<<<< HEAD
import { ValueOrError } from "../../common/messaging/protocol";

import { Result, ResultError } from "../result";
import { onChange } from "../utils/signal";
import { FirebaseConfig } from "../firebaseConfig";
import { effect } from "@preact/signals-react";

export const firebaseRC = globalSignal<Result<RC | undefined> | undefined>(
  undefined,
);
export const firebaseConfig = globalSignal<
  Result<Config | undefined> | undefined
>(undefined);

function notifyFirebaseConfig(broker: ExtensionBrokerImpl) {
  broker.send("notifyFirebaseConfig", {
    firebaseJson: firebaseConfig.value?.switchCase<
      ValueOrError<FirebaseConfig | undefined> | undefined
    >(
      (value) => ({ value: value?.data, error: undefined }),
      (error) => ({ value: undefined, error: `${error}` }),
    ),
    firebaseRC: firebaseRC.value?.switchCase<
      ValueOrError<RCData | undefined> | undefined
    >(
      (value) => ({
        value: value?.data,
        error: undefined,
      }),
      (error) => ({ value: undefined, error: `${error}` }),
    ),
  });
}

function registerRc(broker: ExtensionBrokerImpl): Disposable {
  firebaseRC.value = _readRC();
  const rcRemoveListener = onChange(firebaseRC, () =>
    notifyFirebaseConfig(broker),
  );

  const showToastOnError = effect(() => {
    const rc = firebaseRC.value;
    if (rc instanceof ResultError) {
      vscode.window.showErrorMessage(
        `Error reading .firebaserc:\n${rc.error}`,
      );
    }
  });

  const rcWatcher = _createWatcher(".firebaserc");
  rcWatcher?.onDidChange(() => (firebaseRC.value = _readRC()));
  rcWatcher?.onDidCreate(() => (firebaseRC.value = _readRC()));
  rcWatcher?.onDidDelete(() => (firebaseRC.value = undefined));

  return Disposable.from(
    { dispose: rcRemoveListener },
    { dispose: showToastOnError },
    { dispose: () => rcWatcher?.dispose() },
  );
}

function registerFirebaseConfig(broker: ExtensionBrokerImpl): Disposable {
  firebaseConfig.value = _readFirebaseConfig();

  const firebaseConfigRemoveListener = onChange(firebaseConfig, () =>
    notifyFirebaseConfig(broker),
  );

  const showToastOnError = effect(() => {
    const config = firebaseConfig.value;
    if (config instanceof ResultError) {
      vscode.window.showErrorMessage(
        `Error reading firebase.json:\n${config.error}`,
      );
    }
=======
import { onChange } from "../utils/signal";
import { pluginLogger } from "../logger-wrapper";

export const firebaseRC = globalSignal<RC | undefined>(undefined);
export const firebaseConfig = globalSignal<Config | undefined>(undefined);

/**
 * Write new default project to .firebaserc
 */
export async function updateFirebaseRCProject(
  alias: string,
  projectId: string,
) {
  const rc =
    firebaseRC.value ??
    // We don't update firebaseRC if we create a temporary RC,
    // as the file watcher will update the value for us.
    // This is only for the sake of calling `save()`.
    new RC(path.join(currentOptions.value.cwd, ".firebaserc"), {});

  if (rc.resolveAlias(alias) === projectId) {
    // Nothing to update, avoid an unnecessary write.
    // That's especially important as a write will trigger file watchers,
    // which may then re-trigger this function.
    return;
  }

  rc.addProjectAlias(alias, projectId);
  rc.save();
}

function notifyFirebaseConfig(broker: ExtensionBrokerImpl) {
  broker.send("notifyFirebaseConfig", {
    firebaseJson: firebaseConfig.value?.data,
    firebaseRC: firebaseRC.value?.data,
>>>>>>> e3b5eaaf
  });
}

<<<<<<< HEAD
  const configWatcher = _createWatcher("firebase.json");
  configWatcher?.onDidChange(
    () => (firebaseConfig.value = _readFirebaseConfig()),
  );
  configWatcher?.onDidCreate(
    () => (firebaseConfig.value = _readFirebaseConfig()),
  );
  configWatcher?.onDidDelete(() => (firebaseConfig.value = undefined));

  return Disposable.from(
    { dispose: firebaseConfigRemoveListener },
    { dispose: showToastOnError },
    { dispose: () => configWatcher?.dispose() },
=======
function registerRc(broker: ExtensionBrokerImpl): Disposable {
  firebaseRC.value = _readRC();
  const rcRemoveListener = onChange(firebaseRC, () =>
    notifyFirebaseConfig(broker),
>>>>>>> e3b5eaaf
  );
}

<<<<<<< HEAD
=======
  const rcWatcher = _createWatcher(".firebaserc");
  rcWatcher?.onDidChange(() => (firebaseRC.value = _readRC()));
  rcWatcher?.onDidCreate(() => (firebaseRC.value = _readRC()));
  rcWatcher?.onDidDelete(() => (firebaseRC.value = undefined));

  return Disposable.from(
    { dispose: rcRemoveListener },
    { dispose: () => rcWatcher?.dispose() },
  );
}

function registerFirebaseConfig(broker: ExtensionBrokerImpl): Disposable {
  firebaseConfig.value = _readFirebaseConfig();

  const firebaseConfigRemoveListener = onChange(firebaseConfig, () =>
    notifyFirebaseConfig(broker),
  );

  const configWatcher = _createWatcher("firebase.json");
  configWatcher?.onDidChange(
    () => (firebaseConfig.value = _readFirebaseConfig()),
  );
  configWatcher?.onDidCreate(
    () => (firebaseConfig.value = _readFirebaseConfig()),
  );
  configWatcher?.onDidDelete(() => (firebaseConfig.value = undefined));

  return Disposable.from(
    { dispose: firebaseConfigRemoveListener },
    { dispose: () => configWatcher?.dispose() },
  );
}

>>>>>>> e3b5eaaf
export function registerConfig(broker: ExtensionBrokerImpl): Disposable {
  // On getInitialData, forcibly notifies the extension.
  const getInitialDataRemoveListener = broker.on("getInitialData", () => {
    notifyFirebaseConfig(broker);
  });

  // TODO handle deletion of .firebaserc/.firebase.json/firemat.yaml

  return Disposable.from(
    { dispose: getInitialDataRemoveListener },
    registerFirebaseConfig(broker),
    registerRc(broker),
  );
}

/** @internal */
<<<<<<< HEAD
export function _readRC(): Result<RC | undefined> {
  return Result.guard(() => {
    const configPath = getConfigPath();
    if (!configPath) {
      return undefined;
    }
=======
export function _readRC(): RC | undefined {
  const configPath = getConfigPath();
  if (!configPath) {
    return undefined;
  }
  try {
>>>>>>> e3b5eaaf
    // RC.loadFile silences errors and returns a non-empty object if the rc file is
    // missing. Let's load it ourselves.

    const rcPath = path.join(configPath, ".firebaserc");

    if (!fs.existsSync(rcPath)) {
      return undefined;
    }

    const json = fs.readFileSync(rcPath);
    const data = JSON.parse(json.toString());

    return new RC(rcPath, data);
  });
}

/** @internal */
<<<<<<< HEAD
export function _readFirebaseConfig(): Result<Config | undefined> {
  const result = Result.guard(() => {
    const configPath = getConfigPath();
    if (!configPath) {
      return undefined;
    }
    const config = Config.load({
=======
export function _readFirebaseConfig(): Config | undefined {
  const configPath = getConfigPath();
  if (!configPath) {
    return undefined;
  }
  try {
    const json = Config.load({
>>>>>>> e3b5eaaf
      configPath: path.join(configPath, "firebase.json"),
    });
    if (!config) {
      // Config.load may return null. We transform it to undefined.
      return undefined;
    }

    return config;
  });

  if (result instanceof ResultError && (result.error as any).status === 404) {
    return undefined;
  }

  return result;
}

/** @internal */
export function _createWatcher(file: string): FileSystemWatcher | undefined {
  if (!currentOptions.value.cwd) {
    return undefined;
  }

  return workspace.value?.createFileSystemWatcher(
    // Using RelativePattern enables tests to use watchers too.
    new vscode.RelativePattern(vscode.Uri.file(currentOptions.value.cwd), file),
  );
}

export function getRootFolders() {
  const ws = workspace.value;
  if (!ws) {
    return [];
  }
  const folders = ws.workspaceFolders
    ? ws.workspaceFolders.map((wf) => wf.uri.fsPath)
    : [];
  if (ws.workspaceFile) {
    folders.push(path.dirname(ws.workspaceFile.fsPath));
  }
  return Array.from(new Set(folders));
}

export function getConfigPath(): string | undefined {
  // Usually there's only one root folder unless someone is using a
  // multi-root VS Code workspace.
  // https://code.visualstudio.com/docs/editor/multi-root-workspaces
  // We are trying to play it safe by assigning the cwd
  // based on where a .firebaserc or firebase.json was found but if
  // the user hasn't run firebase init there won't be one, and without
  // a cwd we won't know where to put it.
  const rootFolders = getRootFolders();

  let folder = rootFolders.find((folder) => {
    return (
      fs.existsSync(path.join(folder, ".firebaserc")) ||
      fs.existsSync(path.join(folder, "firebase.json"))
    );
  });

  folder ??= rootFolders[0];
  return folder;
}<|MERGE_RESOLUTION|>--- conflicted
+++ resolved
@@ -8,11 +8,9 @@
 import { Config } from "../../../src/config";
 import { globalSignal } from "../utils/globals";
 import { workspace } from "../utils/test_hooks";
-<<<<<<< HEAD
 import { ValueOrError } from "../../common/messaging/protocol";
-
+import { onChange } from "../utils/signal";
 import { Result, ResultError } from "../result";
-import { onChange } from "../utils/signal";
 import { FirebaseConfig } from "../firebaseConfig";
 import { effect } from "@preact/signals-react";
 
@@ -22,6 +20,32 @@
 export const firebaseConfig = globalSignal<
   Result<Config | undefined> | undefined
 >(undefined);
+
+/**
+ * Write new default project to .firebaserc
+ */
+export async function updateFirebaseRCProject(
+  alias: string,
+  projectId: string,
+) {
+  const rc =
+    firebaseRC.value.tryReadValue ??
+    // We don't update firebaseRC if we create a temporary RC,
+    // as the file watcher will update the value for us.
+    // This is only for the sake of calling `save()`.
+    new RC(path.join(currentOptions.value.cwd, ".firebaserc"), {});
+
+  if (rc.resolveAlias(alias) === projectId) {
+    // Nothing to update, avoid an unnecessary write.
+    // That's especially important as a write will trigger file watchers,
+    // which may then re-trigger this function.
+    return;
+  }
+
+  rc.addProjectAlias(alias, projectId);
+  rc.save();
+}
+
 
 function notifyFirebaseConfig(broker: ExtensionBrokerImpl) {
   broker.send("notifyFirebaseConfig", {
@@ -84,47 +108,8 @@
         `Error reading firebase.json:\n${config.error}`,
       );
     }
-=======
-import { onChange } from "../utils/signal";
-import { pluginLogger } from "../logger-wrapper";
-
-export const firebaseRC = globalSignal<RC | undefined>(undefined);
-export const firebaseConfig = globalSignal<Config | undefined>(undefined);
-
-/**
- * Write new default project to .firebaserc
- */
-export async function updateFirebaseRCProject(
-  alias: string,
-  projectId: string,
-) {
-  const rc =
-    firebaseRC.value ??
-    // We don't update firebaseRC if we create a temporary RC,
-    // as the file watcher will update the value for us.
-    // This is only for the sake of calling `save()`.
-    new RC(path.join(currentOptions.value.cwd, ".firebaserc"), {});
-
-  if (rc.resolveAlias(alias) === projectId) {
-    // Nothing to update, avoid an unnecessary write.
-    // That's especially important as a write will trigger file watchers,
-    // which may then re-trigger this function.
-    return;
-  }
-
-  rc.addProjectAlias(alias, projectId);
-  rc.save();
-}
-
-function notifyFirebaseConfig(broker: ExtensionBrokerImpl) {
-  broker.send("notifyFirebaseConfig", {
-    firebaseJson: firebaseConfig.value?.data,
-    firebaseRC: firebaseRC.value?.data,
->>>>>>> e3b5eaaf
-  });
-}
-
-<<<<<<< HEAD
+  });
+
   const configWatcher = _createWatcher("firebase.json");
   configWatcher?.onDidChange(
     () => (firebaseConfig.value = _readFirebaseConfig()),
@@ -138,51 +123,9 @@
     { dispose: firebaseConfigRemoveListener },
     { dispose: showToastOnError },
     { dispose: () => configWatcher?.dispose() },
-=======
-function registerRc(broker: ExtensionBrokerImpl): Disposable {
-  firebaseRC.value = _readRC();
-  const rcRemoveListener = onChange(firebaseRC, () =>
-    notifyFirebaseConfig(broker),
->>>>>>> e3b5eaaf
-  );
-}
-
-<<<<<<< HEAD
-=======
-  const rcWatcher = _createWatcher(".firebaserc");
-  rcWatcher?.onDidChange(() => (firebaseRC.value = _readRC()));
-  rcWatcher?.onDidCreate(() => (firebaseRC.value = _readRC()));
-  rcWatcher?.onDidDelete(() => (firebaseRC.value = undefined));
-
-  return Disposable.from(
-    { dispose: rcRemoveListener },
-    { dispose: () => rcWatcher?.dispose() },
-  );
-}
-
-function registerFirebaseConfig(broker: ExtensionBrokerImpl): Disposable {
-  firebaseConfig.value = _readFirebaseConfig();
-
-  const firebaseConfigRemoveListener = onChange(firebaseConfig, () =>
-    notifyFirebaseConfig(broker),
-  );
-
-  const configWatcher = _createWatcher("firebase.json");
-  configWatcher?.onDidChange(
-    () => (firebaseConfig.value = _readFirebaseConfig()),
-  );
-  configWatcher?.onDidCreate(
-    () => (firebaseConfig.value = _readFirebaseConfig()),
-  );
-  configWatcher?.onDidDelete(() => (firebaseConfig.value = undefined));
-
-  return Disposable.from(
-    { dispose: firebaseConfigRemoveListener },
-    { dispose: () => configWatcher?.dispose() },
-  );
-}
-
->>>>>>> e3b5eaaf
+  );
+}
+
 export function registerConfig(broker: ExtensionBrokerImpl): Disposable {
   // On getInitialData, forcibly notifies the extension.
   const getInitialDataRemoveListener = broker.on("getInitialData", () => {
@@ -199,21 +142,12 @@
 }
 
 /** @internal */
-<<<<<<< HEAD
 export function _readRC(): Result<RC | undefined> {
   return Result.guard(() => {
     const configPath = getConfigPath();
     if (!configPath) {
       return undefined;
     }
-=======
-export function _readRC(): RC | undefined {
-  const configPath = getConfigPath();
-  if (!configPath) {
-    return undefined;
-  }
-  try {
->>>>>>> e3b5eaaf
     // RC.loadFile silences errors and returns a non-empty object if the rc file is
     // missing. Let's load it ourselves.
 
@@ -231,7 +165,6 @@
 }
 
 /** @internal */
-<<<<<<< HEAD
 export function _readFirebaseConfig(): Result<Config | undefined> {
   const result = Result.guard(() => {
     const configPath = getConfigPath();
@@ -239,15 +172,6 @@
       return undefined;
     }
     const config = Config.load({
-=======
-export function _readFirebaseConfig(): Config | undefined {
-  const configPath = getConfigPath();
-  if (!configPath) {
-    return undefined;
-  }
-  try {
-    const json = Config.load({
->>>>>>> e3b5eaaf
       configPath: path.join(configPath, "firebase.json"),
     });
     if (!config) {
