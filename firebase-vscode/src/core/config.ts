import { Disposable, FileSystemWatcher } from "vscode";
import * as vscode from "vscode";
import path from "path";
import fs from "fs";
import { currentOptions } from "../options";
import { pluginLogger } from "../logger-wrapper";
import { ExtensionBrokerImpl } from "../extension-broker";
import { RC } from "../../../src/rc";
import { Config } from "../../../src/config";
import { globalSignal } from "../utils/globals";
import { workspace } from "../utils/test_hooks";
import { FirematConfig } from "../messaging/protocol";
import * as jsYaml from "js-yaml";
<<<<<<< HEAD
import { stdout } from "process";
=======
>>>>>>> 081591ee

export const firebaseRC = globalSignal<RC | undefined>(undefined);
export const firebaseConfig = globalSignal<Config | undefined>(undefined);
export const firematConfig = globalSignal<FirematConfig | undefined>(undefined);

export function registerConfig(broker: ExtensionBrokerImpl): Disposable {
  firebaseRC.value = _readRC();
  firebaseConfig.value = _readFirebaseConfig();
  firematConfig.value = _readFirematConfig();

  function notifyFirebaseConfig() {
    broker.send("notifyFirebaseConfig", {
      firebaseJson: firebaseConfig.value?.data,
      firebaseRC: firebaseRC.value?.data,
    });
  }

  // "subscribe" immediately calls the callback with the current value.
  // We want to skip this.
  var shouldNotify = false;

  // When configs change, notify the extension.
  // We do so after the config is initially updated, to not notify
  // the extension on startup.
  const rcRemoveListener = firebaseRC.subscribe(() => {
    if (!shouldNotify) {
      return;
    }
    return notifyFirebaseConfig();
  });
  const firebaseConfigRemoveListener = firebaseConfig.subscribe(() => {
    if (!shouldNotify) {
      return;
    }
    return notifyFirebaseConfig();
  });

  shouldNotify = true;

  // On getInitialData, forcibly notifies the extension.
  const getInitialDataRemoveListener = broker.on(
    "getInitialData",
    notifyFirebaseConfig,
  );

  const rcWatcher = _createWatcher(".firebaserc");
  rcWatcher?.onDidChange(() => (firebaseRC.value = _readRC()));
  rcWatcher?.onDidCreate(() => (firebaseRC.value = _readRC()));
  // TODO handle deletion of .firebaserc/.firebase.json/firemat.yaml

  const configWatcher = _createWatcher("firebase.json");
  configWatcher?.onDidChange(
    () => (firebaseConfig.value = _readFirebaseConfig()),
  );
  configWatcher?.onDidCreate(
    () => (firebaseConfig.value = _readFirebaseConfig()),
  );

  const firematWatcher = _createWatcher("firemat.yaml");
  firematWatcher?.onDidChange(
    () => (firematConfig.value = _readFirematConfig()),
  );
  firematWatcher?.onDidCreate(
    () => (firematConfig.value = _readFirematConfig()),
  );

  return {
    dispose: () => {
      getInitialDataRemoveListener();
      rcRemoveListener();
      firebaseConfigRemoveListener();
      firematWatcher?.dispose();
      rcWatcher?.dispose();
      configWatcher?.dispose();
    },
  };
}

const defaultFirematConfig: FirematConfig = {
  specVersion: "v1alpha",
  schema: {
    main: {
<<<<<<< HEAD
      source: "./api/schema",
=======
      source: "./dataconnect/schema",
>>>>>>> 081591ee
      connection: {
        connectionString: undefined,
      },
    },
  },
  operationSet: {
    crud: {
<<<<<<< HEAD
      source: "./api/operations",
=======
      source: "./dataconnect/operations",
>>>>>>> 081591ee
    },
  },
};

const value = 42;
const typeOfValue = typeof value;
/** All the possible values for "typeof", as a TS union. */
type TypeOf = typeof typeOfValue;

/** The TS type for a given "typeof" value */
type ValueOf<T extends TypeOf> = T extends "string"
  ? string
  : T extends "number"
    ? number
    : T extends "bigint"
      ? bigint
      : T extends "boolean"
        ? boolean
        : T extends "symbol"
          ? symbol
          : T extends "undefined"
            ? undefined
            : T extends "object"
              ? object
              : T extends "function"
                ? Function
                : never;

function assignIfType<T extends TypeOf>(
  type: T,
  path: string,
  value: unknown,
): T | undefined;
function assignIfType<T extends TypeOf>(
  type: T,
  path: string,
  value: unknown,
  fallback: ValueOf<T>,
): T;
function assignIfType<T extends TypeOf>(
  type: T,
  path: string,
  value: unknown,
  fallback?: T,
): T | undefined {
  if (value === undefined || value === null) {
    return fallback;
  }
  if (typeof value === type) {
    return value as T;
  }

  throw new Error(
    `Expected field at ${path} to be of type ${type} but got ${typeof value}`,
  );
}

function asAbsolutePath(relativePath: string, from: string): string {
  return path.normalize(path.join(from, relativePath));
}

/** @internal */
export function _readFirematConfig(): FirematConfig | undefined {
  // TODO refactor parsing as soon as firemat.yaml syntax is changed
  const configPath = _getConfigPath();
  if (!configPath) {
    return undefined;
  }

  try {
    const firematYaml = fs.readFileSync(
      path.join(configPath, "firemat.yaml"),
      "utf-8",
    );
    const yaml = jsYaml.load(firematYaml);

<<<<<<< HEAD
=======
    let operations: Record<string, FirematConfig["operationSet"][string]> = {};

    const operationSet =
      yaml?.operationSet ?? defaultFirematConfig.operationSet;
    for (const key of Object.keys(operationSet)) {
      operations[key] = {
        source: asAbsolutePath(
          assignIfType(
            "string",
            `firemat.yaml#operationSet.${key}.source`,
            operationSet[key]?.source,
            defaultFirematConfig.operationSet[key]?.source,
          ),
          configPath,
        ),
      };
    }

>>>>>>> 081591ee
    return {
      specVersion: assignIfType(
        "string",
        "firemat.yaml#specVersion",
        yaml?.specVersion,
        defaultFirematConfig.specVersion,
      ),
      schema: {
        main: {
          source: asAbsolutePath(
            assignIfType(
              "string",
              "firemat.yaml#schema.main.source",
              yaml?.schema?.main?.source,
              defaultFirematConfig.schema.main.source,
            ),
            configPath,
          ),
          connection: {
            connectionString: assignIfType(
              "string",
              "firemat.yaml#schema.main.connection.connectionString",
              yaml?.schema?.main?.connection?.connectionString,
            ),
          },
        },
      },
<<<<<<< HEAD
      operationSet: {
        crud: {
          source: asAbsolutePath(
            assignIfType(
              "string",
              "firemat.yaml#operationSet.crud.source",
              yaml?.operationSet?.crud?.source,
              defaultFirematConfig.operationSet.crud.source,
            ),
            configPath,
          ),
        },
      },
=======
      operationSet: operations,
>>>>>>> 081591ee
    };
  } catch (e: any) {
    if (e.code === "ENOENT") {
      return undefined;
    }

    pluginLogger.error(e);
    throw e;
  }
}

/** @internal */
export function _readRC(): RC | undefined {
  const configPath = _getConfigPath();
  if (!configPath) {
    return undefined;
  }
  try {
    // RC.loadFile silences errors and returns a non-empty object if the rc file is
    // missing. Let's load it ourselves.

    const rcPath = path.join(configPath, ".firebaserc");

    if (!fs.existsSync(rcPath)) {
      return undefined;
    }

    const json = fs.readFileSync(rcPath);
    const data = JSON.parse(json.toString());

    return new RC(rcPath, data);
  } catch (e: any) {
    pluginLogger.error(e.message);
    throw e;
  }
}

/** @internal */
export function _readFirebaseConfig(): Config | undefined {
  const configPath = _getConfigPath();
  if (!configPath) {
    return undefined;
  }
  try {
    const json = Config.load({
      configPath: path.join(configPath, "firebase.json"),
    });
    // "null" is non-reachable when specifying a configPath.
    // If the file is missing, load() will throw (even if "allowMissing" is true).
    return json!;
  } catch (e: any) {
    if (e.status === 404) {
      return undefined;
    } else {
      pluginLogger.error(e.message);
      throw e;
    }
  }
}

/** @internal */
export function _createWatcher(file: string): FileSystemWatcher | undefined {
  if (!currentOptions.value.cwd) {
    return undefined;
  }

  return workspace.value?.createFileSystemWatcher(
    // Using RelativePattern enables tests to use watchers too.
    new vscode.RelativePattern(vscode.Uri.file(currentOptions.value.cwd), file),
  );
}

export function getRootFolders() {
  const ws = workspace.value;
  if (!ws) {
    return [];
  }
  const folders = ws.workspaceFolders
    ? ws.workspaceFolders.map((wf) => wf.uri.fsPath)
    : [];
  if (ws.workspaceFile) {
    folders.push(path.dirname(ws.workspaceFile.fsPath));
  }
  return Array.from(new Set(folders));
}

/** @internal */
export function _getConfigPath(): string | undefined {
  // Usually there's only one root folder unless someone is using a
  // multi-root VS Code workspace.
  // https://code.visualstudio.com/docs/editor/multi-root-workspaces
  // We are trying to play it safe by assigning the cwd
  // based on where a .firebaserc or firebase.json was found but if
  // the user hasn't run firebase init there won't be one, and without
  // a cwd we won't know where to put it.
  const rootFolders = getRootFolders();

  let folder = rootFolders.find((folder) => {
    return (
      fs.existsSync(path.join(folder, ".firebaserc")) ||
      fs.existsSync(path.join(folder, "firebase.json"))
    );
  });

  folder ??= rootFolders[0];

  currentOptions.value.cwd = folder;
  return folder;
}<|MERGE_RESOLUTION|>--- conflicted
+++ resolved
@@ -11,10 +11,6 @@
 import { workspace } from "../utils/test_hooks";
 import { FirematConfig } from "../messaging/protocol";
 import * as jsYaml from "js-yaml";
-<<<<<<< HEAD
-import { stdout } from "process";
-=======
->>>>>>> 081591ee
 
 export const firebaseRC = globalSignal<RC | undefined>(undefined);
 export const firebaseConfig = globalSignal<Config | undefined>(undefined);
@@ -97,11 +93,7 @@
   specVersion: "v1alpha",
   schema: {
     main: {
-<<<<<<< HEAD
-      source: "./api/schema",
-=======
       source: "./dataconnect/schema",
->>>>>>> 081591ee
       connection: {
         connectionString: undefined,
       },
@@ -109,11 +101,7 @@
   },
   operationSet: {
     crud: {
-<<<<<<< HEAD
-      source: "./api/operations",
-=======
       source: "./dataconnect/operations",
->>>>>>> 081591ee
     },
   },
 };
@@ -190,8 +178,6 @@
     );
     const yaml = jsYaml.load(firematYaml);
 
-<<<<<<< HEAD
-=======
     let operations: Record<string, FirematConfig["operationSet"][string]> = {};
 
     const operationSet =
@@ -210,7 +196,6 @@
       };
     }
 
->>>>>>> 081591ee
     return {
       specVersion: assignIfType(
         "string",
@@ -238,23 +223,7 @@
           },
         },
       },
-<<<<<<< HEAD
-      operationSet: {
-        crud: {
-          source: asAbsolutePath(
-            assignIfType(
-              "string",
-              "firemat.yaml#operationSet.crud.source",
-              yaml?.operationSet?.crud?.source,
-              defaultFirematConfig.operationSet.crud.source,
-            ),
-            configPath,
-          ),
-        },
-      },
-=======
       operationSet: operations,
->>>>>>> 081591ee
     };
   } catch (e: any) {
     if (e.code === "ENOENT") {
