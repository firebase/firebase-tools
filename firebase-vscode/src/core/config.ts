import { Disposable, FileSystemWatcher } from "vscode";
import * as vscode from "vscode";
import path from "path";
import fs from "fs";
import { currentOptions } from "../options";
import { ExtensionBrokerImpl } from "../extension-broker";
import { RC, RCData } from "../../../src/rc";
import { Config } from "../../../src/config";
import {
  readConnectorYaml,
  readDataConnectYaml,
  readFirebaseJson,
} from "../../../src/dataconnect/fileUtils";
import { globalSignal } from "../utils/globals";
import { workspace } from "../utils/test_hooks";
<<<<<<< HEAD
import { ExpandedFirebaseConfig } from "../../common/messaging/protocol";
import {
  ResolvedConnectorYaml,
  ResolvedDataConnectConfig,
  ResolvedDataConnectConfigs,
} from "../data-connect/config";
import { DataConnectSingle } from "../firebaseConfig";

export const firebaseRC = globalSignal<RC | undefined>(undefined);
export const firebaseConfig = globalSignal<ExpandedFirebaseConfig | undefined>(
  undefined,
);
export const dataConnectConfigs = globalSignal<
  ResolvedDataConnectConfigs | undefined
>(undefined);

export async function registerConfig(
  broker: ExtensionBrokerImpl,
): Promise<Disposable> {
  firebaseRC.value = _readRC();
  const initialConfig = (firebaseConfig.value = _readFirebaseConfig());
  dataConnectConfigs.value = await _readDataConnectConfigs(initialConfig);

  function notifyFirebaseConfig() {
    broker.send("notifyFirebaseConfig", {
      firebaseJson: firebaseConfig.value?.config.data,
      firebaseRC: firebaseRC.value?.data,
    });
  }
=======
import { ValueOrError } from "../../common/messaging/protocol";
import { firstWhereDefined, onChange } from "../utils/signal";
import { Result, ResultError } from "../result";
import { FirebaseConfig } from "../firebaseConfig";
import { effect } from "@preact/signals-react";

/**
 * The .firebaserc configs.
 *
 * `undefined` means that the extension has yet to load the file.
 * {@link ResultValue} with an `undefined` value means that the file was not found.
 * {@link ResultError} means that the file was found but the parsing failed.
 *
 * This enables the UI to differentiate between "no config" and "error reading config",
 * and also await for configs to be loaded (thanks to the {@link firstWhereDefined} util)
 */
export const firebaseRC = globalSignal<Result<RC | undefined> | undefined>(
  undefined,
);

/**
 * The firebase.json configs.
 *
 * `undefined` means that the extension has yet to load the file.
 * {@link ResultValue} with an `undefined` value means that the file was not found.
 * {@link ResultError} means that the file was found but the parsing failed.
 *
 * This enables the UI to differentiate between "no config" and "error reading config",
 * and also await for configs to be loaded (thanks to the {@link firstWhereDefined} util)
 */
export const firebaseConfig = globalSignal<
  Result<Config | undefined> | undefined
>(undefined);

/**
 * Write new default project to .firebaserc
 */
export async function updateFirebaseRCProject(
  alias: string,
  projectId: string,
) {
  const rc =
    firebaseRC.value.tryReadValue ??
    // We don't update firebaseRC if we create a temporary RC,
    // as the file watcher will update the value for us.
    // This is only for the sake of calling `save()`.
    new RC(path.join(currentOptions.value.cwd, ".firebaserc"), {});

  if (rc.resolveAlias(alias) === projectId) {
    // Nothing to update, avoid an unnecessary write.
    // That's especially important as a write will trigger file watchers,
    // which may then re-trigger this function.
    return;
  }

  rc.addProjectAlias(alias, projectId);
  rc.save();
}

function notifyFirebaseConfig(broker: ExtensionBrokerImpl) {
  broker.send("notifyFirebaseConfig", {
    firebaseJson: firebaseConfig.value?.switchCase<
      ValueOrError<FirebaseConfig | undefined> | undefined
    >(
      (value) => ({ value: value?.data, error: undefined }),
      (error) => ({ value: undefined, error: `${error}` }),
    ),
    firebaseRC: firebaseRC.value?.switchCase<
      ValueOrError<RCData | undefined> | undefined
    >(
      (value) => ({
        value: value?.data,
        error: undefined,
      }),
      (error) => ({ value: undefined, error: `${error}` }),
    ),
  });
}
>>>>>>> cc870c7d

function registerRc(broker: ExtensionBrokerImpl): Disposable {
  firebaseRC.value = _readRC();
  const rcRemoveListener = onChange(firebaseRC, () =>
    notifyFirebaseConfig(broker),
  );

  const showToastOnError = effect(() => {
    const rc = firebaseRC.value;
    if (rc instanceof ResultError) {
      vscode.window.showErrorMessage(`Error reading .firebaserc:\n${rc.error}`);
    }
  });
<<<<<<< HEAD
  const firebaseConfigRemoveListener = firebaseConfig.subscribe(() => {
    if (!shouldNotify) {
      return;
=======

  const rcWatcher = _createWatcher(".firebaserc");
  rcWatcher?.onDidChange(() => (firebaseRC.value = _readRC()));
  rcWatcher?.onDidCreate(() => (firebaseRC.value = _readRC()));
  rcWatcher?.onDidDelete(() => (firebaseRC.value = undefined));

  return Disposable.from(
    { dispose: rcRemoveListener },
    { dispose: showToastOnError },
    { dispose: () => rcWatcher?.dispose() },
  );
}

function registerFirebaseConfig(broker: ExtensionBrokerImpl): Disposable {
  firebaseConfig.value = _readFirebaseConfig();

  const firebaseConfigRemoveListener = onChange(firebaseConfig, () =>
    notifyFirebaseConfig(broker),
  );

  const showToastOnError = effect(() => {
    const config = firebaseConfig.value;
    if (config instanceof ResultError) {
      vscode.window.showErrorMessage(
        `Error reading firebase.json:\n${config.error}`,
      );
>>>>>>> cc870c7d
    }
  });

  const configWatcher = _createWatcher("firebase.json");
  configWatcher?.onDidChange(
    () => (firebaseConfig.value = _readFirebaseConfig()),
  );
  configWatcher?.onDidCreate(
    () => (firebaseConfig.value = _readFirebaseConfig()),
  );
  configWatcher?.onDidDelete(() => (firebaseConfig.value = undefined));

  return Disposable.from(
    { dispose: firebaseConfigRemoveListener },
    { dispose: showToastOnError },
    { dispose: () => configWatcher?.dispose() },
  );
}

<<<<<<< HEAD
  const rcWatcher = _createWatcher(".firebaserc");
  rcWatcher?.onDidChange(() => (firebaseRC.value = _readRC()));
  rcWatcher?.onDidCreate(() => (firebaseRC.value = _readRC()));
  // TODO handle deletion of .firebaserc/.firebase.json/firemat.yaml

  const configWatcher = _createWatcher("firebase.json");
  configWatcher?.onDidChange(
    () => (firebaseConfig.value = _readFirebaseConfig()),
  );
  configWatcher?.onDidCreate(
    () => (firebaseConfig.value = _readFirebaseConfig()),
  );

  const dataConnectWatcher = _createWatcher("firemat.yaml");
  dataConnectWatcher?.onDidChange(
    async () =>
      (dataConnectConfigs.value = await _readDataConnectConfigs(
        firebaseConfig.value!,
      )),
  );
  dataConnectWatcher?.onDidCreate(
    async () =>
      (dataConnectConfigs.value = await _readDataConnectConfigs(
        firebaseConfig.value!,
      )),
  );

  return {
    dispose: () => {
      getInitialDataRemoveListener();
      rcRemoveListener();
      firebaseConfigRemoveListener();
      dataConnectWatcher?.dispose();
      rcWatcher?.dispose();
      configWatcher?.dispose();
    },
  };
=======
export function registerConfig(broker: ExtensionBrokerImpl): Disposable {
  // On getInitialData, forcibly notifies the extension.
  const getInitialDataRemoveListener = broker.on("getInitialData", () => {
    notifyFirebaseConfig(broker);
  });

  // TODO handle deletion of .firebaserc/.firebase.json/firemat.yaml

  return Disposable.from(
    { dispose: getInitialDataRemoveListener },
    registerFirebaseConfig(broker),
    registerRc(broker),
  );
>>>>>>> cc870c7d
}

function asAbsolutePath(relativePath: string, from: string): string {
  return path.normalize(path.join(from, relativePath));
}

/** @internal */
export async function _readDataConnectConfigs(
  config: ExpandedFirebaseConfig,
): Promise<ResolvedDataConnectConfigs | undefined> {
  try {
    const dataConnects = await Promise.all(
      config.dataConnect.map<Promise<ResolvedDataConnectConfig>>(
        async (dataConnect) => {
          // Paths may be relative to the firebase.json file.
          const absoluteLocation = asAbsolutePath(
            dataConnect.source,
            _getConfigPath(),
          );
          const dataConnectYaml = await readDataConnectYaml(absoluteLocation);

          const resolvedConnectors = await Promise.all(
            dataConnectYaml.connectorDirs.map(async (connectorDir) => {
              const connectorYaml = await readConnectorYaml(
                // Paths may be relative to the dataconnect.yaml
                asAbsolutePath(connectorDir, absoluteLocation),
              );

              return new ResolvedConnectorYaml(
                asAbsolutePath(connectorDir, absoluteLocation),
                connectorYaml,
              );
            }),
          );

          return new ResolvedDataConnectConfig(
            absoluteLocation,
            dataConnectYaml,
            resolvedConnectors,
            dataConnect.location,
          );
        },
      ),
    );

    return new ResolvedDataConnectConfigs(dataConnects);
  } catch (e: any) {
    pluginLogger.error(e);
    return undefined;
  }
}

/** @internal */
export function _readRC(): Result<RC | undefined> {
  return Result.guard(() => {
    const configPath = getConfigPath();
    if (!configPath) {
      return undefined;
    }
    // RC.loadFile silences errors and returns a non-empty object if the rc file is
    // missing. Let's load it ourselves.

    const rcPath = path.join(configPath, ".firebaserc");

    if (!fs.existsSync(rcPath)) {
      return undefined;
    }

    const json = fs.readFileSync(rcPath);
    const data = JSON.parse(json.toString());

    return new RC(rcPath, data);
  });
}

/** @internal */
<<<<<<< HEAD
export function _readFirebaseConfig(): ExpandedFirebaseConfig | undefined {
  const configPath = _getConfigPath();
  if (!configPath) {
    return undefined;
  }
  try {
=======
export function _readFirebaseConfig(): Result<Config | undefined> {
  const result = Result.guard(() => {
    const configPath = getConfigPath();
    if (!configPath) {
      return undefined;
    }
>>>>>>> cc870c7d
    const config = Config.load({
      configPath: path.join(configPath, "firebase.json"),
    });
    if (!config) {
<<<<<<< HEAD
      return undefined;
    }

    const dataConnect = readFirebaseJson(config);
    return { config, dataConnect };
  } catch (e: any) {
    if (e.status === 404) {
=======
      // Config.load may return null. We transform it to undefined.
>>>>>>> cc870c7d
      return undefined;
    }

    return config;
  });

  if (result instanceof ResultError && (result.error as any).status === 404) {
    return undefined;
  }

  return result;
}

/** @internal */
export function _createWatcher(file: string): FileSystemWatcher | undefined {
  if (!currentOptions.value.cwd) {
    return undefined;
  }

  return workspace.value?.createFileSystemWatcher(
    // Using RelativePattern enables tests to use watchers too.
    new vscode.RelativePattern(vscode.Uri.file(currentOptions.value.cwd), file),
  );
}

export function getRootFolders() {
  const ws = workspace.value;
  if (!ws) {
    return [];
  }
  const folders = ws.workspaceFolders
    ? ws.workspaceFolders.map((wf) => wf.uri.fsPath)
    : [];
  if (ws.workspaceFile) {
    folders.push(path.dirname(ws.workspaceFile.fsPath));
  }
  return Array.from(new Set(folders));
}

export function getConfigPath(): string | undefined {
  // Usually there's only one root folder unless someone is using a
  // multi-root VS Code workspace.
  // https://code.visualstudio.com/docs/editor/multi-root-workspaces
  // We are trying to play it safe by assigning the cwd
  // based on where a .firebaserc or firebase.json was found but if
  // the user hasn't run firebase init there won't be one, and without
  // a cwd we won't know where to put it.
  const rootFolders = getRootFolders();

  let folder = rootFolders.find((folder) => {
    return (
      fs.existsSync(path.join(folder, ".firebaserc")) ||
      fs.existsSync(path.join(folder, "firebase.json"))
    );
  });

  folder ??= rootFolders[0];
  return folder;
}<|MERGE_RESOLUTION|>--- conflicted
+++ resolved
@@ -13,42 +13,17 @@
 } from "../../../src/dataconnect/fileUtils";
 import { globalSignal } from "../utils/globals";
 import { workspace } from "../utils/test_hooks";
-<<<<<<< HEAD
-import { ExpandedFirebaseConfig } from "../../common/messaging/protocol";
 import {
   ResolvedConnectorYaml,
   ResolvedDataConnectConfig,
   ResolvedDataConnectConfigs,
 } from "../data-connect/config";
-import { DataConnectSingle } from "../firebaseConfig";
-
-export const firebaseRC = globalSignal<RC | undefined>(undefined);
-export const firebaseConfig = globalSignal<ExpandedFirebaseConfig | undefined>(
-  undefined,
-);
-export const dataConnectConfigs = globalSignal<
-  ResolvedDataConnectConfigs | undefined
->(undefined);
-
-export async function registerConfig(
-  broker: ExtensionBrokerImpl,
-): Promise<Disposable> {
-  firebaseRC.value = _readRC();
-  const initialConfig = (firebaseConfig.value = _readFirebaseConfig());
-  dataConnectConfigs.value = await _readDataConnectConfigs(initialConfig);
-
-  function notifyFirebaseConfig() {
-    broker.send("notifyFirebaseConfig", {
-      firebaseJson: firebaseConfig.value?.config.data,
-      firebaseRC: firebaseRC.value?.data,
-    });
-  }
-=======
 import { ValueOrError } from "../../common/messaging/protocol";
 import { firstWhereDefined, onChange } from "../utils/signal";
-import { Result, ResultError } from "../result";
-import { FirebaseConfig } from "../firebaseConfig";
+import { Result, ResultError, ResultValue } from "../result";
+import { DataConnectMultiple, FirebaseConfig } from "../firebaseConfig";
 import { effect } from "@preact/signals-react";
+import { pluginLogger } from "../logger-wrapper";
 
 /**
  * The .firebaserc configs.
@@ -63,6 +38,10 @@
 export const firebaseRC = globalSignal<Result<RC | undefined> | undefined>(
   undefined,
 );
+
+export const dataConnectConfigs = globalSignal<
+  ResolvedDataConnectConfigs | undefined
+>(undefined);
 
 /**
  * The firebase.json configs.
@@ -122,7 +101,6 @@
     ),
   });
 }
->>>>>>> cc870c7d
 
 function registerRc(broker: ExtensionBrokerImpl): Disposable {
   firebaseRC.value = _readRC();
@@ -136,15 +114,11 @@
       vscode.window.showErrorMessage(`Error reading .firebaserc:\n${rc.error}`);
     }
   });
-<<<<<<< HEAD
-  const firebaseConfigRemoveListener = firebaseConfig.subscribe(() => {
-    if (!shouldNotify) {
-      return;
-=======
 
   const rcWatcher = _createWatcher(".firebaserc");
   rcWatcher?.onDidChange(() => (firebaseRC.value = _readRC()));
   rcWatcher?.onDidCreate(() => (firebaseRC.value = _readRC()));
+  // TODO handle deletion of .firebaserc/.firebase.json/firemat.yaml
   rcWatcher?.onDidDelete(() => (firebaseRC.value = undefined));
 
   return Disposable.from(
@@ -152,6 +126,30 @@
     { dispose: showToastOnError },
     { dispose: () => rcWatcher?.dispose() },
   );
+}
+
+async function registerDataConnectConfig(): Promise<Disposable> {
+  dataConnectConfigs.value = await _readDataConnectConfigs(
+    await firstWhereDefined(firebaseConfig).then((config) =>
+      readFirebaseJson(config.requireValue),
+    ),
+  );
+
+  const dataConnectWatcher = _createWatcher("firemat.yaml");
+  dataConnectWatcher?.onDidChange(
+    async () =>
+      (dataConnectConfigs.value = await _readDataConnectConfigs(
+        readFirebaseJson(firebaseConfig.value.requireValue),
+      )),
+  );
+  dataConnectWatcher?.onDidCreate(
+    async () =>
+      (dataConnectConfigs.value = await _readDataConnectConfigs(
+        readFirebaseJson(firebaseConfig.value.requireValue),
+      )),
+  );
+
+  return Disposable.from({ dispose: () => dataConnectWatcher?.dispose() });
 }
 
 function registerFirebaseConfig(broker: ExtensionBrokerImpl): Disposable {
@@ -167,7 +165,6 @@
       vscode.window.showErrorMessage(
         `Error reading firebase.json:\n${config.error}`,
       );
->>>>>>> cc870c7d
     }
   });
 
@@ -187,46 +184,7 @@
   );
 }
 
-<<<<<<< HEAD
-  const rcWatcher = _createWatcher(".firebaserc");
-  rcWatcher?.onDidChange(() => (firebaseRC.value = _readRC()));
-  rcWatcher?.onDidCreate(() => (firebaseRC.value = _readRC()));
-  // TODO handle deletion of .firebaserc/.firebase.json/firemat.yaml
-
-  const configWatcher = _createWatcher("firebase.json");
-  configWatcher?.onDidChange(
-    () => (firebaseConfig.value = _readFirebaseConfig()),
-  );
-  configWatcher?.onDidCreate(
-    () => (firebaseConfig.value = _readFirebaseConfig()),
-  );
-
-  const dataConnectWatcher = _createWatcher("firemat.yaml");
-  dataConnectWatcher?.onDidChange(
-    async () =>
-      (dataConnectConfigs.value = await _readDataConnectConfigs(
-        firebaseConfig.value!,
-      )),
-  );
-  dataConnectWatcher?.onDidCreate(
-    async () =>
-      (dataConnectConfigs.value = await _readDataConnectConfigs(
-        firebaseConfig.value!,
-      )),
-  );
-
-  return {
-    dispose: () => {
-      getInitialDataRemoveListener();
-      rcRemoveListener();
-      firebaseConfigRemoveListener();
-      dataConnectWatcher?.dispose();
-      rcWatcher?.dispose();
-      configWatcher?.dispose();
-    },
-  };
-=======
-export function registerConfig(broker: ExtensionBrokerImpl): Disposable {
+export async function registerConfig(broker: ExtensionBrokerImpl): Promise<Disposable> {
   // On getInitialData, forcibly notifies the extension.
   const getInitialDataRemoveListener = broker.on("getInitialData", () => {
     notifyFirebaseConfig(broker);
@@ -238,8 +196,8 @@
     { dispose: getInitialDataRemoveListener },
     registerFirebaseConfig(broker),
     registerRc(broker),
-  );
->>>>>>> cc870c7d
+    await registerDataConnectConfig(),
+  );
 }
 
 function asAbsolutePath(relativePath: string, from: string): string {
@@ -248,41 +206,39 @@
 
 /** @internal */
 export async function _readDataConnectConfigs(
-  config: ExpandedFirebaseConfig,
+  fdc: DataConnectMultiple,
 ): Promise<ResolvedDataConnectConfigs | undefined> {
   try {
     const dataConnects = await Promise.all(
-      config.dataConnect.map<Promise<ResolvedDataConnectConfig>>(
-        async (dataConnect) => {
-          // Paths may be relative to the firebase.json file.
-          const absoluteLocation = asAbsolutePath(
-            dataConnect.source,
-            _getConfigPath(),
-          );
-          const dataConnectYaml = await readDataConnectYaml(absoluteLocation);
-
-          const resolvedConnectors = await Promise.all(
-            dataConnectYaml.connectorDirs.map(async (connectorDir) => {
-              const connectorYaml = await readConnectorYaml(
-                // Paths may be relative to the dataconnect.yaml
-                asAbsolutePath(connectorDir, absoluteLocation),
-              );
-
-              return new ResolvedConnectorYaml(
-                asAbsolutePath(connectorDir, absoluteLocation),
-                connectorYaml,
-              );
-            }),
-          );
-
-          return new ResolvedDataConnectConfig(
-            absoluteLocation,
-            dataConnectYaml,
-            resolvedConnectors,
-            dataConnect.location,
-          );
-        },
-      ),
+      fdc.map<Promise<ResolvedDataConnectConfig>>(async (dataConnect) => {
+        // Paths may be relative to the firebase.json file.
+        const absoluteLocation = asAbsolutePath(
+          dataConnect.source,
+          getConfigPath(),
+        );
+        const dataConnectYaml = await readDataConnectYaml(absoluteLocation);
+
+        const resolvedConnectors = await Promise.all(
+          dataConnectYaml.connectorDirs.map(async (connectorDir) => {
+            const connectorYaml = await readConnectorYaml(
+              // Paths may be relative to the dataconnect.yaml
+              asAbsolutePath(connectorDir, absoluteLocation),
+            );
+
+            return new ResolvedConnectorYaml(
+              asAbsolutePath(connectorDir, absoluteLocation),
+              connectorYaml,
+            );
+          }),
+        );
+
+        return new ResolvedDataConnectConfig(
+          absoluteLocation,
+          dataConnectYaml,
+          resolvedConnectors,
+          dataConnect.location,
+        );
+      }),
     );
 
     return new ResolvedDataConnectConfigs(dataConnects);
@@ -316,36 +272,17 @@
 }
 
 /** @internal */
-<<<<<<< HEAD
-export function _readFirebaseConfig(): ExpandedFirebaseConfig | undefined {
-  const configPath = _getConfigPath();
-  if (!configPath) {
-    return undefined;
-  }
-  try {
-=======
 export function _readFirebaseConfig(): Result<Config | undefined> {
   const result = Result.guard(() => {
     const configPath = getConfigPath();
     if (!configPath) {
       return undefined;
     }
->>>>>>> cc870c7d
     const config = Config.load({
       configPath: path.join(configPath, "firebase.json"),
     });
     if (!config) {
-<<<<<<< HEAD
-      return undefined;
-    }
-
-    const dataConnect = readFirebaseJson(config);
-    return { config, dataConnect };
-  } catch (e: any) {
-    if (e.status === 404) {
-=======
       // Config.load may return null. We transform it to undefined.
->>>>>>> cc870c7d
       return undefined;
     }
 
