--- conflicted
+++ resolved
@@ -7,11 +7,8 @@
 import { getSettings } from "../utils/settings";
 import { setEnabled } from "../../../src/experiments";
 import { registerUser } from "./user";
-<<<<<<< HEAD
 import { registerProject } from "./project";
-=======
 import { registerQuickstart } from "./quickstart";
->>>>>>> 0ae87f12
 
 export function registerCore(broker: ExtensionBrokerImpl): Disposable {
   const settings = getSettings();
@@ -41,10 +38,7 @@
     registerEmulators(broker),
     registerEnv(broker),
     registerUser(broker),
-<<<<<<< HEAD
     registerProject(broker)
-=======
     registerQuickstart(broker)
->>>>>>> 0ae87f12
   );
 }