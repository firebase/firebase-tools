import vscode, { Disposable, ExtensionContext, TelemetryLogger } from "vscode";
import { ExtensionBrokerImpl } from "../extension-broker";
import { getRootFolders, registerConfig } from "./config";
import { EmulatorsController } from "./emulators";
import { registerEnv } from "./env";
import { pluginLogger, LogLevel } from '../logger-wrapper';
import { getSettings } from "../utils/settings";
import { setEnabled } from "../../../src/experiments";
import { registerUser } from "./user";
import { registerProject } from "./project";
import { registerQuickstart } from "./quickstart";
import { registerOptions } from "../options";
import { upsertFile } from "../data-connect/file-utils";
import { registerWebhooks } from "./webhook";

export async function registerCore(
  broker: ExtensionBrokerImpl,
  context: ExtensionContext,
  telemetryLogger: TelemetryLogger,
): Promise<[EmulatorsController, vscode.Disposable]> {
  const settings = getSettings();

  if (settings.npmPath) {
    process.env.PATH += `:${settings.npmPath}`;
  }

  if (settings.useFrameworks) {
    setEnabled("webframeworks", true);
  }

  const sub1 = broker.on("writeLog", async ({ level, args }) => {
    pluginLogger[level as LogLevel]("(Webview)", ...args);
  });

  const sub2 = broker.on(
    "showMessage",
    async ({ msg, options }: { msg: string; options?: any }) => {
      vscode.window.showInformationMessage(msg, options);
    },
  );

  const sub3 = broker.on("openLink", async ({ href }) => {
    vscode.env.openExternal(vscode.Uri.parse(href));
  });

  const sub4 = broker.on("runFirebaseInit", async () => {
    // Check if the user has a workspace open
    if (
      !vscode.workspace.workspaceFolders ||
      vscode.workspace.workspaceFolders.length === 0
    ) {
      vscode.window.showErrorMessage(
        "You must have a workspace open to run firebase init.",
      );
      return;
    }
    const workspaceFolder = vscode.workspace.workspaceFolders[0];
    vscode.tasks.executeTask(
      new vscode.Task(
        { type: "shell" }, // this is the same type as in tasks.json
        workspaceFolder, // The workspace folder
        "firebase init dataconnect", // how you name the task
        "firebase init dataconnect", // Shows up as MyTask: name
        new vscode.ShellExecution(`${settings.firebasePath} init dataconnect`),
      ),
    );
  });

  const emulatorsController = new EmulatorsController(broker);

  const openRcCmd = vscode.commands.registerCommand(
    "firebase.openFirebaseRc",
    () => {
      for (const root of getRootFolders()) {
        upsertFile(vscode.Uri.file(`${root}/.firebaserc`), () => "");
      }
    },
  );

<<<<<<< HEAD
  registerConfig(context, broker);
=======
  const refreshCmd = vscode.commands.registerCommand(
    "firebase.refresh",
    async () => {
      await vscode.commands.executeCommand("workbench.action.closeSidebar");
      await vscode.commands.executeCommand("workbench.view.extension.firebase");
    },
  );
>>>>>>> 5f1b1e4f

  return [
    emulatorsController,
    Disposable.from(
      openRcCmd,
      refreshCmd,
      emulatorsController,
      registerOptions(context),
      registerEnv(broker),
      registerUser(broker, telemetryLogger),
      registerProject(broker),
      registerQuickstart(broker),
      await registerWebhooks(),
      { dispose: sub1 },
      { dispose: sub2 },
      { dispose: sub3 },
      { dispose: sub4 },
    ),
  ];
}<|MERGE_RESOLUTION|>--- conflicted
+++ resolved
@@ -3,7 +3,7 @@
 import { getRootFolders, registerConfig } from "./config";
 import { EmulatorsController } from "./emulators";
 import { registerEnv } from "./env";
-import { pluginLogger, LogLevel } from '../logger-wrapper';
+import { pluginLogger, LogLevel } from "../logger-wrapper";
 import { getSettings } from "../utils/settings";
 import { setEnabled } from "../../../src/experiments";
 import { registerUser } from "./user";
@@ -77,9 +77,7 @@
     },
   );
 
-<<<<<<< HEAD
   registerConfig(context, broker);
-=======
   const refreshCmd = vscode.commands.registerCommand(
     "firebase.refresh",
     async () => {
@@ -87,7 +85,6 @@
       await vscode.commands.executeCommand("workbench.view.extension.firebase");
     },
   );
->>>>>>> 5f1b1e4f
 
   return [
     emulatorsController,
