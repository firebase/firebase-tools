--- conflicted
+++ resolved
@@ -40,25 +40,11 @@
     vscode.env.openExternal(vscode.Uri.parse(href));
   });
 
-<<<<<<< HEAD
   const emulatorsController = new EmulatorsController(broker);
-
-  return [
+  return Disposable.from(
     emulatorsController,
-    Disposable.from(
-      await registerConfig(broker),
-      emulatorsController,
-      registerEnv(broker),
-      registerUser(broker),
-      registerProject({ context, broker }),
-      registerQuickstart(broker),
-    ),
-  ];
-=======
-  return Disposable.from(
     registerOptions(context),
-    registerConfig(broker),
-    registerEmulators(broker),
+    await registerConfig(broker),
     registerEnv(broker),
     registerUser(broker),
     registerProject(broker),
@@ -67,5 +53,4 @@
     { dispose: sub2 },
     { dispose: sub3 }
   );
->>>>>>> cc870c7d
 }