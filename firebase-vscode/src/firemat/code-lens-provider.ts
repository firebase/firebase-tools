import * as vscode from "vscode";
import { Kind, parse } from "graphql";
import { OperationLocation } from "./types";
import { Disposable } from "vscode";

import { isFirematEmulatorRunning } from "../core/emulators";
import { Signal } from "@preact/signals-core";
import { firematConfig } from "../core/config";
import path from "path";
import { selectedInstance } from "./firebase-data-connect";

abstract class ComputedCodeLensProvider implements vscode.CodeLensProvider {
  private readonly _onChangeCodeLensesEmitter = new vscode.EventEmitter<void>();
  onDidChangeCodeLenses = this._onChangeCodeLensesEmitter.event;

  private readonly subscriptions: Map<Signal<any>, Disposable> = new Map();

  watch<T>(signal: Signal<T>): T {
    if (!this.subscriptions.has(signal)) {
      let initialFire = true;
      const disposable = signal.subscribe(() => {
        if (initialFire) {
          initialFire = false;
          return;
        }

        this._onChangeCodeLensesEmitter.fire();
      });

      this.subscriptions.set(signal, { dispose: disposable });
    }

    return signal.peek();
  }

  dispose() {
    for (const disposable of this.subscriptions.values()) {
      disposable.dispose();
    }
    this.subscriptions.clear();
  }

  abstract provideCodeLenses(
    document: vscode.TextDocument,
    token: vscode.CancellationToken,
  ): vscode.CodeLens[];
}

function isPathInside(childPath: string, parentPath: string): boolean {
  const relative = path.relative(parentPath, childPath);
  return !relative.startsWith("..") && !path.isAbsolute(relative);
}

/**
 * CodeLensProvider provides codelens for actions in graphql files.
 */
export class OperationCodeLensProvider extends ComputedCodeLensProvider {
  provideCodeLenses(
    document: vscode.TextDocument,
    token: vscode.CancellationToken,
<<<<<<< HEAD
  ): vscode.CodeLens[] {
    // Wait for configs to be loaded and emulator to be running
    const configs = this.watch(firematConfig);
    if (!configs) {
      return [];
    }

=======
  ): Promise<vscode.CodeLens[]> {
>>>>>>> 7e7acfed
    const codeLenses: vscode.CodeLens[] = [];

    const documentText = document.getText();
    // TODO: replace w/ online-parser to work with malformed documents
    const documentNode = parse(documentText);

    for (let i = 0; i < documentNode.definitions.length; i++) {
      const x = documentNode.definitions[i];
      if (x.kind === Kind.OPERATION_DEFINITION && x.loc) {
        const line = x.loc.startToken.line - 1;
        const range = new vscode.Range(line, 0, line, 0);
        const position = new vscode.Position(line, 0);
        const operationLocation: OperationLocation = {
          document: documentText,
          documentPath: document.fileName,
          position: position,
        };
        const opKind = x.operation as string; // query or mutation

        const isInSchemaFolder = isPathInside(
          document.fileName,
          configs.schema.main.source,
        );
        const isInOperationFolder = isPathInside(
          document.fileName,
          configs.operationSet.crud.source,
        );
        const instance = this.watch(selectedInstance);

        if (instance && (isInSchemaFolder || isInOperationFolder)) {
          codeLenses.push(
            new vscode.CodeLens(range, {
              title: `$(play) Run (${instance})`,
              command: "firebase.firemat.executeOperation",
              tooltip: "Execute the operation (⌘+enter or Ctrl+Enter)",
              arguments: [x, operationLocation],
            }),
          );
        }

<<<<<<< HEAD
        if (this.watch(isFirematEmulatorRunning) && !isInOperationFolder) {
          codeLenses.push(
            new vscode.CodeLens(range, {
              title: `$(plug) Move to connector`,
              command: "firebase.firemat.moveOperationToConnector",
              tooltip: `Expose this ${opKind} to client apps through the SDK.`,
              arguments: [i, operationLocation],
            }),
          );
=======
          // HACK: This assumes the connector is in a directory called
          // "connector" and anything else is not in a connector.
          // TODO: Parse firemat.yaml for the actual connector paths.
          if (!document.fileName.includes("/connector/")) {
            codeLenses.push(
              new vscode.CodeLens(range, {
                title: `$(plug) Move to connector`,
                command: "firebase.firemat.moveOperationToConnector",
                tooltip: `Expose this ${opKind} to client apps through the SDK.`,
                arguments: [i, operationLocation],
              }),
            );
          }
>>>>>>> 7e7acfed
        }
      }
    }

    return codeLenses;
  }
}

/**
 * CodeLensProvider for actions on the schema file
 */
export class SchemaCodeLensProvider extends ComputedCodeLensProvider {
  provideCodeLenses(
    document: vscode.TextDocument,
    token: vscode.CancellationToken,
<<<<<<< HEAD
  ): vscode.CodeLens[] {
    if (!this.watch(isFirematEmulatorRunning)) {
      return [];
    }

=======
  ): Promise<vscode.CodeLens[]> {
>>>>>>> 7e7acfed
    const codeLenses: vscode.CodeLens[] = [];

    // TODO: replace w/ online-parser to work with malformed documents
    const documentNode = parse(document.getText());

    for (const x of documentNode.definitions) {
      if (x.kind === Kind.OBJECT_TYPE_DEFINITION && x.loc) {
        const line = x.loc.startToken.line - 1;
        const range = new vscode.Range(line, 0, line, 0);
        const position = new vscode.Position(line, 0);
        const schemaLocation = {
          documentPath: document.fileName,
          position: position,
        };

<<<<<<< HEAD
        codeLenses.push(
          new vscode.CodeLens(range, {
            title: `$(database) Add data`,
            command: "firebase.firemat.schemaAddData",
            tooltip: "Generate a mutation to add data of this type",
            arguments: [x, schemaLocation],
          }),
        );
=======
        if (isFirematEmulatorRunning.value) {
          codeLenses.push(
            new vscode.CodeLens(range, {
              title: `$(database) Add data`,
              command: "firebase.firemat.schemaAddData",
              tooltip: "Generate a mutation to add data of this type",
              arguments: [x, schemaLocation],
            }),
          );
        }
>>>>>>> 7e7acfed
      }
    }

    return codeLenses;
  }
}<|MERGE_RESOLUTION|>--- conflicted
+++ resolved
@@ -58,17 +58,13 @@
   provideCodeLenses(
     document: vscode.TextDocument,
     token: vscode.CancellationToken,
-<<<<<<< HEAD
   ): vscode.CodeLens[] {
     // Wait for configs to be loaded and emulator to be running
     const configs = this.watch(firematConfig);
-    if (!configs) {
+    if (!configs || !this.watch(isFirematEmulatorRunning)) {
       return [];
     }
 
-=======
-  ): Promise<vscode.CodeLens[]> {
->>>>>>> 7e7acfed
     const codeLenses: vscode.CodeLens[] = [];
 
     const documentText = document.getText();
@@ -109,8 +105,7 @@
           );
         }
 
-<<<<<<< HEAD
-        if (this.watch(isFirematEmulatorRunning) && !isInOperationFolder) {
+        if (!isInOperationFolder) {
           codeLenses.push(
             new vscode.CodeLens(range, {
               title: `$(plug) Move to connector`,
@@ -119,21 +114,6 @@
               arguments: [i, operationLocation],
             }),
           );
-=======
-          // HACK: This assumes the connector is in a directory called
-          // "connector" and anything else is not in a connector.
-          // TODO: Parse firemat.yaml for the actual connector paths.
-          if (!document.fileName.includes("/connector/")) {
-            codeLenses.push(
-              new vscode.CodeLens(range, {
-                title: `$(plug) Move to connector`,
-                command: "firebase.firemat.moveOperationToConnector",
-                tooltip: `Expose this ${opKind} to client apps through the SDK.`,
-                arguments: [i, operationLocation],
-              }),
-            );
-          }
->>>>>>> 7e7acfed
         }
       }
     }
@@ -149,15 +129,11 @@
   provideCodeLenses(
     document: vscode.TextDocument,
     token: vscode.CancellationToken,
-<<<<<<< HEAD
   ): vscode.CodeLens[] {
     if (!this.watch(isFirematEmulatorRunning)) {
       return [];
     }
 
-=======
-  ): Promise<vscode.CodeLens[]> {
->>>>>>> 7e7acfed
     const codeLenses: vscode.CodeLens[] = [];
 
     // TODO: replace w/ online-parser to work with malformed documents
@@ -173,7 +149,6 @@
           position: position,
         };
 
-<<<<<<< HEAD
         codeLenses.push(
           new vscode.CodeLens(range, {
             title: `$(database) Add data`,
@@ -182,18 +157,6 @@
             arguments: [x, schemaLocation],
           }),
         );
-=======
-        if (isFirematEmulatorRunning.value) {
-          codeLenses.push(
-            new vscode.CodeLens(range, {
-              title: `$(database) Add data`,
-              command: "firebase.firemat.schemaAddData",
-              tooltip: "Generate a mutation to add data of this type",
-              arguments: [x, schemaLocation],
-            }),
-          );
-        }
->>>>>>> 7e7acfed
       }
     }
 
