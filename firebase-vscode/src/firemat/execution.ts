--- conflicted
+++ resolved
@@ -46,16 +46,11 @@
       broker.send("notifyFirematResults", {
         args: item.args ?? "{}",
         query: print(item.operation),
-<<<<<<< HEAD
-        results: item.results ?? {},
-        displayName: item.operation.operation,
-=======
         results:
           item.results instanceof Error
             ? toSerializedError(item.results)
             : item.results,
-        displayName: item.operation.operation + ": " + item.label,
->>>>>>> ec8a6fe7
+        displayName: item.operation.operation,
       });
     }
   });
