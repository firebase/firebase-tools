--- conflicted
+++ resolved
@@ -33,11 +33,7 @@
 }
 
 /** A custom "test" to work around "afterEach" not working with the current configs */
-<<<<<<< HEAD
-export function dataConnectTest(
-=======
 export function firebaseTest(
->>>>>>> cc870c7d
   description: string,
   cb: (this: Mocha.Context) => void | Promise<void>,
 ) {
@@ -63,11 +59,7 @@
   });
 }
 
-<<<<<<< HEAD
-export function dataConnectSuite(description: string, cb: () => void) {
-=======
 export function firebaseSuite(description: string, cb: () => void) {
->>>>>>> cc870c7d
   suite(description, () => {
     // Scope setups to the suite.
     const previousSetups = setups;
