--- conflicted
+++ resolved
@@ -266,11 +266,7 @@
 
     const config = _readRC();
     assert.deepEqual(
-<<<<<<< HEAD
-      config?.requireValue.data.projects,
-=======
       config?.requireValue!.data.projects,
->>>>>>> 5f1b1e4f
       expectedConfig.projects,
     );
   });
@@ -308,11 +304,7 @@
     assert.throws(
       () => _readRC(),
       (thrown) =>
-<<<<<<< HEAD
-        thrown.toString() ===
-=======
         thrown!.toString() ===
->>>>>>> 5f1b1e4f
         `SyntaxError: Unexpected token 'i', "invalid json" is not valid JSON`,
     );
 
@@ -343,10 +335,10 @@
     mock(currentOptions, createFake<VsCodeOptions>({ cwd: dir }));
 
     const watcher = await _createWatcher("file")!;
-    addTearDown(() => watcher.dispose());
+    addTearDown(() => watcher?.dispose());
 
     const createdFile = new Promise<vscode.Uri>((resolve) => {
-      watcher.onDidChange((e) => resolve(e));
+      watcher?.onDidChange((e) => resolve(e));
     });
 
     fs.writeFileSync(file, "new content");
@@ -378,11 +370,6 @@
 
       assert.deepEqual(currentOptions.value.cwd, workspaces.byIndex(0)!.path);
       assert.deepEqual(
-<<<<<<< HEAD
-        firebaseRC.value.requireValue.data.projects,
-        expectedRc.projects,
-      );
-=======
         firebaseConfig.value!.requireValue!.data,
         expectedConfig,
       );
@@ -390,7 +377,6 @@
         firebaseRC.value!.requireValue!.data.projects,
         expectedRc.projects,
       );
->>>>>>> 5f1b1e4f
     },
   );
 
@@ -409,17 +395,11 @@
 
       assert.deepEqual(broker.sentLogs, []);
 
-<<<<<<< HEAD
       allRCs.value = {
-        [firebaseRC.value.requireValue.path]: new ResultValue(
-          new RC(firebaseRC.value.requireValue.path, newRC),
+        [firebaseRC.value!.requireValue!.path!]: new ResultValue(
+          new RC(firebaseRC.value!.requireValue!.path, newRC),
         ),
       };
-=======
-      firebaseRC.value = new ResultValue(
-        new RC(firebaseRC.value!.requireValue!.path, newRC),
-      );
->>>>>>> 5f1b1e4f
 
       assert.deepEqual(broker.sentLogs, [
         {
@@ -457,15 +437,11 @@
       assert.deepEqual(broker.sentLogs, []);
 
       fs.writeFileSync(
-<<<<<<< HEAD
-        workspaces.byIndex(0).firebaseConfigPath,
-=======
         workspaces.byIndex(0)!.firebaseConfigPath,
->>>>>>> 5f1b1e4f
         JSON.stringify(newConfig),
       );
       allFirebaseConfigs.value = {
-        [workspaces.byIndex(0).firebaseConfigPath]: _readFirebaseConfig()!,
+        [workspaces.byIndex(0)!.firebaseConfigPath!]: _readFirebaseConfig()!,
       };
 
       assert.deepEqual(broker.sentLogs, [
