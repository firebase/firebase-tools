--- conflicted
+++ resolved
@@ -138,33 +138,24 @@
     },
   );
 
-  firebaseTest(
-    "if no firebase config found, returns the first folder",
-    () => {
-      const a = createTemporaryDirectory({ debugLabel: "a" });
-      const b = createTemporaryDirectory({ debugLabel: "b" });
-      const c = createTemporaryDirectory({ debugLabel: "c" });
-
-      const aFolder = createFake<vscode.WorkspaceFolder>({
-        uri: vscode.Uri.file(a),
-      });
-      const bFolder = createFake<vscode.WorkspaceFolder>({
-        uri: vscode.Uri.file(b),
-      });
-      const cFolder = createFake<vscode.WorkspaceFolder>({
-        uri: vscode.Uri.file(c),
-      });
-
-<<<<<<< HEAD
-      mock(workspace, { workspaceFolders: [aFolder, bFolder, cFolder] });
-      assert.deepEqual(getConfigPath(), a);
-    },
-  );
-=======
+  firebaseTest("if no firebase config found, returns the first folder", () => {
+    const a = createTemporaryDirectory({ debugLabel: "a" });
+    const b = createTemporaryDirectory({ debugLabel: "b" });
+    const c = createTemporaryDirectory({ debugLabel: "c" });
+
+    const aFolder = createFake<vscode.WorkspaceFolder>({
+      uri: vscode.Uri.file(a),
+    });
+    const bFolder = createFake<vscode.WorkspaceFolder>({
+      uri: vscode.Uri.file(b),
+    });
+    const cFolder = createFake<vscode.WorkspaceFolder>({
+      uri: vscode.Uri.file(c),
+    });
+
     mock(workspace, { workspaceFolders: [aFolder, bFolder, cFolder] });
     assert.deepEqual(getConfigPath(), a);
   });
->>>>>>> e3b5eaaf
 
   firebaseTest('sets "cwd" global variable to the config path', () => {
     const a = createTemporaryDirectory();
@@ -202,11 +193,7 @@
     });
 
     const config = _readFirebaseConfig();
-<<<<<<< HEAD
     assert.deepEqual(config.requireValue.data, expectedConfig);
-=======
-    assert.deepEqual(config.data, expectedConfig);
->>>>>>> e3b5eaaf
   });
 
   firebaseTest("returns undefined if firebase.json is not found", () => {
@@ -381,10 +368,7 @@
       assert.deepEqual(broker.sentLogs, []);
 
       assert.deepEqual(currentOptions.value.cwd, workspaces.byIndex(0).path);
-      assert.deepEqual(
-        firebaseConfig.value.requireValue.data,
-        expectedConfig,
-      );
+      assert.deepEqual(firebaseConfig.value.requireValue.data, expectedConfig);
       assert.deepEqual(
         firebaseRC.value.requireValue.data.projects,
         expectedRc.projects,
