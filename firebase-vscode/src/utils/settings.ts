import { workspace } from "./test_hooks";

export interface Settings {
  readonly debugLogPath: string;
  readonly firebasePath: string;
  readonly npmPath: string;
  readonly shouldWriteDebug: boolean;
  readonly useFrameworks: boolean;
}

<<<<<<< HEAD
// TODO (joehanley or hlshen): Temporary fallback for bashing, this should probably point to the global firebase binary on the system
const FIREBASE_BINARY = "npx firebase/firebase-tools#launch.fdc-pp --yes";
=======
const FIREBASE_BINARY =
  // Allow defaults via env var. Useful when starting VS Code from command line or Monospace.
  process.env.FIREBASE_BINARY ||
  // Temporary fallback for bashing, this should probably point to the global firebase binary on the system
  "npx -y firebase/firebase-tools#launch.fdc-pp";
>>>>>>> 0251647e

export function getSettings(): Settings {
  const config = workspace.value.getConfiguration("firebase");

  return {
    debugLogPath: config.get<string>("debugLogPath", "/tmp/firebase-debug.log"),
    firebasePath: config.get<string>("firebasePath") || FIREBASE_BINARY,
    npmPath: config.get<string>("npmPath", "npm"),
    shouldWriteDebug: config.get<boolean>("debug", true),
    useFrameworks: config.get<boolean>("hosting.useFrameworks", false),
  };
}<|MERGE_RESOLUTION|>--- conflicted
+++ resolved
@@ -8,16 +8,11 @@
   readonly useFrameworks: boolean;
 }
 
-<<<<<<< HEAD
-// TODO (joehanley or hlshen): Temporary fallback for bashing, this should probably point to the global firebase binary on the system
-const FIREBASE_BINARY = "npx firebase/firebase-tools#launch.fdc-pp --yes";
-=======
 const FIREBASE_BINARY =
   // Allow defaults via env var. Useful when starting VS Code from command line or Monospace.
   process.env.FIREBASE_BINARY ||
-  // Temporary fallback for bashing, this should probably point to the global firebase binary on the system
+  // TODO: Temporary fallback for bashing, this should probably point to the global firebase binary on the system
   "npx -y firebase/firebase-tools#launch.fdc-pp";
->>>>>>> 0251647e
 
 export function getSettings(): Settings {
   const config = workspace.value.getConfiguration("firebase");
