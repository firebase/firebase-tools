--- conflicted
+++ resolved
@@ -23,12 +23,8 @@
 import { DataConnectError, toSerializedError } from "../../common/error";
 import { OperationLocation } from "./types";
 import { EmulatorsController } from "../core/emulators";
-<<<<<<< HEAD
 import { InstanceType } from "./code-lens-provider";
-=======
-import { InstanceType } from "./emulators-status";
 import { DATA_CONNECT_EVENT_NAME } from "../analytics";
->>>>>>> ffd95020
 
 export function registerExecution(
   context: ExtensionContext,
