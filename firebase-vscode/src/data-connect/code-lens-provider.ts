import * as vscode from "vscode";
import { Kind, parse } from "graphql";
import { OperationLocation } from "./types";
import { Disposable } from "vscode";

import { Signal } from "@preact/signals-core";
import { dataConnectConfigs, firebaseRC } from "./config";
import { EmulatorsController } from "../core/emulators";

export enum InstanceType {
  LOCAL = "local",
  PRODUCTION = "production",
}

abstract class ComputedCodeLensProvider implements vscode.CodeLensProvider {
  private readonly _onChangeCodeLensesEmitter = new vscode.EventEmitter<void>();
  onDidChangeCodeLenses = this._onChangeCodeLensesEmitter.event;

  private readonly subscriptions: Map<Signal<any>, Disposable> = new Map();

  watch<T>(signal: Signal<T>): T {
    if (!this.subscriptions.has(signal)) {
      let initialFire = true;
      const disposable = signal.subscribe(() => {
        // Signals notify their listeners immediately, even if no change were detected.
        // This is undesired here as such notification would be picked up by vscode,
        // triggering an infinite reload loop of the codelenses.
        // We therefore skip this notification and only keep actual "change" notifications
        if (initialFire) {
          initialFire = false;
          return;
        }

        this._onChangeCodeLensesEmitter.fire();
      });

      this.subscriptions.set(signal, { dispose: disposable });
    }

    return signal.peek();
  }

  refresh() {
    this._onChangeCodeLensesEmitter.fire();
  }

  dispose() {
    for (const disposable of this.subscriptions.values()) {
      disposable.dispose();
    }
    this.subscriptions.clear();
  }

  abstract provideCodeLenses(
    document: vscode.TextDocument,
    token: vscode.CancellationToken,
  ): vscode.CodeLens[];
}

/**
 * CodeLensProvider provides codelens for actions in graphql files.
 */
export class OperationCodeLensProvider extends ComputedCodeLensProvider {
  constructor(readonly emulatorsController: EmulatorsController) {
    super();
  }

  provideCodeLenses(
    document: vscode.TextDocument,
    token: vscode.CancellationToken,
  ): vscode.CodeLens[] {
    // Wait for configs to be loaded and emulator to be running
    const fdcConfigs = this.watch(dataConnectConfigs)?.tryReadValue;
    const rc = this.watch(firebaseRC)?.tryReadValue;
    if (!fdcConfigs || !rc) {
      return [];
    }

    const codeLenses: vscode.CodeLens[] = [];

    const documentText = document.getText();
    // TODO: replace w/ online-parser to work with malformed documents
    const documentNode = parse(documentText);

    for (let i = 0; i < documentNode.definitions.length; i++) {
      const x = documentNode.definitions[i];
      if (x.kind === Kind.OPERATION_DEFINITION && x.loc) {
        const line = x.loc.startToken.line - 1;
        const range = new vscode.Range(line, 0, line, 0);
        const position = new vscode.Position(line, 0);
        const operationLocation: OperationLocation = {
          document: documentText,
          documentPath: document.fileName,
          position: position,
        };
        const service = fdcConfigs.findEnclosingServiceForPath(
          document.fileName,
        );

        if (service) {
          if (this.emulatorsController.areEmulatorsRunning()) {
            codeLenses.push(
              new vscode.CodeLens(range, {
                title: `$(play) Run (local)`,
                command: "firebase.dataConnect.executeOperation",
                tooltip: "Execute the operation (⌘+enter or Ctrl+Enter)",
                arguments: [x, operationLocation, InstanceType.LOCAL],
              }),
            );
          }

          codeLenses.push(
            new vscode.CodeLens(range, {
              title: `$(play) Run (Production – Project: ${rc.projects.default})`,
              command: "firebase.dataConnect.executeOperation",
              tooltip: "Execute the operation (⌘+enter or Ctrl+Enter)",
              arguments: [x, operationLocation, InstanceType.PRODUCTION],
            }),
          );
        }
      }
    }

    return codeLenses;
  }
}

/**
 * CodeLensProvider for actions on the schema file
 */
export class SchemaCodeLensProvider extends ComputedCodeLensProvider {
  constructor(readonly emulatorsController: EmulatorsController) {
    super();
  }

  provideCodeLenses(
    document: vscode.TextDocument,
    token: vscode.CancellationToken,
  ): vscode.CodeLens[] {
    if (!this.emulatorsController.areEmulatorsRunning) {
      return [];
    }

    const codeLenses: vscode.CodeLens[] = [];

    // TODO: replace w/ online-parser to work with malformed documents
    const documentNode = parse(document.getText());

    for (const x of documentNode.definitions) {
      if (x.kind === Kind.OBJECT_TYPE_DEFINITION && x.loc) {
        const line = x.loc.startToken.line - 1;
        const range = new vscode.Range(line, 0, line, 0);
        const position = new vscode.Position(line, 0);
        const schemaLocation = {
          documentPath: document.fileName,
          position: position,
        };

        codeLenses.push(
          new vscode.CodeLens(range, {
            title: `$(database) Add data`,
            command: "firebase.dataConnect.schemaAddData",
            tooltip: "Generate a mutation to add data of this type",
            arguments: [x, schemaLocation],
          }),
        );

        codeLenses.push(
          new vscode.CodeLens(range, {
            title: `$(database) Read data`,
            command: "firebase.dataConnect.schemaReadData",
            tooltip: "Generate a query to read data of this type",
            arguments: [documentNode, x],
          }),
        );
      }
    }

    return codeLenses;
  }
}
/**
 * CodeLensProvider for Configure SDK in Connector.yaml
 */
export class ConfigureSdkCodeLensProvider extends ComputedCodeLensProvider {
  provideCodeLenses(
    document: vscode.TextDocument,
    token: vscode.CancellationToken,
  ): vscode.CodeLens[] {
    // Wait for configs to be loaded
    const fdcConfigs = this.watch(dataConnectConfigs)?.tryReadValue;
    const rc = this.watch(firebaseRC)?.tryReadValue;
    if (!fdcConfigs || !rc) {
      return [];
    }

    const codeLenses: vscode.CodeLens[] = [];
    const range = new vscode.Range(0, 0, 0, 0);
    const serviceConfig = fdcConfigs.findEnclosingServiceForPath(
      document.fileName,
    );
    const connectorConfig = serviceConfig!.findEnclosingConnectorForPath(
      document.fileName,
    );
    if (serviceConfig) {
      codeLenses.push(
        new vscode.CodeLens(range, {
          title: `$(tools) Configure Generated SDK`,
          command: "fdc.connector.configure-sdk",
          tooltip: "Configure a generated SDK for this connector",
<<<<<<< HEAD
          arguments: [connectorConfig],
=======
          arguments: [connectorConfig!.tryReadValue],
>>>>>>> 5f1b1e4f
        }),
      );
    }

    return codeLenses;
  }
}<|MERGE_RESOLUTION|>--- conflicted
+++ resolved
@@ -208,11 +208,7 @@
           title: `$(tools) Configure Generated SDK`,
           command: "fdc.connector.configure-sdk",
           tooltip: "Configure a generated SDK for this connector",
-<<<<<<< HEAD
           arguments: [connectorConfig],
-=======
-          arguments: [connectorConfig!.tryReadValue],
->>>>>>> 5f1b1e4f
         }),
       );
     }
