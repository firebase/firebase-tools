--- conflicted
+++ resolved
@@ -32,11 +32,8 @@
 import { registerFdcSdkGeneration } from "./sdk-generation";
 import { registerDiagnostics } from "./diagnostics";
 import { AnalyticsLogger } from "../analytics";
-<<<<<<< HEAD
 import { GeminiAssistController } from "./gemini-assist";
-=======
 import { emulators } from "../init/features";
->>>>>>> c0dcbd3d
 
 class CodeActionsProvider implements vscode.CodeActionProvider {
   constructor(
@@ -268,11 +265,8 @@
       [{ scheme: "file", language: "yaml", pattern: "**/connector.yaml" }],
       configureSdkCodeLensProvider,
     ),
-<<<<<<< HEAD
     geminiAssist,
     refreshCommand,
-=======
->>>>>>> c0dcbd3d
     {
       dispose: () => {
         client.stop();
