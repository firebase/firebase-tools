--- conflicted
+++ resolved
@@ -1,7 +1,7 @@
 import { isPathInside } from "./file-utils";
 import { DeepReadOnly } from "../metaprogramming";
 import { ConnectorYaml, DataConnectYaml } from "../dataconnect/types";
-import { Result, ResultError, ResultValue } from "../result";
+import { Result, ResultValue } from "../result";
 import { computed, effect, signal } from "@preact/signals-core";
 import {
   _createWatcher as createWatcher,
@@ -30,10 +30,10 @@
   range: vscode.Range;
 };
 
-export const dataConnectConfigs =
-  signal<Result<DataConnectConfigsValue | undefined, DataConnectConfigsError>>(
-    undefined,
-  );
+export const dataConnectConfigs = signal<
+  | Result<DataConnectConfigsValue | undefined, DataConnectConfigsError>
+  | undefined
+>(undefined);
 
 export class ErrorWithPath extends Error {
   constructor(
@@ -41,23 +41,18 @@
     readonly error: unknown,
     readonly range: vscode.Range,
   ) {
-    super(error instanceof Error ? error.message : error.toString());
+    super(error instanceof Error ? error.message : `${error}`);
   }
 }
 
 export async function registerDataConnectConfigs(
   context: vscode.ExtensionContext,
   broker: ExtensionBrokerImpl,
-<<<<<<< HEAD
 ) {
-  let cancel: () => void | undefined;
+  let cancel: (() => void) | undefined;
   context.subscriptions.push({
     dispose: () => cancel?.(),
   });
-=======
-): vscode.Disposable {
-  let cancel: (() => void) | undefined;
->>>>>>> 5f1b1e4f
 
   function handleResult(
     firebaseConfig: Result<Config | undefined> | undefined,
@@ -97,13 +92,10 @@
 
     cancel =
       configs &&
-      promise.cancelableThen(
-        configs,
-        (configs) => {
-          cancel = undefined;
-          return (dataConnectConfigs.value = configs);
-        },
-      ).cancel;
+      promise.cancelableThen(configs, (configs) => {
+        cancel = undefined;
+        return (dataConnectConfigs.value = configs);
+      }).cancel;
   }
 
   context.subscriptions.push({
@@ -113,12 +105,13 @@
   const dataConnectWatcher = await createWatcher(
     "**/{dataconnect,connector}.yaml",
   );
-  context.subscriptions.push(dataConnectWatcher);
-
-<<<<<<< HEAD
-  dataConnectWatcher.onDidChange(() => handleResult(firebaseConfig.value));
-  dataConnectWatcher.onDidCreate(() => handleResult(firebaseConfig.value));
-  dataConnectWatcher.onDidDelete(() => handleResult(firebaseConfig.value));
+  if (dataConnectWatcher) {
+    context.subscriptions.push(dataConnectWatcher);
+
+    dataConnectWatcher.onDidChange(() => handleResult(firebaseConfig.value));
+    dataConnectWatcher.onDidCreate(() => handleResult(firebaseConfig.value));
+    dataConnectWatcher.onDidDelete(() => handleResult(firebaseConfig.value));
+  }
 
   const hasConfigs = computed(
     () => !!dataConnectConfigs.value?.tryReadValue?.values.length,
@@ -135,53 +128,17 @@
       broker.send("notifyHasFdcConfigs", hasConfigs.value);
     }),
   });
-=======
-  const hasConfigs = computed(
-    () => !!dataConnectConfigs.value?.tryReadValue?.values.length,
-  );
-
-  const hasConfigSub = effect(() => {
-    broker.send("notifyHasFdcConfigs", hasConfigs.value);
-  });
-  const getInitialHasFdcConfigsSub = broker.on(
-    "getInitialHasFdcConfigs",
-    () => {
-      broker.send("notifyHasFdcConfigs", hasConfigs.value);
-    },
-  );
-
-  return vscode.Disposable.from(
-    { dispose: sub },
-    { dispose: hasConfigSub },
-    { dispose: getInitialHasFdcConfigsSub },
-    { dispose: () => cancel?.() },
-    { dispose: () => {
-      dataConnectWatcher?.dispose();
-    }},
-  );
->>>>>>> 5f1b1e4f
 }
 
 /** @internal */
 export async function _readDataConnectConfigs(
   fdcConfig: DataConnectMultiple,
 ): Promise<Result<ResolvedDataConnectConfigs | undefined>> {
-<<<<<<< HEAD
   async function mapConnector(connectorDirPath: string) {
     const connectorYaml = await readConnectorYaml(connectorDirPath).catch(
       (err: unknown) => {
         const connectorPath = path.normalize(
           path.join(connectorDirPath, "connector.yaml"),
-=======
-  return Result.guard(async () => {
-    const dataConnects = await Promise.all(
-      fdcConfig.map<Promise<ResolvedDataConnectConfig>>(async (dataConnect) => {
-        // Paths may be relative to the firebase.json file.
-        const relativeConfigPath = getConfigPath() ?? "";
-        const absoluteLocation = asAbsolutePath(
-          dataConnect.source,
-          relativeConfigPath,
->>>>>>> 5f1b1e4f
         );
         throw new ErrorWithPath(
           connectorPath,
@@ -251,7 +208,7 @@
     const dataConnects = await Promise.all(
       fdcConfig
         // Paths may be relative to the firebase.json file.
-        .map((relative) => asAbsolutePath(relative.source, getConfigPath()))
+        .map((relative) => asAbsolutePath(relative.source, getConfigPath()!))
         .map(async (absolutePath) => {
           try {
             return await mapDataConnect(absolutePath);
@@ -331,15 +288,10 @@
     );
   }
 
-  findConnectorById(connectorId: string): ResolvedConnectorYaml {
+  findConnectorById(connectorId: string): ResolvedConnectorYaml | undefined {
     return this.resolvedConnectors.find(
-<<<<<<< HEAD
       (connector) => connector.value.connectorId === connectorId,
     );
-=======
-      (connector) => connector.tryReadValue!.value.connectorId === connectorId,
-    )!.tryReadValue!;
->>>>>>> 5f1b1e4f
   }
 
   containsPath(path: string) {
