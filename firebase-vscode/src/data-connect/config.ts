import { isPathInside } from "./file-utils";
import { DeepReadOnly } from "../metaprogramming";
<<<<<<< HEAD
import { ConnectorYaml, DataConnectYaml, mainSchemaYaml } from "../dataconnect/types";
=======
import { ConnectorYaml, DataConnectYaml, mainSchemaYaml } from "../../../src/dataconnect/types";
>>>>>>> 513e809c
import { Result, ResultValue } from "../result";
import { computed, effect, signal } from "@preact/signals-core";
import {
  _createWatcher as createWatcher,
  firebaseConfig,
  getConfigPath,
} from "../core/config";
import * as vscode from "vscode";
import * as promise from "../utils/promise";
import {
  readConnectorYaml,
  readDataConnectYaml,
  readFirebaseJson as readFdcFirebaseJson,
} from "../../../src/dataconnect/load";
import { Config } from "../config";
import { DataConnectMultiple } from "../firebaseConfig";
import path from "path";
import { ExtensionBrokerImpl } from "../extension-broker";
import * as fs from "fs";
import { EmulatorHub } from "../../../src/emulator/hub";

export * from "../core/config";

export type DataConnectConfigsValue = ResolvedDataConnectConfigs | undefined;
export type DataConnectConfigsError = {
  path?: string;
  error: Error | unknown;
  range: vscode.Range;
};

export const dataConnectConfigs = signal<
  | Result<DataConnectConfigsValue | undefined, DataConnectConfigsError>
  | undefined
>(undefined);

export class ErrorWithPath extends Error {
  constructor(
    readonly path: string,
    readonly error: unknown,
    readonly range: vscode.Range,
  ) {
    super(error instanceof Error ? error.message : `${error}`);
  }
}

export async function registerDataConnectConfigs(
  context: vscode.ExtensionContext,
  broker: ExtensionBrokerImpl,
) {
  function handleResult(
    firebaseConfig: Result<Config | undefined> | undefined,
  ): undefined | (() => void) {
    // While waiting for the promise to resolve, we clear the configs, to tell anything that depends
    // on it that it's loading.
    dataConnectConfigs.value = undefined;

    const configs = firebaseConfig?.followAsync<
      ResolvedDataConnectConfigs | undefined,
      DataConnectConfigsError
    >(
      async (config) => {
        const configs = await _readDataConnectConfigs(
          readFdcFirebaseJson(config),
        );

        return new ResultValue<
          ResolvedDataConnectConfigs | undefined,
          DataConnectConfigsError
        >(configs.requireValue);
      },
      (err) => {
        if (err instanceof ErrorWithPath) {
          return { path: err.path, error: err.error, range: err.range };
        }
        return {
          path: undefined,
          error: err,
          range: new vscode.Range(0, 0, 0, 0),
        };
      },
    );

    const operation =
      configs &&
      promise.cancelableThen(configs, (configs) => {
        return (dataConnectConfigs.value = configs);
      });

    return operation?.cancel;
  }

  context.subscriptions.push({
    dispose: effect(() => handleResult(firebaseConfig.value)),
  });

  const dataConnectWatcher = await createWatcher(
    "**/{dataconnect,connector}.yaml",
  );
  if (dataConnectWatcher) {
    context.subscriptions.push(dataConnectWatcher);

    dataConnectWatcher.onDidChange(() => handleResult(firebaseConfig.value));
    dataConnectWatcher.onDidCreate(() => handleResult(firebaseConfig.value));
    dataConnectWatcher.onDidDelete(() => handleResult(firebaseConfig.value));
  }

  const hasConfigs = computed(
    () => !!dataConnectConfigs.value?.tryReadValue?.values.length,
  );

  context.subscriptions.push({
    dispose: effect(() => {
      broker.send("notifyHasFdcConfigs", hasConfigs.value);
    }),
  });

  context.subscriptions.push({
    dispose: broker.on("getInitialHasFdcConfigs", () => {
      broker.send("notifyHasFdcConfigs", hasConfigs.value);
    }),
  });
}

/** @internal */
export async function _readDataConnectConfigs(
  fdcConfig: DataConnectMultiple,
): Promise<Result<ResolvedDataConnectConfigs | undefined>> {
  async function mapConnector(connectorDirPath: string) {
    const connectorYaml = await readConnectorYaml(connectorDirPath).catch(
      (err: unknown) => {
        const connectorPath = path.normalize(
          path.join(connectorDirPath, "connector.yaml"),
        );
        throw new ErrorWithPath(
          connectorPath,
          err,
          new vscode.Range(0, 0, 0, 0),
        );
      },
    );

    return new ResolvedConnectorYaml(connectorDirPath, connectorYaml);
  }

  async function mapDataConnect(absoluteLocation: string) {
    const dataConnectYaml = await readDataConnectYaml(absoluteLocation);
    const connectorDirs = dataConnectYaml.connectorDirs;
    if (!Array.isArray(connectorDirs)) {
      throw new ErrorWithPath(
        path.join(absoluteLocation, "dataconnect.yaml"),
        `Expected 'connectorDirs' to be an array, but got ${connectorDirs}`,
        // TODO(rrousselGit): Decode Yaml using AST to have the error message point to the `connectorDirs:` line
        new vscode.Range(0, 0, 0, 0),
      );
    }

    const resolvedConnectors = await Promise.all(
      connectorDirs.map((relativeConnector) => {
        const absoluteConnector = asAbsolutePath(
          relativeConnector,
          absoluteLocation,
        );
        const connectorPath = path.join(absoluteConnector, "connector.yaml");
        try {
          // Check if the file exists
          if (!fs.existsSync(connectorPath)) {
            throw new ErrorWithPath(
              path.join(absoluteLocation, "dataconnect.yaml"),
              `No connector.yaml found at ${relativeConnector}`,
              // TODO(rrousselGit): Decode Yaml using AST to have the error message point to the `connectorDirs:` line
              new vscode.Range(0, 0, 0, 0),
            );
          }

          return mapConnector(absoluteConnector);
        } catch (error) {
          if (error instanceof ErrorWithPath) {
            throw error;
          }

          throw new ErrorWithPath(
            connectorPath,
            error,
            new vscode.Range(0, 0, 0, 0),
          );
        }
      }),
    );

    return new ResolvedDataConnectConfig(
      absoluteLocation,
      dataConnectYaml,
      resolvedConnectors,
      dataConnectYaml.location,
    );
  }

  return Result.guard(async () => {
    const dataConnects = await Promise.all(
      fdcConfig
        // Paths may be relative to the firebase.json file.
        .map((relative) => asAbsolutePath(relative.source, getConfigPath()!))
        .map(async (absolutePath) => {
          try {
            return await mapDataConnect(absolutePath);
          } catch (error) {
            if (error instanceof ErrorWithPath) {
              throw error;
            }

            throw new ErrorWithPath(
              path.join(absolutePath, "dataconnect.yaml"),
              error,
              new vscode.Range(0, 0, 0, 0),
            );
          }
        }),
    );

    return new ResolvedDataConnectConfigs(dataConnects);
  });
}

function asAbsolutePath(relativePath: string, from: string): string {
  return path.normalize(path.join(from, relativePath));
}

export class ResolvedConnectorYaml {
  constructor(
    readonly path: string,
    readonly value: DeepReadOnly<ConnectorYaml>,
  ) {}

  containsPath(path: string) {
    return isPathInside(path, this.path);
  }
}

export class ResolvedDataConnectConfig {
  constructor(
    readonly path: string,
    readonly value: DeepReadOnly<DataConnectYaml>,
    readonly resolvedConnectors: ResolvedConnectorYaml[],
    readonly dataConnectLocation: string,
  ) {}

  get connectorIds(): string[] {
    const result: string[] = [];

    for (const connector of this.resolvedConnectors) {
      const id = connector.value.connectorId;
      if (id) {
        result.push(id);
      }
    }

    return result;
  }

  get connectorDirs(): string[] {
    return this.value.connectorDirs;
  }

  get schemaDir(): string {
    return mainSchemaYaml(this.value).source;
  }

  get relativePath(): string {
    if (!getConfigPath()) {
      return this.path.split("/").pop()!;
    }
    return path.relative(getConfigPath()!, this.path);
  }

  get relativeSchemaPath(): string {
    return this.schemaDir.replace(".", this.relativePath);
  }

  get relativeConnectorPaths(): string[] {
    return this.connectorDirs.map((connectorDir) =>
      connectorDir.replace(".", this.relativePath),
    );
  }

  findConnectorById(connectorId: string): ResolvedConnectorYaml | undefined {
    return this.resolvedConnectors.find(
      (connector) => connector.value.connectorId === connectorId,
    );
  }

  containsPath(path: string) {
    return isPathInside(path, this.path);
  }

  findEnclosingConnectorForPath(filePath: string) {
    return this.resolvedConnectors.find(
      (connector) => connector?.containsPath(filePath) ?? false,
    );
  }
}

/** The fully resolved `dataconnect.yaml` and its connectors */
export class ResolvedDataConnectConfigs {
  constructor(readonly values: DeepReadOnly<ResolvedDataConnectConfig[]>) {}

  get serviceIds(): string[] {
    return this.values.map((config) => config.value.serviceId);
  }

  get allConnectors(): ResolvedConnectorYaml[] {
    return this.values.flatMap((dc) => dc.resolvedConnectors);
  }

  findById(serviceId: string): ResolvedDataConnectConfig {
    const dc = this.values.find((dc) => dc.value.serviceId === serviceId);
    if (!dc) {
      throw new Error(`No dataconnect.yaml with serviceId ${serviceId}. Available: ${this.serviceIds.join(", ")}`);
    }
    return dc;
  }

  findEnclosingServiceForPath(filePath: string): ResolvedDataConnectConfig {
    const dc = this.values.find((dc) => dc.containsPath(filePath));
    if (!dc) {
      throw new Error(`No enclosing dataconnect.yaml found for path ${filePath}. Available Paths: ${this.values.map((dc) => dc.path).join(", ")}`);
    }
    return dc;
  }

  getApiServicePathByPath(projectId: string | undefined, path: string): string {
    const dataConnectConfig = this.findEnclosingServiceForPath(path);
    const serviceId = dataConnectConfig?.value.serviceId;
    const locationId = dataConnectConfig?.dataConnectLocation;
    // FDC emulator can service multiple services keyed by serviceId.
    // ${projectId} and ${locationId} aren't used to resolve emulator service.
    projectId = projectId || EmulatorHub.MISSING_PROJECT_PLACEHOLDER;
    return `projects/${projectId}/locations/${locationId}/services/${serviceId}`;
  }
}

// TODO: Expand this into a VSCode env config object/class
export enum VSCODE_ENV_VARS {
  DATA_CONNECT_ORIGIN = "FIREBASE_DATACONNECT_URL",
}<|MERGE_RESOLUTION|>--- conflicted
+++ resolved
@@ -1,10 +1,6 @@
 import { isPathInside } from "./file-utils";
 import { DeepReadOnly } from "../metaprogramming";
-<<<<<<< HEAD
-import { ConnectorYaml, DataConnectYaml, mainSchemaYaml } from "../dataconnect/types";
-=======
 import { ConnectorYaml, DataConnectYaml, mainSchemaYaml } from "../../../src/dataconnect/types";
->>>>>>> 513e809c
 import { Result, ResultValue } from "../result";
 import { computed, effect, signal } from "@preact/signals-core";
 import {
