--- conflicted
+++ resolved
@@ -25,11 +25,7 @@
 } from "./config-files";
 import { ServiceAccountUser } from "../common/types";
 import { execSync } from "child_process";
-<<<<<<< HEAD
-import { FeaturesEnabled } from "./messaging/types";
-
-=======
->>>>>>> a9cc9190
+import { Settings } from "../common/types";
 
 let users: Array<ServiceAccountUser | User> = [];
 export let currentUser: User | ServiceAccountUser;
@@ -101,35 +97,17 @@
 
 export async function setupWorkflow(
   context: ExtensionContext,
-  broker: ExtensionBrokerImpl
+  broker: ExtensionBrokerImpl,
+  settings: Settings
 ) {
-  // Get user-defined VSCode settings if workspace is found.
-  let shouldWriteDebug: boolean = false;
-  let debugLogPath: string = "";
-  let featuresEnabled: FeaturesEnabled = {};
-  let npmPath: string = "";
-  if (vscode.workspace.workspaceFolders) {
-    const workspaceConfig = workspace.getConfiguration(
-      "firebase",
-      vscode.workspace.workspaceFolders[0].uri
-    );
-    shouldWriteDebug = workspaceConfig.get("debug");
-    debugLogPath = workspaceConfig.get("debugLogPath");
-    featuresEnabled.frameworks = workspaceConfig.get("features.enableFrameworks");
-    featuresEnabled.hosting = workspaceConfig.get("features.enableHosting");
-    featuresEnabled.emulators = workspaceConfig.get("features.enableEmulators");
-    featuresEnabled.quickstart = workspaceConfig.get("features.enableQuickstart");
-    npmPath = workspaceConfig.get("npmPath");
-    if (npmPath) {
-      process.env.PATH += `:${npmPath}`;
-    }
-  }
-
-  if (featuresEnabled.frameworks) {
+  if (settings.featuresEnabled.frameworks) {
     setEnabled("webframeworks", true);
   }
 
-  logSetup({ shouldWriteDebug, debugLogPath });
+  logSetup({
+    shouldWriteDebug: settings.shouldWriteDebug,
+    debugLogPath: settings.debugLogPath
+  });
 
   /**
    * Call pluginLogger with log arguments received from webview.
@@ -139,20 +117,9 @@
   });
 
   broker.on("getInitialData", async () => {
-<<<<<<< HEAD
-    // Env
-    pluginLogger.debug(
-      `Value of process.env.MONOSPACE_ENV: ` + `${process.env.MONOSPACE_ENV}`
-    );
-    broker.send("notifyEnv", {
-      env: {
-        isMonospace: Boolean(process.env.MONOSPACE_ENV),
-        featuresEnabled
-      },
-    });
-
-=======
->>>>>>> a9cc9190
+    // VSCode settings
+    broker.send("notifySettings", settings);
+
     // Firebase JSON and RC
     readAndSendFirebaseConfigs(broker, context);
 
@@ -213,7 +180,7 @@
 
   broker.on("selectProject", selectProject);
 
-  if (featuresEnabled.quickstart) {
+  if (settings.featuresEnabled.quickstart) {
     broker.on("chooseQuickstartDir", selectDirectory);
   }
 
@@ -224,8 +191,7 @@
    */
   broker.on("selectAndInitHostingFolder", selectAndInitHosting);
 
-<<<<<<< HEAD
-  if (featuresEnabled.hosting) {
+  if (settings.featuresEnabled.hosting) {
     broker.on("hostingDeploy", async ({ target: deployTarget }) => {
       showOutputChannel();
       pluginLogger.info(
@@ -241,23 +207,6 @@
         fetchChannels(broker, true);
       }
     });
-=======
-  broker.on("hostingDeploy", async ({ target: deployTarget }) => {
-    showOutputChannel();
-    pluginLogger.info(
-      `Starting deployment of project ` +
-        `${currentOptions.projectId} to channel: ${deployTarget}`
-    );
-    const { success, consoleUrl, hostingUrl } = await deployToHosting(
-      currentOptions.config,
-      deployTarget
-    );
-    broker.send("notifyHostingDeploy", { success, consoleUrl, hostingUrl });
-    if (success) {
-      fetchChannels(broker, true);
-    }
-  });
->>>>>>> a9cc9190
 
     broker.on("promptUserForInput", async () => {
       const response = await vscode.window.showInputBox({
@@ -268,49 +217,6 @@
     });
   }
 
-<<<<<<< HEAD
-  if (featuresEnabled.emulators) {
-    broker.on(
-      "launchEmulators",
-      async ({ emulatorUiSelections }) => {
-        await emulatorsStart(emulatorUiSelections);
-        broker.send("notifyRunningEmulatorInfo", { uiUrl: getEmulatorUiUrl(), displayInfo: listRunningEmulators() });
-      }
-    );
-
-    broker.on(
-      "stopEmulators",
-      async () => {
-        await stopEmulators();
-        // Update the UI
-        broker.send("notifyEmulatorsStopped");
-      }
-    );
-
-    broker.on(
-      "selectEmulatorImportFolder",
-      async () => {
-        const options: vscode.OpenDialogOptions = {
-          canSelectMany: false,
-          openLabel: `Pick an import folder`,
-          title: `Pick an import folder`,
-          canSelectFiles: false,
-          canSelectFolders: true,
-        };
-        const fileUri = await vscode.window.showOpenDialog(options);
-        // Update the UI of the selection
-        if (!fileUri || fileUri.length < 1) {
-          vscode.window.showErrorMessage("Invalid import folder selected.");
-          return;
-        }
-        broker.send("notifyEmulatorImportFolder", { folder: fileUri[0].fsPath });
-      }
-    );
-
-  }
-
-=======
->>>>>>> a9cc9190
   context.subscriptions.push(
     setupFirebaseJsonAndRcFileSystemWatcher(broker, context)
   );
@@ -323,7 +229,7 @@
     if (process.env.MONOSPACE_ENV) {
       pluginLogger.debug(
         "selectProject: found MONOSPACE_ENV, " +
-          "prompting user using external flow"
+        "prompting user using external flow"
       );
       /**
        * Monospace case: use Monospace flow
@@ -348,7 +254,7 @@
        */
       pluginLogger.debug(
         "selectProject: MONOSPACE_ENV not found, " +
-          " but service account found"
+        " but service account found"
       );
       const projects = (await listProjects()) as FirebaseProjectMetadata[];
       projectsUserMapping.set(email, projects);
@@ -361,7 +267,7 @@
        */
       pluginLogger.debug(
         "selectProject: no service account or MONOSPACE_ENV " +
-          "found, using firebase account to list projects"
+        "found, using firebase account to list projects"
       );
       let projects = [];
       if (projectsUserMapping.has(email)) {
@@ -391,9 +297,9 @@
     currentFramework = undefined;
     // Note: discover() takes a few seconds. No need to block users that don't
     // have frameworks support enabled.
-    if (featuresEnabled.frameworks) {
+    if (settings.featuresEnabled.frameworks) {
       currentFramework =
-        featuresEnabled.frameworks && (await discover(currentOptions.cwd, false));
+        settings.featuresEnabled.frameworks && (await discover(currentOptions.cwd, false));
       pluginLogger.debug("Searching for a web framework in this project.");
     }
     let success = false;
@@ -467,9 +373,9 @@
         pluginLogger.info(
           execSync(
             `git clone https://github.com/firebase/quickstart-js.git ` +
-              `&& cd quickstart-js && ls | grep -xv "firestore" | xargs rm -rf ` +
-              `&& mv -v firestore/* "${selectedURI[0].fsPath}" ` +
-              `&& cd "${selectedURI[0].fsPath}" && rm -rf quickstart-js`,
+            `&& cd quickstart-js && ls | grep -xv "firestore" | xargs rm -rf ` +
+            `&& mv -v firestore/* "${selectedURI[0].fsPath}" ` +
+            `&& cd "${selectedURI[0].fsPath}" && rm -rf quickstart-js`,
             {
               cwd: selectedURI[0].fsPath,
               encoding: "utf8",
