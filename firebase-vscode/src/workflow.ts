import * as path from "path";
import * as vscode from "vscode";
import { transports, format } from "winston";
import stripAnsi from "strip-ansi";
import { SPLAT } from "triple-beam";
import { ExtensionContext, workspace } from "vscode";

import { FirebaseProjectMetadata } from "../../src/types/project";
import { ExtensionBrokerImpl } from "./extension-broker";
import {
  deployToHosting,
  emulatorsStart,
  getAccounts,
  getChannels,
  getEmulatorUiUrl,
  initHosting,
  listProjects,
  listRunningEmulators,
  login,
  logoutUser,
  stopEmulators,
} from "./cli";
import { User } from "../../src/types/auth";
import { currentOptions } from "./options";
import { selectProjectInMonospace } from "../../src/monospace";
import { setupLoggers, tryStringify } from "../../src/utils";
import { pluginLogger } from "./logger-wrapper";
import { logger } from '../../src/logger';
import { discover } from "../../src/frameworks";
import { setEnabled } from "../../src/experiments";
import {
  readAndSendFirebaseConfigs,
  setupFirebaseJsonAndRcFileSystemWatcher,
  updateFirebaseRCProject,
  getRootFolders
} from "./config-files";
import { ServiceAccountUser } from "../common/types";

let users: Array<ServiceAccountUser | User> = [];
let currentUserEmail = "";
// Stores a mapping from user email to list of projects for that user
let projectsUserMapping = new Map<string, FirebaseProjectMetadata[]>();
let channels = null;

async function fetchUsers() {
  const accounts = await getAccounts();
  users = accounts.map((account) => account.user);
}

/**
 * Get the user to select a project.
 */
async function promptUserForProject(
  projects: FirebaseProjectMetadata[]
) {
  const items = projects.map(({ projectId }) => projectId);

  return new Promise<null | string>((resolve, reject) => {
    vscode.window.showQuickPick(items).then(async (projectId) => {
      const project = projects.find((p) => p.projectId === projectId);
      if (!project) {
        if (currentOptions.rc?.projects?.default) {
          // Don't show an error message if a project was previously selected,
          // just do nothing.
          resolve(null);
        }
        reject("Invalid project selected. Please select a project to proceed");
      } else {
        resolve(project.projectId);
      }
    });
  });
}

function updateCurrentUser(
  users: User[],
  broker: ExtensionBrokerImpl,
  newUserEmail?: string
) {
  if (newUserEmail) {
    if (newUserEmail === currentUserEmail) {
      return currentUserEmail;
    } else {
      currentUserEmail = newUserEmail;
    }
  }
  if (!newUserEmail) {
    if (users.length > 0) {
      currentUserEmail = users[0].email;
    } else {
      currentUserEmail = null;
    }
  }
  broker.send("notifyUserChanged", { email: currentUserEmail });
  return currentUserEmail;
}

export async function setupWorkflow(
  context: ExtensionContext,
  broker: ExtensionBrokerImpl
) {

<<<<<<< HEAD
  let shouldDebug: boolean = false;
  if (vscode.workspace.workspaceFolders) {
    // Get user-defined VSCode settings.
=======
  // Get user-defined VSCode settings if workspace is found.
  let shouldWriteDebug: boolean = false;
  let debugLogPath: string = '';
  let useFrameworks: boolean = false;
  let npmPath: string = '';
  if (vscode.workspace.workspaceFolders) {
>>>>>>> 0561d36b
    const workspaceConfig = workspace.getConfiguration(
      'firebase',
      vscode.workspace.workspaceFolders[0].uri
    );
<<<<<<< HEAD
    shouldDebug = workspaceConfig.get('debug');
=======
    shouldWriteDebug = workspaceConfig.get('debug');
    debugLogPath= workspaceConfig.get('debugLogPath');
    useFrameworks = workspaceConfig.get('useFrameworks');
    npmPath = workspaceConfig.get('npmPath');
    if (npmPath) {
      process.env.PATH += `:${npmPath}`;
    }
>>>>>>> 0561d36b
  }

  if (useFrameworks) {
    setEnabled('webframeworks', true);
  }
  /**
   * Logging setup for logging to console and to file.
   */
  // Sets up CLI logger to log to console
  process.env.DEBUG = 'true';
  setupLoggers();
<<<<<<< HEAD

  // Only log to file if firebase.debug extension setting is true.
  if (shouldDebug) {
    // Re-implement file logger call from ../../src/bin/firebase.ts to not bring
    // in the entire firebase.ts file
    const rootFolders = getRootFolders();
    const filePath = path.join(rootFolders[0], 'firebase-plugin-debug.log');
    pluginLogger.info('Logging to path', filePath);
    logger.add(
      new transports.File({
        level: "debug",
        filename: filePath,
        format: format.printf((info) => {
          const segments = [info.message, ...(info[SPLAT] || [])]
            .map(tryStringify);
          return `[${info.level}] ${stripAnsi(segments.join(" "))}`;
        }),
      })
    );
  }
  // Read config files and store in memory.
  readFirebaseConfigs();
  // Check current users state
  fetchUsers();
  // Get hosting channels
  fetchChannels();
=======
  
  // Only log to file if firebase.debug extension setting is true.
  if (shouldWriteDebug) {
    // Re-implement file logger call from ../../src/bin/firebase.ts to not bring
    // in the entire firebase.ts file
    const rootFolders = getRootFolders();
    const filePath = debugLogPath || path.join(rootFolders[0], 'firebase-plugin-debug.log');
    pluginLogger.info('Logging to path', filePath);
      logger.add(
        new transports.File({
          level: "debug",
          filename: filePath,
          format: format.printf((info) => {
            const segments = [info.message, ...(info[SPLAT] || [])]
              .map(tryStringify);
            return `[${info.level}] ${stripAnsi(segments.join(" "))}`;
          }),
        })
      );
    }
>>>>>>> 0561d36b

  /**
   * Call pluginLogger with log arguments received from webview.
   */
  broker.on("writeLog", async ({ level, args }) => {
    pluginLogger[level]('(Webview)', ...args);
  });

  broker.on("getInitialData", async () => {
    // Env
    pluginLogger.debug(`Value of process.env.MONOSPACE_ENV: `
      + `${process.env.MONOSPACE_ENV}`);
    broker.send("notifyEnv", {
      env: {
        isMonospace: Boolean(process.env.MONOSPACE_ENV),
      }
    });

    // Firebase JSON and RC
    readAndSendFirebaseConfigs(broker, context);

    // User login state
    await fetchUsers();
    broker.send("notifyUsers", { users });
    currentUserEmail = updateCurrentUser(users, broker);
    if (users.length > 0) {
      await fetchChannels();
    }

    // Project
    if (currentOptions.rc?.projects?.default) {
      broker.send("notifyProjectChanged", {
        projectId: currentOptions.rc.projects.default
      });
    }
  });

  broker.on("logout", async ({ email }: { email: string }) => {
    try {
      await logoutUser(email);
      const accounts = await getAccounts();
      users = accounts.map((account) => account.user);
      broker.send("notifyUsers", { users });
      currentUserEmail = updateCurrentUser(users, broker);
    } catch (e) {
      // ignored
    }
  });

  broker.on("showMessage", async ({ msg, options }) => {
    vscode.window.showInformationMessage(msg, options);
  });

  broker.on("openLink", async ({ href }) => {
    vscode.env.openExternal(vscode.Uri.parse(href));
  });

  broker.on("addUser", async () => {
    const { user } = await login();
    users.push(user);
    if (users) {
      broker.send("notifyUsers", { users });
      currentUserEmail = updateCurrentUser(
        users,
        broker,
        user.email
      );
    }
  });

  broker.on("requestChangeUser", (
    { user: requestedUser }:
      { user: User | ServiceAccountUser }
  ) => {
    if (users.some((user) => user.email === requestedUser.email)) {
      currentUserEmail = requestedUser.email;
      broker.send("notifyUserChanged", { email: currentUserEmail });
    }
  });

  broker.on("selectProject", selectProject);

  broker.on("selectAndInitHostingFolder", selectAndInitHosting);

  broker.on("hostingDeploy", async ({ target: deployTarget }) => {
    const { success, consoleUrl, hostingUrl } = await deployToHosting(
      currentOptions.config,
      deployTarget
    );
    broker.send("notifyHostingDeploy", { success, consoleUrl, hostingUrl });
    if (success) {
      fetchChannels(true);
    }
  });

  broker.on("promptUserForInput", async () => {
    const response = await vscode.window.showInputBox({
      title: "New Preview Channel",
      prompt: "Enter a name for the new preview channel"
    });
    broker.send("notifyPreviewChannelResponse", { id: response });
  });

  context.subscriptions.push(
    setupFirebaseJsonAndRcFileSystemWatcher(broker, context)
  );

  async function fetchChannels(force = false) {
    if (force || !channels) {
      pluginLogger.debug('Fetching hosting channels');
      channels = await getChannels(currentOptions.config);
    };
    broker.send("notifyChannels", { channels });
  }

  async function selectProject({ email }) {
    let projectId;
    if (process.env.MONOSPACE_ENV) {
      pluginLogger.debug('selectProject: found MONOSPACE_ENV, '
        + 'prompting user using external flow');
      /**
       * Monospace case: use Monospace flow
       */
      const monospaceExtension =
        vscode.extensions.getExtension('google.monospace');
      process.env.MONOSPACE_DAEMON_PORT =
        monospaceExtension.exports.getMonospaceDaemonPort();
      try {
        projectId = await selectProjectInMonospace({
          projectRoot: currentOptions.cwd,
          project: undefined,
          isVSCE: true
        });
      } catch (e) {
        pluginLogger.error(e);
      }
    } else if (email === 'service_account') {
      /**
       * Non-Monospace service account case: get the service account's only
       * linked project.
       */
      pluginLogger.debug('selectProject: MONOSPACE_ENV not found, '
        + ' but service account found');
      const projects = (await listProjects()) as FirebaseProjectMetadata[];
      projectsUserMapping.set(email, projects);
      // Service accounts should only have one project.
      projectId = projects[0].projectId;
    } else {
      /**
       * Default Firebase login case, let user choose from projects that
       * Firebase login has access to.
       */
      pluginLogger.debug('selectProject: no service account or MONOSPACE_ENV '
        + 'found, using firebase account to list projects');
      let projects = [];
      if (projectsUserMapping.has(email)) {
        pluginLogger.info(`using cached projects list for ${email}`);
        projects = projectsUserMapping.get(email)!;
      } else {
        pluginLogger.info(`fetching projects list for ${email}`);
        vscode.window.showQuickPick(["Loading...."]);
        projects = (await listProjects()) as FirebaseProjectMetadata[];
        projectsUserMapping.set(email, projects);
      }
      try {
        projectId = await promptUserForProject(projects);
      } catch (e) {
        vscode.window.showErrorMessage(e.message);
      }
    }
    if (projectId) {
      await updateFirebaseRCProject(context, "default", projectId);
      broker.send("notifyProjectChanged", { projectId });
      fetchChannels(true);
    }
  }

  async function selectAndInitHosting({ projectId, singleAppSupport }) {
    let discoveredFramework;
    // Note: discover() takes a few seconds. No need to block users that don't
    // have frameworks support enabled.
    if (useFrameworks) {
      discoveredFramework = useFrameworks && await discover(currentOptions.cwd, false);
      pluginLogger.debug('Searching for a web framework in this project.');
    }
    if (discoveredFramework) {
      pluginLogger.debug('Detected web framework, launching frameworks init.');
      await initHosting({
        spa: singleAppSupport,
        useFrameworks: true
      });
    } else {
      const options: vscode.OpenDialogOptions = {
        canSelectMany: false,
        openLabel: `Select distribution/public folder for ${projectId}`,
        canSelectFiles: false,
        canSelectFolders: true,
      };
      const fileUri = await vscode.window.showOpenDialog(options);
      if (fileUri && fileUri[0] && fileUri[0].fsPath) {
        const publicFolderFull = fileUri[0].fsPath;
        const publicFolder = publicFolderFull.substring(
          currentOptions.cwd.length + 1
        );
        await initHosting({
          spa: singleAppSupport,
          public: publicFolder,
          useFrameworks: false
        });
      }
    }
    readAndSendFirebaseConfigs(broker, context);
    broker.send("notifyHostingInitDone",
      { projectId, folderPath: currentOptions.cwd });
    await fetchChannels(true);
  }
  broker.on(
    "launchEmulators",
    async ({ emulatorUiSelections }) => {
      await emulatorsStart(emulatorUiSelections);
      broker.send("notifyRunningEmulatorInfo", { uiUrl: getEmulatorUiUrl(), displayInfo: listRunningEmulators() });
    }
  );

  broker.on(
    "stopEmulators",
    async () => {
      await stopEmulators();
      // Update the UI
      broker.send("notifyEmulatorsStopped");
    }
  );

  broker.on(
    "selectEmulatorImportFolder",
    async () => {
      const options: vscode.OpenDialogOptions = {
        canSelectMany: false,
        openLabel: `Pick an import folder`,
        title: `Pick an import folder`,
        canSelectFiles: false,
        canSelectFolders: true,
      };
      const fileUri = await vscode.window.showOpenDialog(options);
      // Update the UI of the selection
      if (!fileUri || fileUri.length < 1) {
        vscode.window.showErrorMessage("Invalid import folder selected.");
        return;
      }
      broker.send("notifyEmulatorImportFolder", { folder: fileUri[0].fsPath });
    }
  );
}

/**
 * Cleans up any open resources before shutting down.
 */
export async function onShutdown() {
  await stopEmulators();
}<|MERGE_RESOLUTION|>--- conflicted
+++ resolved
@@ -100,25 +100,16 @@
   broker: ExtensionBrokerImpl
 ) {
 
-<<<<<<< HEAD
-  let shouldDebug: boolean = false;
-  if (vscode.workspace.workspaceFolders) {
-    // Get user-defined VSCode settings.
-=======
   // Get user-defined VSCode settings if workspace is found.
   let shouldWriteDebug: boolean = false;
   let debugLogPath: string = '';
   let useFrameworks: boolean = false;
   let npmPath: string = '';
   if (vscode.workspace.workspaceFolders) {
->>>>>>> 0561d36b
     const workspaceConfig = workspace.getConfiguration(
       'firebase',
       vscode.workspace.workspaceFolders[0].uri
     );
-<<<<<<< HEAD
-    shouldDebug = workspaceConfig.get('debug');
-=======
     shouldWriteDebug = workspaceConfig.get('debug');
     debugLogPath= workspaceConfig.get('debugLogPath');
     useFrameworks = workspaceConfig.get('useFrameworks');
@@ -126,7 +117,6 @@
     if (npmPath) {
       process.env.PATH += `:${npmPath}`;
     }
->>>>>>> 0561d36b
   }
 
   if (useFrameworks) {
@@ -138,34 +128,6 @@
   // Sets up CLI logger to log to console
   process.env.DEBUG = 'true';
   setupLoggers();
-<<<<<<< HEAD
-
-  // Only log to file if firebase.debug extension setting is true.
-  if (shouldDebug) {
-    // Re-implement file logger call from ../../src/bin/firebase.ts to not bring
-    // in the entire firebase.ts file
-    const rootFolders = getRootFolders();
-    const filePath = path.join(rootFolders[0], 'firebase-plugin-debug.log');
-    pluginLogger.info('Logging to path', filePath);
-    logger.add(
-      new transports.File({
-        level: "debug",
-        filename: filePath,
-        format: format.printf((info) => {
-          const segments = [info.message, ...(info[SPLAT] || [])]
-            .map(tryStringify);
-          return `[${info.level}] ${stripAnsi(segments.join(" "))}`;
-        }),
-      })
-    );
-  }
-  // Read config files and store in memory.
-  readFirebaseConfigs();
-  // Check current users state
-  fetchUsers();
-  // Get hosting channels
-  fetchChannels();
-=======
   
   // Only log to file if firebase.debug extension setting is true.
   if (shouldWriteDebug) {
@@ -186,7 +148,6 @@
         })
       );
     }
->>>>>>> 0561d36b
 
   /**
    * Call pluginLogger with log arguments received from webview.
