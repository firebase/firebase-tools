import * as vscode from "vscode";

import { ExtensionBroker } from "./extension-broker";
import { createBroker } from "../common/messaging/broker";
import {
  ExtensionToWebviewParamsMap,
  WebviewToExtensionParamsMap,
} from "../common/messaging/protocol";
<<<<<<< HEAD
import { setupWorkflow } from "./workflow";
import { pluginLogger } from "./logger-wrapper";
import { registerWebview } from "./webview";
import { registerFiremat } from "./firemat";
import { onShutdown } from "./workflow";

const broker = createBroker<
  ExtensionToWebviewParamsMap,
  WebviewToExtensionParamsMap,
  vscode.Webview
>(new ExtensionBroker());

// This method is called when your extension is activated
export function activate(context: vscode.ExtensionContext) {
  pluginLogger.debug("Activating Firebase extension.");

  setupWorkflow(context, broker);

  context.subscriptions.push(
=======
import { logSetup, pluginLogger } from "./logger-wrapper";
import { registerWebview } from "./webview";
import { registerCore } from "./core";
import { getSettings } from "./utils/settings";
import { registerHosting } from "./hosting";

// This method is called when your extension is activated
export function activate(context: vscode.ExtensionContext) {
  const settings = getSettings();
  logSetup(settings);
  pluginLogger.debug("Activating Firebase extension.");

  const broker = createBroker<
    ExtensionToWebviewParamsMap,
    WebviewToExtensionParamsMap,
    vscode.Webview
  >(new ExtensionBroker());

  context.subscriptions.push(
    registerCore({ broker, context }),
>>>>>>> e9959c59
    registerWebview({
      name: "sidebar",
      broker,
      context,
    }),
<<<<<<< HEAD
    registerFiremat(context, broker)
  );
}

// This method is called when the extension is deactivated
export async function deactivate() {
  // This await is optimistic but it might wait for a moment longer while we run cleanup activities
  await onShutdown();
=======
    registerHosting(broker)
  );
>>>>>>> e9959c59
}<|MERGE_RESOLUTION|>--- conflicted
+++ resolved
@@ -6,32 +6,12 @@
   ExtensionToWebviewParamsMap,
   WebviewToExtensionParamsMap,
 } from "../common/messaging/protocol";
-<<<<<<< HEAD
-import { setupWorkflow } from "./workflow";
-import { pluginLogger } from "./logger-wrapper";
-import { registerWebview } from "./webview";
-import { registerFiremat } from "./firemat";
-import { onShutdown } from "./workflow";
-
-const broker = createBroker<
-  ExtensionToWebviewParamsMap,
-  WebviewToExtensionParamsMap,
-  vscode.Webview
->(new ExtensionBroker());
-
-// This method is called when your extension is activated
-export function activate(context: vscode.ExtensionContext) {
-  pluginLogger.debug("Activating Firebase extension.");
-
-  setupWorkflow(context, broker);
-
-  context.subscriptions.push(
-=======
 import { logSetup, pluginLogger } from "./logger-wrapper";
 import { registerWebview } from "./webview";
 import { registerCore } from "./core";
 import { getSettings } from "./utils/settings";
 import { registerHosting } from "./hosting";
+import { registerFiremat } from "./firemat";
 
 // This method is called when your extension is activated
 export function activate(context: vscode.ExtensionContext) {
@@ -47,23 +27,12 @@
 
   context.subscriptions.push(
     registerCore({ broker, context }),
->>>>>>> e9959c59
     registerWebview({
       name: "sidebar",
       broker,
       context,
     }),
-<<<<<<< HEAD
-    registerFiremat(context, broker)
+    registerHosting(broker),
+    registerFiremat(context, broker),
   );
-}
-
-// This method is called when the extension is deactivated
-export async function deactivate() {
-  // This await is optimistic but it might wait for a moment longer while we run cleanup activities
-  await onShutdown();
-=======
-    registerHosting(broker)
-  );
->>>>>>> e9959c59
 }