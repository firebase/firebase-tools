--- conflicted
+++ resolved
@@ -1,6 +1,4 @@
 import * as vscode from "vscode";
-
-import { LanguageClient } from "vscode-languageclient/node";
 
 import { ExtensionBroker } from "./extension-broker";
 import { createBroker } from "../common/messaging/broker";
@@ -10,12 +8,9 @@
 } from "../common/messaging/protocol";
 import { setupWorkflow } from "./workflow";
 import { pluginLogger } from "./logger-wrapper";
-<<<<<<< HEAD
 import { registerWebview } from "./webview";
 import { registerFiremat } from "./firemat";
-=======
 import { onShutdown } from "./workflow";
->>>>>>> 6ddd8fdd
 
 const broker = createBroker<
   ExtensionToWebviewParamsMap,
@@ -28,7 +23,6 @@
   pluginLogger.debug("Activating Firebase extension.");
 
   setupWorkflow(context, broker);
-<<<<<<< HEAD
 
   context.subscriptions.push(
     registerWebview({
@@ -42,13 +36,10 @@
   // Initial data load for schema explorer, needs to be after registration
   // TODO: rethink this logic in relation to connecting to emulator
   vscode.commands.executeCommand('firebase.firemat.executeIntrospection');
-=======
-  setupSidebar(context, broker);
 }
 
 // This method is called when the extension is deactivated
 export async function deactivate() {
   // This await is optimistic but it might wait for a moment longer while we run cleanup activities
   await onShutdown();
->>>>>>> 6ddd8fdd
 }