import * as vscode from "vscode";

import { ExtensionBroker } from "./extension-broker";
import { createBroker } from "../common/messaging/broker";
import {
  ExtensionToWebviewParamsMap,
  WebviewToExtensionParamsMap,
} from "../common/messaging/protocol";
import { setupSidebar } from "./sidebar";
import { setupWorkflow } from "./workflow";
import { pluginLogger } from "./logger-wrapper";
import { ExecutionHistoryTreeDataProvider as FirematExecutionHistoryTreeDataProvider } from "./firemat/execution-history-provider";
import { CodeLensProvider as FirematCodeLensProvider } from "./firemat/code-lens-provider";
<<<<<<< HEAD
import { ExplorerTreeDataProvider as FirematExplorerTreeDataProvider } from "./firemat/explorer-provider";
=======
import { ExecutionService as FirematExecutionService } from "./firemat/execution-service";
>>>>>>> 72b55d56

const broker = createBroker<
  ExtensionToWebviewParamsMap,
  WebviewToExtensionParamsMap,
  vscode.Webview
>(new ExtensionBroker());

// This method is called when your extension is activated
export function activate(context: vscode.ExtensionContext) {
  pluginLogger.debug("Activating Firebase extension.");

  setupWorkflow(context, broker);
  setupSidebar(context, broker);

  const firematExecutionHistoryTreeDataProvider =
    new FirematExecutionHistoryTreeDataProvider();
  const firematExecutionHistoryTreeView = vscode.window.createTreeView(
    "firebase.firemat.executionHistoryView",
    { treeDataProvider: firematExecutionHistoryTreeDataProvider }
  );
  const firematCodeLensProvider = new FirematCodeLensProvider();
<<<<<<< HEAD
  const firematExplorerTreeDataProvider = new FirematExplorerTreeDataProvider();
  const firematExplorerTreeView = vscode.window.createTreeView(
    "firemat-explorer-view",
    { treeDataProvider: firematExplorerTreeDataProvider }
  );
=======
  const firematExecutionService = new FirematExecutionService();
>>>>>>> 72b55d56

  context.subscriptions.push(
    vscode.commands.registerCommand(
      "firebase.firemat.executeOperation",
      () => {}
    ),
    vscode.commands.registerCommand(
      "firebase.firemat.executeOperationAtCursor",
      () => {}
    ),
    vscode.languages.registerCodeLensProvider(
      { scheme: "file", language: "graphql" },
      firematCodeLensProvider
    ),
    vscode.languages.registerCodeLensProvider(
      { scheme: "file", language: "gql" },
      firematCodeLensProvider
    )
  );
}<|MERGE_RESOLUTION|>--- conflicted
+++ resolved
@@ -11,11 +11,8 @@
 import { pluginLogger } from "./logger-wrapper";
 import { ExecutionHistoryTreeDataProvider as FirematExecutionHistoryTreeDataProvider } from "./firemat/execution-history-provider";
 import { CodeLensProvider as FirematCodeLensProvider } from "./firemat/code-lens-provider";
-<<<<<<< HEAD
 import { ExplorerTreeDataProvider as FirematExplorerTreeDataProvider } from "./firemat/explorer-provider";
-=======
 import { ExecutionService as FirematExecutionService } from "./firemat/execution-service";
->>>>>>> 72b55d56
 
 const broker = createBroker<
   ExtensionToWebviewParamsMap,
@@ -37,15 +34,12 @@
     { treeDataProvider: firematExecutionHistoryTreeDataProvider }
   );
   const firematCodeLensProvider = new FirematCodeLensProvider();
-<<<<<<< HEAD
   const firematExplorerTreeDataProvider = new FirematExplorerTreeDataProvider();
   const firematExplorerTreeView = vscode.window.createTreeView(
-    "firemat-explorer-view",
+    "firebase.firemat.explorerView",
     { treeDataProvider: firematExplorerTreeDataProvider }
   );
-=======
   const firematExecutionService = new FirematExecutionService();
->>>>>>> 72b55d56
 
   context.subscriptions.push(
     vscode.commands.registerCommand(
