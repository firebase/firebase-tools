--- conflicted
+++ resolved
@@ -11,11 +11,8 @@
 import { setupWorkflow } from "./workflow";
 import { pluginLogger } from "./logger-wrapper";
 import { registerWebview } from "./webview";
-<<<<<<< HEAD
 import { registerEmulators } from "./core/emulators";
-=======
 import { registerConfig } from "./core/config";
->>>>>>> 25ffddd7
 
 const broker = createBroker<
   ExtensionToWebviewParamsMap,
@@ -30,11 +27,8 @@
   setupWorkflow(context, broker);
 
   context.subscriptions.push(
-<<<<<<< HEAD
     registerEmulators(broker),
-=======
     registerConfig(broker),
->>>>>>> 25ffddd7
     registerWebview({
       name: "sidebar",
       broker,
