// The module 'vscode' contains the VS Code extensibility API
// Import the module and reference it with the alias vscode in your code below
import * as vscode from "vscode";

import { ExtensionBroker } from "./extension-broker";
import { createBroker } from "../common/messaging/broker";
import {
  ExtensionToWebviewParamsMap,
  WebviewToExtensionParamsMap,
} from "../common/messaging/protocol";
import { setupSidebar } from "./sidebar";
import { setupWorkflow } from "./workflow";
import { pluginLogger } from "./logger-wrapper";
import { CodeLensProvider as FirematCodeLensProvider } from "./firemat/code-lens-provider";
<<<<<<< HEAD
import { ExecutionResultsViewProvider as FirematExecutionResultsViewProvider } from "./firemat/execution-results-provider";
=======
import { ExecutionService as FirematExecutionService } from "./firemat/execution-service";
>>>>>>> 115c32ab

const broker = createBroker<
  ExtensionToWebviewParamsMap,
  WebviewToExtensionParamsMap,
  vscode.Webview
>(new ExtensionBroker());

// This method is called when your extension is activated
export function activate(context: vscode.ExtensionContext) {
  pluginLogger.debug("Activating Firebase extension.");

  setupWorkflow(context, broker);
  setupSidebar(context, broker);

  const firematCodeLensProvider = new FirematCodeLensProvider();
<<<<<<< HEAD
  const firematExecutionResultsViewProvider =
    new FirematExecutionResultsViewProvider(context.extensionUri, broker);
=======
  const firematExecutionService = new FirematExecutionService();
>>>>>>> 115c32ab

  context.subscriptions.push(
    vscode.window.registerWebviewViewProvider(
      "firemat.executionResultsView",
      firematExecutionResultsViewProvider,
      { webviewOptions: { retainContextWhenHidden: true } }
    ),
    vscode.commands.registerCommand(
      "firebase.firemat.executeOperation",
      () => {}
    ),
    vscode.commands.registerCommand(
      "firebase.firemat.executeOperationAtCursor",
      () => {}
    ),
    vscode.languages.registerCodeLensProvider(
      { scheme: "file", language: "graphql" },
      firematCodeLensProvider
    ),
    vscode.languages.registerCodeLensProvider(
      { scheme: "file", language: "gql" },
      firematCodeLensProvider
    )
  );
}<|MERGE_RESOLUTION|>--- conflicted
+++ resolved
@@ -12,11 +12,8 @@
 import { setupWorkflow } from "./workflow";
 import { pluginLogger } from "./logger-wrapper";
 import { CodeLensProvider as FirematCodeLensProvider } from "./firemat/code-lens-provider";
-<<<<<<< HEAD
 import { ExecutionResultsViewProvider as FirematExecutionResultsViewProvider } from "./firemat/execution-results-provider";
-=======
 import { ExecutionService as FirematExecutionService } from "./firemat/execution-service";
->>>>>>> 115c32ab
 
 const broker = createBroker<
   ExtensionToWebviewParamsMap,
@@ -32,12 +29,9 @@
   setupSidebar(context, broker);
 
   const firematCodeLensProvider = new FirematCodeLensProvider();
-<<<<<<< HEAD
   const firematExecutionResultsViewProvider =
     new FirematExecutionResultsViewProvider(context.extensionUri, broker);
-=======
   const firematExecutionService = new FirematExecutionService();
->>>>>>> 115c32ab
 
   context.subscriptions.push(
     vscode.window.registerWebviewViewProvider(
