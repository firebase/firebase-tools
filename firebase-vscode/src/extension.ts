import * as vscode from "vscode";
import { spawnSync } from "child_process";
import * as semver from "semver";

import { ExtensionBroker } from "./extension-broker";
import { createBroker } from "../common/messaging/broker";
import {
  ExtensionToWebviewParamsMap,
  WebviewToExtensionParamsMap,
} from "../common/messaging/protocol";
import { logSetup, pluginLogger } from "./logger-wrapper";
import { registerWebview } from "./webview";
import { registerCore } from "./core";
import { getSettings, updateIdxSetting } from "./utils/settings";
import { registerFdc } from "./data-connect";
import { AuthService } from "./auth/service";
import {
  AnalyticsLogger,
  DATA_CONNECT_EVENT_NAME,
  IDX_METRIC_NOTICE,
} from "./analytics";
import { env } from "./core/env";

import { suggestGraphqlSyntaxExtension } from "./data-connect/graphql-syntax-highlighter";

// This method is called when your extension is activated
export async function activate(context: vscode.ExtensionContext) {
  // Suggest installing the GraphQL syntax highlighter extension
  await suggestGraphqlSyntaxExtension();

  const settings = getSettings();
  logSetup();
  pluginLogger.debug("Activating Firebase extension.");

  const broker = createBroker<
    ExtensionToWebviewParamsMap,
    WebviewToExtensionParamsMap,
    vscode.Webview
  >(new ExtensionBroker());

  const authService = new AuthService(broker);
  const analyticsLogger = new AnalyticsLogger();

  // show IDX data collection notice
  if (settings.shouldShowIdxMetricNotice && env.value.isMonospace) {
    // don't await/block on this
    vscode.window.showInformationMessage(IDX_METRIC_NOTICE, "Ok").then(() => {
      updateIdxSetting(false); // don't show message again
    });
  }

  await checkCLIInstallation();

  // log start event for session tracking
  analyticsLogger.logger.logUsage(DATA_CONNECT_EVENT_NAME.EXTENSION_START);

  const [emulatorsController, coreDisposable] = await registerCore(
    broker,
    context,
    analyticsLogger.logger,
  );

  context.subscriptions.push(
    { dispose: analyticsLogger.endSession },
    { dispose: analyticsLogger.onDispose },
    coreDisposable,
    registerWebview({
      name: "fdc_sidebar",
      broker,
      context,
    }),
    authService,
    registerFdc(
      context,
      broker,
      authService,
      emulatorsController,
      analyticsLogger.logger,
    ),
  );
}

async function checkCLIInstallation(): Promise<void> {
  // This should never error out - it must be best effort.
  let message = "";
  try {
    // Fetch directly so that we don't need to rely on any tools being presnt on path.
    const latestVersionRes = await fetch(
      "https://registry.npmjs.org/firebase-tools",
    );
    const latestVersion = (await latestVersionRes.json())?.["dist-tags"]?.[
      "latest"
    ];
    const env = { ...process.env, VSCODE_CWD: "" };
    const versionRes = spawnSync("firebase", ["--version"], { env });
    const currentVersion = semver.valid(versionRes.stdout?.toString());
    const npmVersionRes = spawnSync("npm", ["--version"]);
    const npmVersion = semver.valid(npmVersionRes.stdout?.toString());
    if (!currentVersion) {
      message = `The Firebase CLI is not installed (or not available on $PATH). If you would like to install it, run ${
        npmVersion
          ? "npm install -g firebase-tools"
          : "curl -sL https://firebase.tools | bash"
      }`;
    } else if (semver.lt(currentVersion, latestVersion)) {
<<<<<<< HEAD
      message = `There is an outdated version of the Firebase CLI installed on your system. We recommened updating to the latest verion by running ${
        npmVersion
          ? "npm install -g firebase-tools"
          : "curl -sL https://firebase.tools | upgrade=true bash"
      }`;
=======
      let installCommand =
        "curl -sL https://firebase.tools | upgrade=true bash";
      if (npmVersion) {
        // Despite the presence of npm, the existing command may be standalone.
        // Run a special standalone-specific command to tell if it actually is.
        const checkRes = spawnSync("firebase", ["--tool:setup-check"], { env });
        if (checkRes.status !== 0) {
          installCommand = "npm install -g firebase-tools@latest";
        }
      }
      message = `There is an outdated version of the Firebase CLI installed on your system. We recommened updating to the latest verion by running ${installCommand}`;
>>>>>>> df2f6820
    } else {
      pluginLogger.info(`Checked firebase-tools, is up to date!`);
    }
  } catch (err: any) {
    pluginLogger.info(`Unable to check firebase-tools installation: ${err}`);
  }

  if (message) {
    vscode.window.showWarningMessage(message);
  }
}<|MERGE_RESOLUTION|>--- conflicted
+++ resolved
@@ -103,13 +103,6 @@
           : "curl -sL https://firebase.tools | bash"
       }`;
     } else if (semver.lt(currentVersion, latestVersion)) {
-<<<<<<< HEAD
-      message = `There is an outdated version of the Firebase CLI installed on your system. We recommened updating to the latest verion by running ${
-        npmVersion
-          ? "npm install -g firebase-tools"
-          : "curl -sL https://firebase.tools | upgrade=true bash"
-      }`;
-=======
       let installCommand =
         "curl -sL https://firebase.tools | upgrade=true bash";
       if (npmVersion) {
@@ -121,7 +114,6 @@
         }
       }
       message = `There is an outdated version of the Firebase CLI installed on your system. We recommened updating to the latest verion by running ${installCommand}`;
->>>>>>> df2f6820
     } else {
       pluginLogger.info(`Checked firebase-tools, is up to date!`);
     }
