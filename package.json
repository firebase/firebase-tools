--- conflicted
+++ resolved
@@ -76,11 +76,8 @@
     "cross-spawn": "^4.0.0",
     "csv-streamify": "^3.0.4",
     "didyoumean": "^1.2.1",
-<<<<<<< HEAD
     "envinfo": "^7.2.0",
     "es6-set": "^0.1.4",
-=======
->>>>>>> c19ff153
     "exit-code": "^1.0.2",
     "express": "^4.16.4",
     "filesize": "^3.1.3",
