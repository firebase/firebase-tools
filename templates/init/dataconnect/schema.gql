--- conflicted
+++ resolved
@@ -26,11 +26,7 @@
 #   # @unique ensures each Movie can only one MovieMetadata.
 #   movie: Movie! @unique
 #   # The movie field adds the following foreign key field. Feel free to uncomment and customize it.
-<<<<<<< HEAD
-#   #  movieId: UUID
-=======
 #   #  movieId: UUID!
->>>>>>> ebc38999
 #   rating: Float
 #   releaseYear: Int
 #   description: String
