# # Example mutations for a simple email app

# mutation CreateUser($uid: String, $name: String, $address: String) @auth(level: NO_ACCESS) {
## <type>_insert lets you create a new row in your table.
#   user_insert(data: {
#     uid: $uid,
#     name: $name,
#     address: $address
#   })
# }
# mutation CreateEmail($content: String, $subject: String, $fromUid: String) @auth(level: PUBLIC) {
#   email_insert(data: {
<<<<<<< HEAD
## Note that variable names do not need to match the fields on your schema.
## This lets you felixibly define your API surface without affecting the underlying schema.
#     text: $content,
=======
#     text: $content, # The request variable name doesn't have to match the field name.
>>>>>>> 96fe35f4
#     subject: $subject,
#     fromUid: $fromUid,
## Server values let your service populate data for you
## Here, we use sent_date: { today: true } to set 'sent' to today's date.
#     sent_date: { today: true }
#   })
# }
# mutation CreateRecipient($emailId: UUID, $uid: String) @auth(level: PUBLIC) {
#   recipient_insert(data: {
#     emailId: $emailId,
#     userUid: $uid
#   })
# }
# mutation DeleteEmail($emailId: UUID, $uid: String) @auth(level: PUBLIC) {
## <type>_ delete lets you delete rows from your table.
#   recipient_delete(key: {emailId: $emailId, userUid: $uid})
# }<|MERGE_RESOLUTION|>--- conflicted
+++ resolved
@@ -10,13 +10,7 @@
 # }
 # mutation CreateEmail($content: String, $subject: String, $fromUid: String) @auth(level: PUBLIC) {
 #   email_insert(data: {
-<<<<<<< HEAD
-## Note that variable names do not need to match the fields on your schema.
-## This lets you felixibly define your API surface without affecting the underlying schema.
-#     text: $content,
-=======
 #     text: $content, # The request variable name doesn't have to match the field name.
->>>>>>> 96fe35f4
 #     subject: $subject,
 #     fromUid: $fromUid,
 ## Server values let your service populate data for you
