# # Example queries for a simple email app.

## @auth() directives control who can call each operation.
## Only admins should be able to list all users, so we use NO_ACCESS
# query ListUsers @auth(level: NO_ACCESS) {
#   users { uid, name, email: address }
# }

## Everyone should be able to see their inbox though, so we use PUBLIC
# query ListInbox(
#   $uid: String
# ) @auth(level: PUBLIC) {
## where allows you to filter lists
## Here, we use it to filter to only emails where this user is one of the recipients.
#   emails(where: {
#     users_via_Recipient: {
#       exist: { uid: { eq: $uid }
#     }}
#   }) {
<<<<<<< HEAD
#     id subject sent 
## You can alias fields with '<alias>: <fieldname>''.
## Here, we alias the field 'text' to 'content' in the response.
#     content: text 
=======
#     id subject sent
#     content: text # Select the `text` field but alias it as `content` in the response.
>>>>>>> 96fe35f4
#     sender: from { name email: address uid }

## <field>_on_<foreign_key_field> makes it easy to grab info from another table
## Here, we use it to grab all the recipients of the email.
#     to: recipients_on_email {
#       user { name email: address uid }
#     }
#   }
# }

# query GetUidByEmail($emails: [String!]) @auth(level: PUBLIC) {
#   users(where: { address: { in: $emails } }) {
#     uid email: address
#   }
# }

# query ListSent(
#   $uid: String
# ) @auth(level: PUBLIC) {
#   emails(where: {
#     fromUid: { eq: $uid }
#   }) {
#     id subject sent
#     content: text
#     sender: from { name email: address uid }
#     to: recipients_on_email {
#       user { name email: address uid }
#     }
#   }
# }<|MERGE_RESOLUTION|>--- conflicted
+++ resolved
@@ -17,15 +17,8 @@
 #       exist: { uid: { eq: $uid }
 #     }}
 #   }) {
-<<<<<<< HEAD
-#     id subject sent 
-## You can alias fields with '<alias>: <fieldname>''.
-## Here, we alias the field 'text' to 'content' in the response.
-#     content: text 
-=======
 #     id subject sent
 #     content: text # Select the `text` field but alias it as `content` in the response.
->>>>>>> 96fe35f4
 #     sender: from { name email: address uid }
 
 ## <field>_on_<foreign_key_field> makes it easy to grab info from another table
