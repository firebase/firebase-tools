connectorId: __connectorId__
authMode: "PUBLIC"
## ## Here's an example of how to add generated SDKs.
## ## You'll need to replace the outputDirs with ones pointing to where you want the generated code in your app.
# generate:
#   javascriptSdk:
#     outputDir: <Path where you want the generated SDK to be written to, relative to this file>
<<<<<<< HEAD
#     package: "@firebasegen/default"
#     packageJSONDir: < Optional. Path to your Javascript app's package.json>
=======
#     package: "@firebasegen/my-connector"
#     packageJsonDir: < Optional. Path to your Javascript app's package.json>
>>>>>>> 1e61931c
#   swiftSdk:
#     outputDir: <Path where you want the generated SDK to be written to, relative to this file>
#     package: "firebasegen/default"
#   kotlinSdk:
#     outputDir: <Path where you want the generated SDK to be written to, relative to this file>
#     package: com.connectors.default<|MERGE_RESOLUTION|>--- conflicted
+++ resolved
@@ -5,13 +5,8 @@
 # generate:
 #   javascriptSdk:
 #     outputDir: <Path where you want the generated SDK to be written to, relative to this file>
-<<<<<<< HEAD
-#     package: "@firebasegen/default"
-#     packageJSONDir: < Optional. Path to your Javascript app's package.json>
-=======
 #     package: "@firebasegen/my-connector"
 #     packageJsonDir: < Optional. Path to your Javascript app's package.json>
->>>>>>> 1e61931c
 #   swiftSdk:
 #     outputDir: <Path where you want the generated SDK to be written to, relative to this file>
 #     package: "firebasegen/default"
