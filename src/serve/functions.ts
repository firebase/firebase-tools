--- conflicted
+++ resolved
@@ -6,33 +6,21 @@
 module.exports = {
   emulatorServer: undefined,
 
-<<<<<<< HEAD
   async start(options: any, args?: FunctionsEmulatorArgs): Promise<void> {
     args = args || {};
-
+    
     if (!args.disabledRuntimeFeatures) {
       // When running the functions emulator through 'firebase serve' we disable some
       // of the more adventurous features that could be breaking/unexpected behavior
       // for those used to the legacy emulator.
       args.disabledRuntimeFeatures = {
-=======
-  async start(options: any): Promise<void> {
-    const args: FunctionsEmulatorArgs = {
-      // When running the functions emulator through 'firebase serve' we disable some
-      // of the more adventurous features that could be breaking/unexpected behavior
-      // for those used to the legacy emulator.
-      disabledRuntimeFeatures: {
->>>>>>> 911a6096
         functions_config_helper: true,
         network_filtering: true,
         timeout: true,
         memory_limiting: true,
         protect_env: true,
         admin_stubs: true,
-<<<<<<< HEAD
       };
-=======
-      },
     };
 
     // If hosting emulator is not being served but Functions is,
@@ -44,7 +32,6 @@
       } else {
         args.port = this.options.port + 1;
       }
->>>>>>> 911a6096
     }
 
     this.emulatorServer = new EmulatorServer(new FunctionsEmulator(options, args));
