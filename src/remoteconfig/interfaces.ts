export const NAMESPACE_FIREBASE = "firebase";
export const DEFAULT_PAGE_SIZE = "10";

export enum TagColor {
  BLUE = "Blue",
  BROWN = "Brown",
  CYAN = "Cyan",
  DEEP_ORANGE = "Red Orange",
  GREEN = "Green",
  INDIGO = "Indigo",
  LIME = "Lime",
  ORANGE = "Orange",
  PINK = "Pink",
  PURPLE = "Purple",
  TEAL = "Teal",
}

/** Interface representing a Remote Config parameter `value` in value options. */
export interface ExplicitParameterValue {
  value: string;
}

/** Interface representing a Remote Config parameter `useInAppDefault` in value options. */
export interface InAppDefaultValue {
  useInAppDefault: boolean;
}

export type RemoteConfigParameterValue = ExplicitParameterValue | InAppDefaultValue;

/** Interface representing a Remote Config parameter. */
export interface RemoteConfigParameter {
  defaultValue?: RemoteConfigParameterValue;
  conditionalValues?: { [key: string]: RemoteConfigParameterValue };
  description?: string;
}

/** Interface representing a Remote Config parameter group. */
export interface RemoteConfigParameterGroup {
  description?: string;
  parameters: { [key: string]: RemoteConfigParameter };
}

/** Interface representing a Remote Config condition. */
export interface RemoteConfigCondition {
  name: string;
  expression: string;
  tagColor?: TagColor;
}

// Interface representing Remote Config Template with conditions, parameters, parameterGroups, version
export interface RemoteConfigTemplate {
  conditions: RemoteConfigCondition[];
  parameters: { [key: string]: RemoteConfigParameter };
  parameterGroups: { [key: string]: RemoteConfigParameterGroup };
  readonly etag: string;
  version?: Version;
}

/** Interface representing a Remote Config version. */
export interface Version {
  versionNumber?: string; // int64 format
  updateTime?: string; // in UTC
  updateOrigin?:
    | "REMOTE_CONFIG_UPDATE_ORIGIN_UNSPECIFIED"
    | "CONSOLE"
    | "REST_API"
    | "ADMIN_SDK_NOD";
  updateType?:
    | "REMOTE_CONFIG_UPDATE_TYPE_UNSPECIFIED"
    | "INCREMENTAL_UPDATE"
    | "FORCED_UPDATE"
    | "ROLLBACK";
  updateUser?: RemoteConfigUser;
  description?: string;
  rollbackSource?: string;
  isLegacy?: boolean;
}

/** Interface representing a list of Remote Config template versions. */
export interface ListVersionsResult {
  versions: Version[];
  nextPageToken?: string;
}

/** Interface representing a Remote Config list version options. */
export interface ListVersionsOptions {
  pageSize?: number;
  pageToken?: string;
  endVersionNumber?: string | number;
  startTime?: Date | string;
  endTime?: Date | string;
}

/** Interface representing a Remote Config user. */
export interface RemoteConfigUser {
  email: string;
  name?: string;
  imageUrl?: string;
}

/** Interface representing a Remote Config experiment. */
export interface RemoteConfigExperiment {
  name: string;
  definition: ExperimentDefinition;
  state: string;
  startTime: string;
  endTime: string;
  lastUpdateTime: string;
  etag: string;
}

/** Interface representing the definition of a Remote Config experiment. */
interface ExperimentDefinition {
  displayName: string;
  service: string;
  description?: string;
}

/**
 * Interface representing the result of fetching a Remote Config experiment.
 */
export interface GetExperimentResult extends RemoteConfigExperiment {
  definition: GetExperimentDefinition;
}

/**
 * Interface representing a detailed definition of a Remote Config experiment.
 */
interface GetExperimentDefinition extends ExperimentDefinition {
  objectives: ExperimentObjectives;
  variants: ExperimentVariant[];
}

/** Interface representing all objectives of a Remote Config experiment. */
interface ExperimentObjectives {
  activationEvent: { event?: string };
  eventObjectives: ExperimentEventObjectives[];
}

/** Type representing the event objectives of a Remote Config experiment. */
type ExperimentEventObjectives = {
  isPrimary?: boolean;
} & (
  | { systemObjectiveDetails: ExperimentSystemObjectiveDetails; customObjectiveDetails?: never }
  | { customObjectiveDetails: ExperimentCustomObjectiveDetails; systemObjectiveDetails?: never }
);

/** Interface representing system objectives of a Remote Config experiment. */
interface ExperimentSystemObjectiveDetails {
  objective: string;
}

/** Interface representing custom objectives of a Remote Config experiment. */
interface ExperimentCustomObjectiveDetails {
  event: string;
  countType: string;
}

/** Interface representing an experiment variant. */
interface ExperimentVariant {
  name: string;
  weight: number;
}

/** Interface representing a list of Remote Config experiments. */
export interface ListExperimentsResult {
  experiments: RemoteConfigExperiment[];
  nextPageToken?: string;
}

/** Interface representing a Remote Config list experiment options. */
export interface ListExperimentOptions {
  pageSize: string;
  pageToken?: string;
  filter?: string;
}

/** Interface representing the definition of a Remote Config rollout. */
export interface RolloutDefinition {
  displayName: string;
  description: string;
  service: string;
  controlVariant: ExperimentVariant;
  enabledVariant: ExperimentVariant;
}

<<<<<<< HEAD
/** Interface representing a Remote Config rollout. */
=======
/** Interface representing the definition of a Remote Config rollout. */
>>>>>>> 3524bdf2
export interface RemoteConfigRollout {
  name: string;
  definition: RolloutDefinition;
  state: string;
  createTime: string;
  startTime: string;
  endTime: string;
  lastUpdateTime: string;
  etag: string;
}

/** Interface representing a list of Remote Config rollouts with pagination. */
export interface ListRollouts {
  // FIXED: Made 'rollouts' optional to handle API responses with no rollouts.
  rollouts?: RemoteConfigRollout[];
  nextPageToken?: string;
}

/** Interface representing a Remote Config list rollout options. */
export interface ListRolloutOptions {
  pageSize: string;
  pageToken?: string;
  filter?: string;
}<|MERGE_RESOLUTION|>--- conflicted
+++ resolved
@@ -184,11 +184,7 @@
   enabledVariant: ExperimentVariant;
 }
 
-<<<<<<< HEAD
 /** Interface representing a Remote Config rollout. */
-=======
-/** Interface representing the definition of a Remote Config rollout. */
->>>>>>> 3524bdf2
 export interface RemoteConfigRollout {
   name: string;
   definition: RolloutDefinition;
