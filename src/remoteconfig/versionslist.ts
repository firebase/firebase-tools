--- conflicted
+++ resolved
@@ -6,15 +6,6 @@
 const TIMEOUT = 30000;
 
 /**
-<<<<<<< HEAD
- * Function retrieves the list of versions for a specific project
- * @param projectId Input is the Project ID string
- * @return {Promise} Returns a promise of the result when calling listVersions method
- */
-export async function getVersions(projectId: string): Promise<ListVersionsResult> {
-  try {
-    const request = `/v1/projects/${projectId}/remoteConfig:listVersions`;
-=======
  * Get a list of Remote Config template versions that have been published, sorted in reverse chronological order for a specific project
  * @param projectId Input is the Project ID string
  * @param maxResults The maximum number of items to return per page
@@ -27,7 +18,6 @@
     if (maxResults) {
       request = request + "?pageSize=" + maxResults;
     }
->>>>>>> a56e9195
     const response = await api.request("GET", request, {
       auth: true,
       origin: api.remoteConfigApiOrigin,
