import { capitalize } from "lodash";
import * as clc from "colorette";

import { FirebaseError } from "../error";
import { logger } from "../logger";
import * as features from "./features";
import { RCData } from "../rc";
import { Config } from "../config";
import { FirebaseConfig } from "../firebaseConfig";
import { Options } from "../options";
import { trackGA4 } from "../track";

export interface Setup {
  config: FirebaseConfig;
  rcfile: RCData;
  features?: string[];
  featureArg?: boolean;
  featureInfo?: SetupInfo;

  // Each feature init flow may add instructions.
  // They will be displayed at the end of `firebase init` or
  // return back to `firebase_init` MCP tools.
  instructions: string[];

  /** Basic Project information */
  project?: Record<string, any>;
  projectId?: string;
  projectLocation?: string;
  isBillingEnabled?: boolean;

  hosting?: Record<string, any>;
}

export interface SetupInfo {
  database?: features.DatabaseInfo;
  firestore?: features.FirestoreInfo;
  dataconnect?: features.DataconnectInfo;
  dataconnectSdk?: features.DataconnectSdkInfo;
  storage?: features.StorageInfo;
  apptesting?: features.ApptestingInfo;
<<<<<<< HEAD
  emulators?: features.EmulatorsInfo;
=======
  ailogic?: features.AiLogicInfo;
>>>>>>> 9de91ee8
}

interface Feature {
  name: string;
  displayName?: string;
  // OLD WAY: A single setup function to ask questions and actuate the setup.
  doSetup?: (setup: Setup, config: Config, options: Options) => Promise<unknown>;

  // NEW WAY: Split the init into phases:
  // 1. askQuestions: Ask the user questions and update `setup.featureInfo` with the answers.
  askQuestions?: (setup: Setup, config: Config, options: Options) => Promise<unknown>;
  // 2. actuate: Use the answers in `setup.featureInfo` to actuate the setup.
  actuate?: (setup: Setup, config: Config, options: Options) => Promise<unknown>;
  // 3. [optional] Additional follow-up steps to run after the setup is completed.
  postSetup?: (setup: Setup, config: Config, options: Options) => Promise<unknown>;
}

const featuresList: Feature[] = [
  { name: "account", doSetup: features.account },
  {
    name: "database",
    askQuestions: features.databaseAskQuestions,
    actuate: features.databaseActuate,
  },
  {
    name: "firestore",
    askQuestions: features.firestoreAskQuestions,
    actuate: features.firestoreActuate,
  },
  {
    name: "dataconnect",
    askQuestions: features.dataconnectAskQuestions,
    actuate: features.dataconnectActuate,
  },
  {
    name: "dataconnect:sdk",
    askQuestions: features.dataconnectSdkAskQuestions,
    actuate: features.dataconnectSdkActuate,
  },
  { name: "functions", doSetup: features.functions },
  { name: "hosting", doSetup: features.hosting },
  {
    name: "storage",
    askQuestions: features.storageAskQuestions,
    actuate: features.storageActuate,
  },
  {
    name: "emulators",
    askQuestions: features.emulatorsAskQuestions,
    actuate: features.emulatorsActuate,
  },
  { name: "extensions", doSetup: features.extensions },
  { name: "project", doSetup: features.project }, // always runs, sets up .firebaserc
  { name: "remoteconfig", doSetup: features.remoteconfig },
  { name: "hosting:github", doSetup: features.hostingGithub },
  { name: "genkit", doSetup: features.genkit },
  { name: "apphosting", displayName: "App Hosting", doSetup: features.apphosting },
  {
    name: "apptesting",
    askQuestions: features.apptestingAskQuestions,
    actuate: features.apptestingAcutate,
  },
  {
    name: "ailogic",
    askQuestions: features.aiLogicAskQuestions,
    actuate: features.aiLogicActuate,
  },
  { name: "aitools", displayName: "AI Tools", doSetup: features.aitools },
];

const featureMap = new Map(featuresList.map((feature) => [feature.name, feature]));

export async function init(setup: Setup, config: Config, options: any): Promise<any> {
  const nextFeature = setup.features?.shift();
  if (nextFeature) {
    const start = process.uptime();

    const f = featureMap.get(nextFeature);
    if (!f) {
      const availableFeatures = Object.keys(features)
        .filter((f) => f !== "project")
        .join(", ");
      throw new FirebaseError(
        `${clc.bold(nextFeature)} is not a valid feature. Must be one of ${availableFeatures}`,
      );
    }

    logger.info(
      clc.bold(`\n${clc.white("===")} ${f.displayName || capitalize(nextFeature)} Setup`),
    );

    if (f.doSetup) {
      await f.doSetup(setup, config, options);
    } else {
      if (f.askQuestions) {
        await f.askQuestions(setup, config, options);
      }
      if (f.actuate) {
        await f.actuate(setup, config, options);
      }
    }
    if (f.postSetup) {
      await f.postSetup(setup, config, options);
    }

    const duration = Math.floor((process.uptime() - start) * 1000);
    await trackGA4("product_init", { feature: nextFeature }, duration);

    return init(setup, config, options);
  }
}

/** Actuate the feature init flow from firebase_init MCP tool. */
export async function actuate(setup: Setup, config: Config, options: any): Promise<any> {
  const nextFeature = setup.features?.shift();
  if (nextFeature) {
    const start = process.uptime();

    const f = lookupFeature(nextFeature);
    logger.info(clc.bold(`\n${clc.white("===")} ${capitalize(nextFeature)} Setup Actuation`));

    if (f.doSetup) {
      throw new FirebaseError(
        `The feature ${nextFeature} does not support actuate yet. Please run ${clc.bold("firebase init " + nextFeature)} instead.`,
      );
    } else {
      if (f.actuate) {
        await f.actuate(setup, config, options);
      }
    }

    const duration = Math.floor((process.uptime() - start) * 1000);
    await trackGA4("product_init_mcp", { feature: nextFeature }, duration);

    return actuate(setup, config, options);
  }
}

function lookupFeature(feature: string): Feature {
  const f = featureMap.get(feature);
  if (!f) {
    const availableFeatures = Object.keys(features)
      .filter((f) => f !== "project")
      .join(", ");
    throw new FirebaseError(
      `${clc.bold(feature)} is not a valid feature. Must be one of ${availableFeatures}`,
    );
  }
  return f;
}<|MERGE_RESOLUTION|>--- conflicted
+++ resolved
@@ -38,11 +38,8 @@
   dataconnectSdk?: features.DataconnectSdkInfo;
   storage?: features.StorageInfo;
   apptesting?: features.ApptestingInfo;
-<<<<<<< HEAD
   emulators?: features.EmulatorsInfo;
-=======
   ailogic?: features.AiLogicInfo;
->>>>>>> 9de91ee8
 }
 
 interface Feature {
