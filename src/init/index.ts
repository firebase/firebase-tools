--- conflicted
+++ resolved
@@ -32,13 +32,6 @@
   ["hosting:github", features.hostingGithub],
 ]);
 
-<<<<<<< HEAD
-if (isEnabled("internalframeworks")) {
-  featureFns.set("internalframeworks", features.frameworks);
-}
-
-=======
->>>>>>> 29f65d93
 export async function init(setup: Setup, config: any, options: any): Promise<any> {
   const nextFeature = setup.features?.shift();
   if (nextFeature) {
