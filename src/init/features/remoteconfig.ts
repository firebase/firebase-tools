--- conflicted
+++ resolved
@@ -1,18 +1,6 @@
 import * as logger from "../../logger";
 import { promptOnce } from "../../prompt";
 import fsutils = require("../../fsutils");
-<<<<<<< HEAD
-
-import clc = require("cli-color");
-
-/**
- * Function retrieves names for parameters and parameter groups
- * @param setup Input is of type any
- * @param config Input is of type any
- * @return {Promise} Returns a promise and writes the project file for remoteconfig template when initializing
- */
-export async function doSetup(setup: any, config: any): Promise<void> {
-=======
 
 import clc = require("cli-color");
 import { RemoteConfigTemplate } from "../../remoteconfig/interfaces";
@@ -35,7 +23,6 @@
   config: setUpConfig;
 }
 export async function doSetup(setup: remoteConfigSetup, config: Config): Promise<void> {
->>>>>>> 8cbaa812
   setup.config.remoteconfig = {};
   const jsonFilePath = await promptOnce({
     type: "input",
