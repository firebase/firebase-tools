--- conflicted
+++ resolved
@@ -1,7 +1,3 @@
-<<<<<<< HEAD
-=======
-import { logger } from "../../logger";
->>>>>>> c00f2b71
 import { promptOnce } from "../../prompt";
 import fsutils = require("../../fsutils");
 import clc = require("cli-color");
@@ -43,20 +39,8 @@
       message: msg,
       default: false,
     });
-<<<<<<< HEAD
-<<<<<<< HEAD
-=======
->>>>>>> c00f2b71
-    // TODO(github.com/firebase/firebase-tools/issues/3137)
-    // We should abort if the user chooses not to overwrite.
-    if (overwrite == true) {
-      setup.config.remoteconfig.template = jsonFilePath;
-    } else {
-      setup.config.remoteconfig.template = jsonFilePath;
-=======
     if (!overwrite) {
       return;
->>>>>>> origin/master
     }
   }
   setup.config.remoteconfig.template = jsonFilePath;
