import * as clc from "cli-color";
import * as api from "../../api";
import { prompt, promptOnce } from "../../prompt";
import * as logger from "../../logger";
import * as utils from "../../utils";
import * as fsutils from "../../fsutils";
import Config = require("../../config");
import {
  createInstance,
  DatabaseInstance,
  DatabaseInstanceType,
  DatabaseLocation,
  checkInstanceNameAvailable,
  getDatabaseInstanceDetails,
} from "../../management/database";
import ora = require("ora");
import { ensure } from "../../ensureApiEnabled";
import { getDefaultDatabaseInstance } from "../../getDefaultDatabaseInstance";
import { FirebaseError } from "../../error";

interface DatabaseSetup {
  projectId: string;
  instance?: string;
  config?: DatabaseSetupConfig;
}

interface DatabaseSetupConfig {
  database?: {
    rules?: string;
  };
  defaultInstanceLocation?: DatabaseLocation;
}

const DEFAULT_RULES = JSON.stringify(
  { rules: { ".read": "auth != null", ".write": "auth != null" } },
  null,
  2
);

async function getDBRules(instanceDetails: DatabaseInstance): Promise<string> {
  if (!instanceDetails || !instanceDetails.name) {
    return DEFAULT_RULES;
  }
  const response = await api.request("GET", "/.settings/rules.json", {
    auth: true,
    origin: instanceDetails.databaseUrl,
  });
  return response.body;
}

function writeDBRules(
  rules: string,
  logMessagePrefix: string,
  filename: string,
  config: Config
): void {
  config.writeProjectFile(filename, rules);
  utils.logSuccess(`${logMessagePrefix} have been written to ${clc.bold(filename)}.`);
  logger.info(
    `Future modifications to ${clc.bold(
      filename
    )} will update Realtime Database Security Rules when you run`
  );
  logger.info(clc.bold("firebase deploy") + ".");
}

async function createDefaultDatabaseInstance(project: string): Promise<DatabaseInstance> {
  const selectedLocation = await promptOnce({
    type: "list",
    message: "Please choose the location for your default Realtime Database instance:",
    choices: [
      { name: "us-central1", value: DatabaseLocation.US_CENTRAL1 },
      { name: "europe-west1", value: DatabaseLocation.EUROPE_WEST1 },
    ],
  });
  let instanceName = `${project}-default-rtdb`;
  // check if the conventional default instance name is available.
  const checkOutput = await checkInstanceNameAvailable(
    project,
    instanceName,
    DatabaseInstanceType.DEFAULT_DATABASE,
    selectedLocation
  );
  // if the conventional instance name is not available, pick the first suggestion.
  if (!checkOutput.available) {
    if (!checkOutput.suggestedIds || checkOutput.suggestedIds.length === 0) {
      logger.debug(
        `No instance names were suggested instead of conventional instance name: ${instanceName}`
      );
      throw new FirebaseError("Failed to create default RTDB instance");
    }
    instanceName = checkOutput.suggestedIds[0];
    logger.info(
      `${clc.yellow(
        "WARNING:"
      )} your project ID has the legacy name format, so your default Realtime Database instance will be named differently: ${instanceName}`
    );
  }
  const spinner = ora(`Creating your default Realtime Database instance: ${instanceName}`).start();
  try {
    const createdInstance = await createInstance(
      project,
      instanceName,
      selectedLocation,
      DatabaseInstanceType.DEFAULT_DATABASE
    );
    spinner.succeed();
    return createdInstance;
  } catch (err) {
    spinner.fail();
    throw err;
  }
}

/**
 * doSetup is the entry point for setting up the database product.
 * @param setup information helpful for database setup
 * @param config legacy config parameter. not used for database setup.
 */
export async function doSetup(setup: DatabaseSetup, config: Config): Promise<void> {
  setup.config = {};
  await ensure(setup.projectId, "firebasedatabase.googleapis.com", "database", false);
  logger.info();
  setup.instance =
    setup.instance || (await getDefaultDatabaseInstance({ project: setup.projectId }));
  let instanceDetails;
  if (setup.instance !== "") {
    instanceDetails = await getDatabaseInstanceDetails(setup.projectId, setup.instance);
  } else {
    const confirm = await promptOnce({
      type: "confirm",
      name: "confirm",
      default: true,
      message:
        "It seems like you haven’t initialized Realtime Database in your project yet. Do you want to set it up?",
    });
    if (confirm) {
      instanceDetails = await createDefaultDatabaseInstance(setup.projectId);
    }
  }

<<<<<<< HEAD
  let filename = null;
=======
  // Add 'database' section to config
  setup.config.database = setup.config.database || {};
>>>>>>> b497bec4

  logger.info();
  logger.info(
    "Firebase Realtime Database Security Rules allow you to define how your data should be"
  );
  logger.info("structured and when your data can be read from and written to.");
  logger.info();

  await prompt(setup.config.database, [
    {
      type: "input",
      name: "rules",
      message: "What file should be used for Realtime Database Security Rules?",
      default: "database.rules.json",
    },
  ]);

  const filename = setup.config.database.rules;
  if (!filename) {
    throw new FirebaseError("Must specify location for Realtime Database rules file.");
  }

  let writeRules = true;
  if (fsutils.fileExistsSync(filename)) {
    const msg = `File ${clc.bold(filename)} already exists. Do you want to overwrite it with ${
      instanceDetails
        ? `the Realtime Database Security Rules for ${clc.bold(
            instanceDetails.name
          )} from the Firebase Console?`
        : `default rules?`
    }`;
    writeRules = await promptOnce({
      type: "confirm",
      message: msg,
      default: false,
    });
  }
  if (writeRules) {
    if (instanceDetails) {
      writeDBRules(
        await getDBRules(instanceDetails),
        `Database Rules for ${instanceDetails.name}`,
        filename,
        config
      );
      return;
    }
    writeDBRules(DEFAULT_RULES, "Default rules", filename, config);
    return;
  }
  logger.info("Skipping overwrite of Realtime Database Security Rules.");
  logger.info(
    `The security rules defined in ${clc.bold(filename)} will be published when you run ${clc.bold(
      "firebase deploy"
    )}.`
  );
  return;
}<|MERGE_RESOLUTION|>--- conflicted
+++ resolved
@@ -139,12 +139,8 @@
     }
   }
 
-<<<<<<< HEAD
-  let filename = null;
-=======
   // Add 'database' section to config
   setup.config.database = setup.config.database || {};
->>>>>>> b497bec4
 
   logger.info();
   logger.info(
