import * as clc from "cli-color";
import * as _ from "lodash";
import * as utils from "../../utils";
import { prompt } from "../../prompt";
import { Emulators, ALL_SERVICE_EMULATORS, isDownloadableEmulator } from "../../emulator/types";
import { Constants } from "../../emulator/constants";
import { downloadIfNecessary } from "../../emulator/downloadableEmulators";
<<<<<<< HEAD
import { previews } from "../../previews";
=======
>>>>>>> 4b9eb6af

interface EmulatorsInitSelections {
  emulators?: Emulators[];
  download?: boolean;
}

export async function doSetup(setup: any, config: any) {
  const choices = ALL_SERVICE_EMULATORS.map((e) => {
    return {
      value: e,
      name: _.capitalize(e),
      checked: config && config.has(e),
    };
  });

  const selections: EmulatorsInitSelections = {};
  await prompt(selections, [
    {
      type: "checkbox",
      name: "emulators",
      message:
        "Which Firebase emulators do you want to set up? " +
        "Press Space to select emulators, then Enter to confirm your choices.",
      choices: choices,
    },
  ]);

  if (!selections.emulators) {
    return;
  }

  setup.config.emulators = setup.config.emulators || {};
  for (const selected of selections.emulators) {
    setup.config.emulators[selected] = setup.config.emulators[selected] || {};

    const currentPort = setup.config.emulators[selected].port;
    if (currentPort) {
      utils.logBullet(`Port for ${selected} already configured: ${clc.cyan(currentPort)}`);
    } else {
      await prompt(setup.config.emulators[selected], [
        {
          type: "number",
          name: "port",
          message: `Which port do you want to use for the ${clc.underline(selected)} emulator?`,
          default: Constants.getDefaultPort(selected as Emulators),
        },
      ]);
    }
  }

  if (selections.emulators.length) {
    const uiDesc = Constants.description(Emulators.UI);
    if (setup.config.emulators.ui && setup.config.emulators.ui.enabled !== false) {
      const currentPort = setup.config.emulators.ui.port || "(automatic)";
      utils.logBullet(`${uiDesc} already enabled with port: ${clc.cyan(currentPort)}`);
    } else {
      const ui = setup.config.emulators.ui || {};
      setup.config.emulators.ui = ui;

      await prompt(ui, [
        {
          name: "enabled",
          type: "confirm",
          message: `Would you like to enable the ${uiDesc}?`,
          default: true,
        },
      ]);

      if (ui.enabled) {
        await prompt(ui, [
          {
            type: "number",
            name: "port",
            message: `Which port do you want to use for the ${clc.underline(
              uiDesc
            )} (leave empty to use any available port)?`,
          },
        ]);
        if (!ui.port) {
          // Don't write `port: ""` into the config file.
          delete ui.port;
        }
      }
    }

    await prompt(selections, [
      {
        name: "download",
        type: "confirm",
        message: "Would you like to download the emulators now?",
        default: false,
      },
    ]);
  }

  if (selections.download) {
    for (const selected of selections.emulators) {
      if (isDownloadableEmulator(selected)) {
        await downloadIfNecessary(selected);
      }
    }

    if (_.get(setup, "config.emulators.ui.enabled")) {
      downloadIfNecessary(Emulators.UI);
    }
  }
}<|MERGE_RESOLUTION|>--- conflicted
+++ resolved
@@ -5,10 +5,6 @@
 import { Emulators, ALL_SERVICE_EMULATORS, isDownloadableEmulator } from "../../emulator/types";
 import { Constants } from "../../emulator/constants";
 import { downloadIfNecessary } from "../../emulator/downloadableEmulators";
-<<<<<<< HEAD
-import { previews } from "../../previews";
-=======
->>>>>>> 4b9eb6af
 
 interface EmulatorsInitSelections {
   emulators?: Emulators[];
