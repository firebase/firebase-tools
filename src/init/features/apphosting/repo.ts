--- conflicted
+++ resolved
@@ -152,26 +152,6 @@
   projectId: string,
   connections: gcb.Connection[],
 ): Promise<{ remoteUri: string; connection: gcb.Connection }> {
-<<<<<<< HEAD
-  const remoteUriToConnection: Record<string, gcb.Connection> = {};
-  for (const conn of connections) {
-    const { location, id } = parseConnectionName(conn.name)!;
-    const repos = await gcb.fetchLinkableRepositories(projectId, location, id);
-    if (Array.isArray(repos)) {
-      for (const repo of repos) {
-        remoteUriToConnection[repo.remoteUri] = conn;
-      }
-    }
-  }
-  const choices = Object.keys(remoteUriToConnection).map((remoteUri: string) => ({
-    name: extractRepoSlugFromUri(remoteUri) || remoteUri,
-    value: remoteUri,
-  }));
-  choices.push({
-    name: "Missing a repo? Select this option to configure your installation's access settings",
-    value: "",
-  });
-=======
   const { repos, remoteUriToConnection } = await fetchAllRepositories(projectId, connections);
   const searchRepos =
     (repos: gcb.Repository[]) =>
@@ -200,7 +180,6 @@
           }),
       ];
     };
->>>>>>> 14a1ba0b
 
   const remoteUri = await promptOnce({
     type: "autocomplete",
