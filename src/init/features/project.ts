import * as clc from "cli-color";
import * as _ from "lodash";

import * as Config from "../../config";
import * as FirebaseError from "../../error";
import {
  createFirebaseProject,
  FirebaseProjectMetadata,
  getFirebaseProject,
  getProjectPage,
  PROJECTS_CREATE_QUESTIONS,
} from "../../management/projects";
import * as logger from "../../logger";
import { prompt, promptOnce } from "../../prompt";
import * as utils from "../../utils";

const MAXIMUM_PROMPT_LIST = 100;
const OPTION_NO_PROJECT = "Don't set up a default project";
const OPTION_USE_PROJECT = "Use an existing project";
const OPTION_NEW_PROJECT = "Create a new project";

/**
 * Used in init flows to keep information about the project - basically
 * a shorter version of {@link FirebaseProjectMetadata} with some additional fields.
 */
export interface ProjectInfo {
  id: string; // maps to FirebaseProjectMetadata.projectId
  label?: string;
  instance?: string; // maps to FirebaseProjectMetadata.resources.realtimeDatabaseInstance
  location?: string; // maps to FirebaseProjectMetadata.resources.locationId
}

/**
 * Get the user's desired project, prompting if necessary.
 * @returns A {@link ProjectInfo} object.
 */
export async function getProjectInfo(options: any): Promise<ProjectInfo> {
  if (options.project) {
    return toProjectInfo(await getFirebaseProject(options.project));
  }
  return selectProjectInteractively();
}

async function selectProjectInteractively(
  pageSize: number = MAXIMUM_PROMPT_LIST
): Promise<ProjectInfo> {
  const { projects, nextPageToken } = await getProjectPage(pageSize);
  if (nextPageToken) {
    // Prompt user for project ID if we can't list all projects in 1 page
    return selectProjectByPrompting();
  }
  return selectProjectFromList(projects);
}

async function selectProjectByPrompting(): Promise<ProjectInfo> {
  const projectId = await promptOnce({
    type: "input",
    message: "Please input the project ID you would like to use:",
  });

  return toProjectInfo(await getFirebaseProject(projectId));
}

/**
 * Presents user with list of projects to choose from and gets project information for chosen project.
 */
async function selectProjectFromList(
  projects: FirebaseProjectMetadata[] = []
): Promise<ProjectInfo> {
  let choices = projects.filter((p: FirebaseProjectMetadata) => !!p).map((p) => {
    return {
      name: p.projectId + (p.displayName ? ` (${p.displayName})` : ""),
      value: p.projectId,
    };
  });
  choices = _.orderBy(choices, ["name"], ["asc"]);

  if (choices.length >= 25) {
    utils.logBullet(
      `Don't want to scroll through all your projects? If you know your project ID, ` +
        `you can initialize it directly using ${clc.bold(
          "firebase init --project <project_id>"
        )}.\n`
    );
  }
  const projectId: string = await promptOnce({
    type: "list",
    name: "id",
    message: "Select a default Firebase project for this directory:",
    choices,
  });

  let project: FirebaseProjectMetadata | undefined;
  project = projects.find((p) => p.projectId === projectId);

  if (!project) {
    throw new FirebaseError("Unexpected error. Chosen project must exist");
  }

  return toProjectInfo(project);
}

async function createNewProject(): Promise<ProjectInfo> {
  const promptAnswer: { projectId?: string; displayName?: string } = {};
  await prompt(promptAnswer, PROJECTS_CREATE_QUESTIONS);

  if (!promptAnswer.projectId) {
    throw new FirebaseError("Project ID cannot be empty");
  }

  // TODO(caot): Support create a new project under a parent resource (organization or folder)

  return toProjectInfo(
    await createFirebaseProject(promptAnswer.projectId, {
      displayName: promptAnswer.displayName,
    })
  );
}

function toProjectInfo(projectMetaData: FirebaseProjectMetadata): ProjectInfo {
  const { projectId, displayName, resources } = projectMetaData;
  return {
    id: projectId,
    label: `${projectId}` + (displayName ? ` (${displayName})` : ""),
    instance: _.get(resources, "realtimeDatabaseInstance"),
    location: _.get(resources, "locationId"),
  };
}

/**
 * Sets up the default project if provided and writes .firebaserc file.
 * @param setup A helper object to use for the rest of the init features.
 * @param config Configuration for the project.
 * @param options Command line options.
 */
export async function doSetup(setup: any, config: Config, options: any): Promise<void> {
  setup.project = {};

  logger.info();
  logger.info(`First, let's associate this project directory with a Firebase project.`);
  logger.info(
    `You can create multiple project aliases by running ${clc.bold("firebase use --add")}, `
  );
  logger.info(`but for now we'll just set up a default project.`);
  logger.info();

  const projectFromRcFile = _.get(setup.rcfile, "projects.default");
  if (projectFromRcFile) {
    utils.logBullet(`.firebaserc already has a default project, using ${projectFromRcFile}.`);
    // we still need to get project info in case user wants to init firestore or storage, which
    // require a resource location:
    const rcProject: FirebaseProjectMetadata = await getFirebaseProject(projectFromRcFile);
    setup.projectId = rcProject.projectId;
    setup.projectLocation = _.get(rcProject, "resources.locationId");
    return;
  }

  const choices = [
    { name: OPTION_USE_PROJECT, value: OPTION_USE_PROJECT },
    { name: OPTION_NEW_PROJECT, value: OPTION_NEW_PROJECT },
    { name: OPTION_NO_PROJECT, value: OPTION_NO_PROJECT },
  ];
  const projectSetupOption: string = await promptOnce({
    type: "list",
    name: "id",
    message: "Please select an option:",
    choices,
  });

<<<<<<< HEAD
  if (projectSetupOption === OPTION_USE_PROJECT) {
    const projectInfo = await getProjectInfo(options);
    utils.logBullet(`Using project ${projectInfo.label}`);

    // write "default" alias and activate it immediately
    _.set(setup.rcfile, "projects.default", projectInfo.id);
    setup.projectId = projectInfo.id;
    setup.instance = projectInfo.instance;
    setup.projectLocation = projectInfo.location;
    utils.makeActiveProject(config.projectDir, projectInfo.id);
  } else if (projectSetupOption === OPTION_NEW_PROJECT) {
    // TODO(caot): Implement create a new project
    setup.createProject = true;
=======
  let projectInfo;
  if (projectSetupOption === USE_PROJECT) {
    projectInfo = await getProjectInfo(options);
  } else if (projectSetupOption === NEW_PROJECT) {
    projectInfo = await createNewProject();
  } else {
    // Do nothing if use choose NO_PROJECT
    return;
>>>>>>> 4f13afcd
  }

  utils.logBullet(`Using project ${projectInfo.label}`);
  // write "default" alias and activate it immediately
  _.set(setup.rcfile, "projects.default", projectInfo.id);
  setup.projectId = projectInfo.id;
  setup.instance = projectInfo.instance;
  setup.projectLocation = projectInfo.location;
  utils.makeActiveProject(config.projectDir, projectInfo.id);
}<|MERGE_RESOLUTION|>--- conflicted
+++ resolved
@@ -167,30 +167,14 @@
     choices,
   });
 
-<<<<<<< HEAD
+  let projectInfo;
   if (projectSetupOption === OPTION_USE_PROJECT) {
-    const projectInfo = await getProjectInfo(options);
-    utils.logBullet(`Using project ${projectInfo.label}`);
-
-    // write "default" alias and activate it immediately
-    _.set(setup.rcfile, "projects.default", projectInfo.id);
-    setup.projectId = projectInfo.id;
-    setup.instance = projectInfo.instance;
-    setup.projectLocation = projectInfo.location;
-    utils.makeActiveProject(config.projectDir, projectInfo.id);
+    projectInfo = await getProjectInfo(options);
   } else if (projectSetupOption === OPTION_NEW_PROJECT) {
-    // TODO(caot): Implement create a new project
-    setup.createProject = true;
-=======
-  let projectInfo;
-  if (projectSetupOption === USE_PROJECT) {
-    projectInfo = await getProjectInfo(options);
-  } else if (projectSetupOption === NEW_PROJECT) {
     projectInfo = await createNewProject();
   } else {
     // Do nothing if use choose NO_PROJECT
     return;
->>>>>>> 4f13afcd
   }
 
   utils.logBullet(`Using project ${projectInfo.label}`);
