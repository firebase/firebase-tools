--- conflicted
+++ resolved
@@ -108,13 +108,6 @@
     appDir,
   );
 
-  const shouldGenerate = !!(
-    setup.projectId &&
-    (await confirm({
-      message: "Would you like to generate SDK code now?",
-      default: true,
-    }))
-  );
   // TODO: Prompt user about adding generated paths to .gitignore
   const connectorYamlContents = yaml.stringify(newConnectorYaml);
   connectorInfo.connectorYaml = newConnectorYaml;
@@ -182,17 +175,10 @@
     connectorYaml.generate.kotlinSdk = kotlinSdk;
   }
 
-<<<<<<< HEAD
   return connectorYaml;
-=======
-  // TODO: Prompt user about adding generated paths to .gitignore
-  const connectorYamlContents = yaml.stringify(newConnectorYaml);
-  connectorInfo.connectorYaml = newConnectorYaml;
-  return { connectorYamlContents, connectorInfo, displayIOSWarning };
->>>>>>> 36ce5050
 }
 
-export async function actuate(sdkInfo: SDKInfo) {
+export async function actuate(sdkInfo: SDKInfo, projectId?: string) {
   const connectorYamlPath = `${sdkInfo.connectorInfo.directory}/connector.yaml`;
   fs.writeFileSync(connectorYamlPath, sdkInfo.connectorYamlContents, "utf8");
   logBullet(`Wrote new config to ${connectorYamlPath}`);
