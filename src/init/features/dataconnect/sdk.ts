import * as yaml from "yaml";
import * as clc from "colorette";
import * as path from "path";

import { dirExistsSync } from "../../../fsutils";
import { checkbox, select } from "../../../prompt";
import {
  readFirebaseJson,
  getPlatformFromFolder,
  getFrameworksFromPackageJson,
  resolvePackageJson,
  SUPPORTED_FRAMEWORKS,
} from "../../../dataconnect/fileUtils";
import { Config } from "../../../config";
import { Setup } from "../..";
import { load } from "../../../dataconnect/load";
import {
  ConnectorInfo,
  ConnectorYaml,
  DartSDK,
  JavascriptSDK,
  KotlinSDK,
  Platform,
  SupportedFrameworks,
} from "../../../dataconnect/types";
import { DataConnectEmulator } from "../../../emulator/dataconnectEmulator";
import { FirebaseError } from "../../../error";
import { camelCase, snakeCase, upperFirst } from "lodash";
import { logSuccess, logBullet, promptForDirectory } from "../../../utils";
import { getGlobalDefaultAccount } from "../../../auth";

export const FDC_APP_FOLDER = "_FDC_APP_FOLDER";
export type SDKInfo = {
  connectorYamlContents: string;
  connectorInfo: ConnectorInfo;
  displayIOSWarning: boolean;
};
export async function doSetup(setup: Setup, config: Config): Promise<void> {
  const sdkInfo = await askQuestions(setup, config);
  await actuate(sdkInfo, config);
  logSuccess(
    `If you'd like to add more generated SDKs to your app your later, run ${clc.bold("firebase init dataconnect:sdk")} again`,
  );
}

async function askQuestions(setup: Setup, config: Config): Promise<SDKInfo> {
  const serviceCfgs = readFirebaseJson(config);
  // TODO: This current approach removes comments from YAML files. Consider a different approach that won't.
  const serviceInfos = await Promise.all(
    serviceCfgs.map((c) => load(setup.projectId || "", config, c.source)),
  );
  const connectorChoices: { name: string; value: ConnectorInfo }[] = serviceInfos
    .map((si) => {
      return si.connectorInfo.map((ci) => {
        return {
          name: `${si.dataConnectYaml.serviceId}/${ci.connectorYaml.connectorId}`,
          value: ci,
        };
      });
    })
    .flat();
  if (!connectorChoices.length) {
    throw new FirebaseError(
      `Your config has no connectors to set up SDKs for. Run ${clc.bold(
        "firebase init dataconnect",
      )} to set up a service and connectors.`,
    );
  }

  // First, lets check if we are in an app directory
  let appDir = process.env[FDC_APP_FOLDER] || process.cwd();
  let targetPlatform = await getPlatformFromFolder(appDir);
  if (targetPlatform === Platform.NONE && !process.env[FDC_APP_FOLDER]?.length) {
    // If we aren't in an app directory, ask the user where their app is, and try to autodetect from there.
    appDir = await promptForDirectory({
      config,
      message:
        "Where is your app directory? Leave blank to set up a generated SDK in your current directory.",
    });
    targetPlatform = await getPlatformFromFolder(appDir);
  }
  if (targetPlatform === Platform.NONE || targetPlatform === Platform.MULTIPLE) {
    if (targetPlatform === Platform.NONE) {
      logBullet(`Couldn't automatically detect app your in directory ${appDir}.`);
    } else {
      logSuccess(`Detected multiple app platforms in directory ${appDir}`);
      // Can only setup one platform at a time, just ask the user
    }
    const platforms = [
      { name: "iOS (Swift)", value: Platform.IOS },
      { name: "Web (JavaScript)", value: Platform.WEB },
      { name: "Android (Kotlin)", value: Platform.ANDROID },
      { name: "Flutter (Dart)", value: Platform.FLUTTER },
    ];
    targetPlatform = await select<Platform>({
      message: "Which platform do you want to set up a generated SDK for?",
      choices: platforms,
    });
  } else {
    logSuccess(`Detected ${targetPlatform} app in directory ${appDir}`);
  }

  const connectorInfo = await select<ConnectorInfo>({
    message: "Which connector do you want set up a generated SDK for?",
    choices: connectorChoices,
  });

  const connectorYaml = JSON.parse(JSON.stringify(connectorInfo.connectorYaml)) as ConnectorYaml;
  const newConnectorYaml = await generateSdkYaml(
    targetPlatform,
    connectorYaml,
    connectorInfo.directory,
    appDir,
  );
  if (targetPlatform === Platform.WEB) {
    const unusedFrameworks = SUPPORTED_FRAMEWORKS.filter(
      (framework) => !newConnectorYaml!.generate?.javascriptSdk![framework],
    );
    if (unusedFrameworks.length > 0) {
<<<<<<< HEAD
      const additionalFrameworks = await checkbox<(typeof SUPPORTED_FRAMEWORKS)[number]>({
        message:
          `Which ${hasFrameworkEnabled && "additional "}frameworks would you like to generate SDKs for? ` +
          "Press Space to select features, then Enter to confirm your choices.",
        choices: unusedFrameworks,
      });
      for (const framework of additionalFrameworks) {
=======
      const additionalFrameworks: { fdcFrameworks: (keyof SupportedFrameworks)[] } = await prompt(
        setup,
        [
          {
            type: "checkbox",
            name: "fdcFrameworks",
            message:
              `Which frameworks would you like to generate SDKs for? ` +
              "Press Space to select features, then Enter to confirm your choices.",
            choices: SUPPORTED_FRAMEWORKS.map((frameworkStr) => ({
              value: frameworkStr,
              name: frameworkStr,
              checked: newConnectorYaml?.generate?.javascriptSdk?.[frameworkStr],
            })),
          },
        ],
      );
      for (const framework of additionalFrameworks.fdcFrameworks) {
>>>>>>> 25b532e2
        newConnectorYaml!.generate!.javascriptSdk![framework] = true;
      }
    }
  }

  // TODO: Prompt user about adding generated paths to .gitignore
  const connectorYamlContents = yaml.stringify(newConnectorYaml);
  connectorInfo.connectorYaml = newConnectorYaml;
  const displayIOSWarning = targetPlatform === Platform.IOS;
  return { connectorYamlContents, connectorInfo, displayIOSWarning };
}

export async function generateSdkYaml(
  targetPlatform: Platform,
  connectorYaml: ConnectorYaml,
  connectorDir: string,
  appDir: string,
): Promise<ConnectorYaml> {
  if (!connectorYaml.generate) {
    connectorYaml.generate = {};
  }

  if (targetPlatform === Platform.IOS) {
    const swiftSdk = {
      outputDir: path.relative(connectorDir, path.join(appDir, `dataconnect-generated/swift`)),
      package: upperFirst(camelCase(connectorYaml.connectorId)) + "Connector",
    };
    connectorYaml.generate.swiftSdk = swiftSdk;
  }

  if (targetPlatform === Platform.WEB) {
    const pkg = `${connectorYaml.connectorId}-connector`;
    const packageJsonDir = path.relative(connectorDir, appDir);
    const javascriptSdk: JavascriptSDK = {
      outputDir: path.relative(connectorDir, path.join(appDir, `dataconnect-generated/js/${pkg}`)),
      package: `@firebasegen/${pkg}`,
      // If appDir has package.json, Emulator would add Generated JS SDK to `package.json`.
      // Otherwise, emulator would ignore it. Always add it here in case `package.json` is added later.
      // TODO: Explore other platforms that can be automatically installed. Dart? Android?
      packageJsonDir,
    };
    const packageJson = await resolvePackageJson(appDir);
    if (packageJson) {
      const frameworksUsed = getFrameworksFromPackageJson(packageJson);
      for (const framework of frameworksUsed) {
        logBullet(`Detected ${framework} app. Enabling ${framework} generated SDKs.`);
        javascriptSdk[framework] = true;
      }
    }

    connectorYaml.generate.javascriptSdk = javascriptSdk;
  }

  if (targetPlatform === Platform.FLUTTER) {
    const pkg = `${snakeCase(connectorYaml.connectorId)}_connector`;
    const dartSdk: DartSDK = {
      outputDir: path.relative(
        connectorDir,
        path.join(appDir, `dataconnect-generated/dart/${pkg}`),
      ),
      package: pkg,
    };
    connectorYaml.generate.dartSdk = dartSdk;
  }

  if (targetPlatform === Platform.ANDROID) {
    const kotlinSdk: KotlinSDK = {
      outputDir: path.relative(connectorDir, path.join(appDir, `dataconnect-generated/kotlin`)),
      package: `connectors.${snakeCase(connectorYaml.connectorId)}`,
    };
    // app/src/main/kotlin and app/src/main/java are conventional for Android,
    // but not required or enforced. If one of them is present (preferring the
    // "kotlin" directory), use it. Otherwise, fall back to the dataconnect-generated dir.
    for (const candidateSubdir of ["app/src/main/java", "app/src/main/kotlin"]) {
      const candidateDir = path.join(appDir, candidateSubdir);
      if (dirExistsSync(candidateDir)) {
        kotlinSdk.outputDir = path.relative(connectorDir, candidateDir);
      }
    }
    connectorYaml.generate.kotlinSdk = kotlinSdk;
  }

  return connectorYaml;
}

export async function actuate(sdkInfo: SDKInfo, config: Config) {
  const connectorYamlPath = `${sdkInfo.connectorInfo.directory}/connector.yaml`;
  logBullet(`Writing your new SDK configuration to ${connectorYamlPath}`);
  await config.askWriteProjectFile(
    path.relative(config.projectDir, connectorYamlPath),
    sdkInfo.connectorYamlContents,
  );

  const account = getGlobalDefaultAccount();
  await DataConnectEmulator.generate({
    configDir: sdkInfo.connectorInfo.directory,
    connectorId: sdkInfo.connectorInfo.connectorYaml.connectorId,
    account,
  });
  logBullet(`Generated SDK code for ${sdkInfo.connectorInfo.connectorYaml.connectorId}`);
  if (sdkInfo.connectorInfo.connectorYaml.generate?.swiftSdk && sdkInfo.displayIOSWarning) {
    logBullet(
      clc.bold(
        "Please follow the instructions here to add your generated sdk to your XCode project:\n\thttps://firebase.google.com/docs/data-connect/ios-sdk#set-client",
      ),
    );
  }
  if (sdkInfo.connectorInfo.connectorYaml.generate?.javascriptSdk) {
    for (const framework of SUPPORTED_FRAMEWORKS) {
      if (sdkInfo.connectorInfo.connectorYaml!.generate!.javascriptSdk![framework]) {
        logInfoForFramework(framework);
      }
    }
  }
}

function logInfoForFramework(framework: keyof SupportedFrameworks) {
  if (framework === "react") {
    logBullet(
      "Visit https://firebase.google.com/docs/data-connect/web-sdk#react for more information on how to set up React Generated SDKs for Firebase Data Connect",
    );
  } else if (framework === "angular") {
    // TODO(mtewani): Replace this with `ng add @angular/fire` when ready.
    logBullet(
      "Run `npm i --save @angular/fire @tanstack-query-firebase/angular @tanstack/angular-query-experimental` to install angular sdk dependencies.\nVisit https://github.com/invertase/tanstack-query-firebase/tree/main/packages/angular for more information on how to set up Angular Generated SDKs for Firebase Data Connect",
    );
  }
}<|MERGE_RESOLUTION|>--- conflicted
+++ resolved
@@ -117,34 +117,16 @@
       (framework) => !newConnectorYaml!.generate?.javascriptSdk![framework],
     );
     if (unusedFrameworks.length > 0) {
-<<<<<<< HEAD
       const additionalFrameworks = await checkbox<(typeof SUPPORTED_FRAMEWORKS)[number]>({
         message:
-          `Which ${hasFrameworkEnabled && "additional "}frameworks would you like to generate SDKs for? ` +
-          "Press Space to select features, then Enter to confirm your choices.",
-        choices: unusedFrameworks,
-      });
-      for (const framework of additionalFrameworks) {
-=======
-      const additionalFrameworks: { fdcFrameworks: (keyof SupportedFrameworks)[] } = await prompt(
-        setup,
-        [
-          {
-            type: "checkbox",
-            name: "fdcFrameworks",
-            message:
-              `Which frameworks would you like to generate SDKs for? ` +
+              "Which frameworks would you like to generate SDKs for? " +
               "Press Space to select features, then Enter to confirm your choices.",
             choices: SUPPORTED_FRAMEWORKS.map((frameworkStr) => ({
               value: frameworkStr,
-              name: frameworkStr,
               checked: newConnectorYaml?.generate?.javascriptSdk?.[frameworkStr],
             })),
-          },
-        ],
-      );
-      for (const framework of additionalFrameworks.fdcFrameworks) {
->>>>>>> 25b532e2
+      });
+      for (const framework of additionalFrameworks) {
         newConnectorYaml!.generate!.javascriptSdk![framework] = true;
       }
     }
