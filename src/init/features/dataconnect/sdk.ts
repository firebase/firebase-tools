--- conflicted
+++ resolved
@@ -88,11 +88,7 @@
         { name: "iOS (Swift)", value: Platform.IOS },
         { name: "Web (JavaScript)", value: Platform.WEB },
         { name: "Android (Kotlin)", value: Platform.ANDROID },
-<<<<<<< HEAD
-        // { name: "Flutter ( Dart)", value: Platform.DART },
-=======
         { name: "Flutter (Dart)", value: Platform.DART },
->>>>>>> 48f08ce0
       ];
       targetPlatform = await promptOnce({
         message: "Which platform do you want to set up a generated SDK for?",
