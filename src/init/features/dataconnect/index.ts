--- conflicted
+++ resolved
@@ -7,7 +7,8 @@
 import { checkForFreeTrialInstance } from "../../../dataconnect/freeTrial";
 import * as cloudsql from "../../../gcp/cloudsql/cloudsqladmin";
 import { ensureApis } from "../../../dataconnect/ensureApis";
-import { listLocations, listAllServices } from "../../../dataconnect/client";
+import { listLocations, listAllServices, getSchema } from "../../../dataconnect/client";
+import { Schema, Service } from "../../../dataconnect/types";
 import { DEFAULT_POSTGRES_CONNECTION } from "../emulators";
 import { parseServiceName } from "../../../dataconnect/names";
 
@@ -19,131 +20,34 @@
 const QUERIES_TEMPLATE = readFileSync(join(TEMPLATE_ROOT, "queries.gql"), "utf8");
 const MUTATIONS_TEMPLATE = readFileSync(join(TEMPLATE_ROOT, "mutations.gql"), "utf8");
 
+interface RequiredInfo {
+  serviceId: string;
+  locationId: string;
+  cloudSqlInstanceId: string;
+  cloudSqlDatabase: string;
+  connectorId: string;
+  isNewInstance: boolean;
+  isNewDatabase: boolean;
+}
 export async function doSetup(setup: Setup, config: Config): Promise<void> {
-  let serviceId = "";
-  let cloudSqlInstanceId = "";
-  let newInstance = false;
-  let locationId = "";
-
-  if (setup.projectId) {
-    await ensureApis(setup.projectId);
-    const existingServices = await listAllServices(setup.projectId);
-    if (existingServices.length) {
-      const choices: {name: string, value: any}[] = existingServices.map(s => {
-        const serviceName = parseServiceName(s.name);
-        return {
-          name: serviceName.serviceId,
-          value: serviceName,
-        }
-      });
-      choices.push({name: "Create a new service", value: undefined})
-      await promptOnce({
-      message: "Which service would you like to ?",
-      type: "list",
-      default: "dataconnect",
-    });
-    }
-  }
-  if (serviceId === "") {
-    serviceId = await promptOnce({
-      message: "What ID would you like to use for this service?",
-      type: "input",
-      default: "dataconnect",
-    });
-  }
-<<<<<<< HEAD
-  // TODO: Guided prompts to set up connector auth mode and generate
-  const connectorId = "my-connector";
-
-=======
-  const serviceId = await promptOnce({
-    message: "What ID would you like to use for this service?",
-    type: "input",
-    default: "my-service",
-  });
->>>>>>> 96fe35f4
-
-  if (setup.projectId) {
-    const instances = await cloudsql.listInstances(setup.projectId);
-    const choices = instances.map((i) => {
-      return { name: i.name, value: i.name, location: i.region };
-    });
-
-    const freeTrialInstanceId = await checkForFreeTrialInstance(setup.projectId);
-    if (!freeTrialInstanceId) {
-      choices.push({ name: "Create a new instance", value: "", location: "" });
-    }
-    if (instances.length) {
-      cloudSqlInstanceId = await promptOnce({
-        message: `Which CloudSQL instance would you like to use?`,
-        type: "list",
-        choices,
-      });
-    }
-    locationId = choices.find((c) => c.value === cloudSqlInstanceId)!.location;
-  }
-  if (cloudSqlInstanceId === "") {
-    // Hardcoded locations for when there is no project set up.
-    let locationOptions = [
-      { name: "us-central1", value: "us-central1" },
-      { name: "europe-north1", value: "europe-north1" },
-      { name: "europe-central2", value: "europe-central2" },
-      { name: "europe-west1", value: "europe-west1" },
-      { name: "southamerica-west1", value: "southamerica-west1" },
-      { name: "us-east4", value: "us-east4" },
-      { name: "us-west1", value: "us-west1" },
-      { name: "asia-southeast1", value: "asia-southeast1" },
-    ];
-    if (setup.projectId) {
-      const locations = await listLocations(setup.projectId);
-      locationOptions = locations.map((l) => {
-        return { name: l, value: l };
-      });
-    }
-
-    newInstance = true;
-    cloudSqlInstanceId = await promptOnce({
-      message: `What ID would you like to use for your new CloudSQL instance?`,
-      type: "input",
-      default: `fdc-sql`,
-    });
-    locationId = await promptOnce({
-      message: "What location would you use for this instance?",
-      type: "list",
-      choices: locationOptions,
-    });
-  }
-  const dir: string = config.get("dataconnect.source") || "dataconnect";
-  if (!config.has("dataconnect")) {
-    config.set("dataconnect.source", dir);
-    config.set("dataconnect.location", locationId);
-  }
-  let cloudSqlDatabase = "";
-  let newDB = false;
-  if (!newInstance && setup.projectId) {
-    const dbs = await cloudsql.listDatabases(setup.projectId, cloudSqlInstanceId);
-    const choices = dbs.map((d) => {
-      return { name: d.name, value: d.name };
-    });
-    choices.push({ name: "Create a new database", value: "" });
-    if (dbs.length) {
-      cloudSqlDatabase = await promptOnce({
-        message: `Which database in ${cloudSqlInstanceId} would you like to use?`,
-        type: "list",
-        choices,
-      });
-    }
-  }
-  if (cloudSqlDatabase === "") {
-    newDB = true;
-    cloudSqlDatabase = await promptOnce({
-      message: `What ID would you like to use for your new database in ${cloudSqlInstanceId}?`,
-      type: "input",
-      default: `fdc-db`,
-    });
-  }
-
-  const connectorId = "default-connector";
+  let info: RequiredInfo = {
+    serviceId: "",
+    locationId: "",
+    cloudSqlInstanceId: "",
+    isNewInstance: false,
+    cloudSqlDatabase: "",
+    isNewDatabase: false,
+    connectorId: "default-connector",
+  };
+  info = await promptForService(setup, info);
+
+  if (info.cloudSqlInstanceId === "") {
+    info = await promptForCloudSQLInstance(setup, info);
+  }
+
+  if (info.cloudSqlDatabase === "") {
+    info = await promptForDatabase(setup, config, info);
+  }
 
   const defaultConnectionString =
     setup.rcfile.dataconnectEmulatorConfig?.postgres?.localConnectionString ??
@@ -156,27 +60,25 @@
     default: defaultConnectionString,
   });
   setup.rcfile.dataconnectEmulatorConfig = { postgres: { localConnectionString } };
-  const subbedDataconnectYaml = subValues(DATACONNECT_YAML_TEMPLATE, {
-    serviceId,
-    cloudSqlInstanceId,
-    cloudSqlDatabase,
-    connectorId,
-  });
-
-  const subbedConnectorYaml = subValues(CONNECTOR_YAML_TEMPLATE, {
-    serviceId,
-    cloudSqlInstanceId,
-    cloudSqlDatabase,
-    connectorId,
-  });
+
+  const dir: string = config.get("dataconnect.source") || "dataconnect";
+  const subbedDataconnectYaml = subValues(DATACONNECT_YAML_TEMPLATE, info);
+  const subbedConnectorYaml = subValues(CONNECTOR_YAML_TEMPLATE, info);
+
   await config.askWriteProjectFile(join(dir, "dataconnect.yaml"), subbedDataconnectYaml);
   await config.askWriteProjectFile(join(dir, "schema", "schema.gql"), SCHEMA_TEMPLATE);
-  await config.askWriteProjectFile(join(dir, connectorId, "connector.yaml"), subbedConnectorYaml);
-  await config.askWriteProjectFile(join(dir, connectorId, "queries.gql"), QUERIES_TEMPLATE);
-  await config.askWriteProjectFile(join(dir, connectorId, "mutations.gql"), MUTATIONS_TEMPLATE);
+  await config.askWriteProjectFile(
+    join(dir, info.connectorId, "connector.yaml"),
+    subbedConnectorYaml,
+  );
+  await config.askWriteProjectFile(join(dir, info.connectorId, "queries.gql"), QUERIES_TEMPLATE);
+  await config.askWriteProjectFile(
+    join(dir, info.connectorId, "mutations.gql"),
+    MUTATIONS_TEMPLATE,
+  );
   if (
     setup.projectId &&
-    (newInstance || newDB) &&
+    (info.isNewInstance || info.isNewDatabase) &&
     (await confirm({
       message:
         "Would you like to provision your CloudSQL instance and database now? This will take a few minutes.",
@@ -185,9 +87,9 @@
   ) {
     await provisionCloudSql({
       projectId: setup.projectId,
-      locationId,
-      instanceId: cloudSqlInstanceId,
-      databaseId: cloudSqlDatabase,
+      locationId: info.locationId,
+      instanceId: info.cloudSqlInstanceId,
+      databaseId: info.cloudSqlDatabase,
       enableGoogleMlIntegration: false,
     });
   }
@@ -213,4 +115,149 @@
     replaced = replaced.replace(replacements[k], v);
   }
   return replaced;
+}
+
+async function promptForService(setup: Setup, info: RequiredInfo): Promise<RequiredInfo> {
+  if (setup.projectId) {
+    await ensureApis(setup.projectId);
+    // TODO: Support initing with services that have existing sources/files
+    const existingServices = await listAllServices(setup.projectId);
+    const existingServicesAndSchemas = await Promise.all(
+      existingServices.map(async (s) => {
+        return {
+          service: s,
+          schema: await getSchema(s.name),
+        };
+      }),
+    );
+    const existingFreshServicesAndSchemas = existingServicesAndSchemas.filter((s) => {
+      return !s.schema?.source.files?.length;
+    });
+    if (existingFreshServicesAndSchemas.length) {
+      const choices: { name: string; value: any }[] = existingFreshServicesAndSchemas.map((s) => {
+        const serviceName = parseServiceName(s.service.name);
+        return {
+          name: `${serviceName.location}/${serviceName.serviceId}`,
+          value: s,
+        };
+      });
+      choices.push({ name: "Create a new service", value: undefined });
+      const choice: { service: Service; schema: Schema } = await promptOnce({
+        message:
+          "Your project already has existing services. Which would you like to set up local files for?",
+        type: "list",
+        choices,
+      });
+      if (choice) {
+        const serviceName = parseServiceName(choice.service.name);
+        info.serviceId = serviceName.serviceId;
+        info.locationId = serviceName.location;
+        if (choice.schema) {
+          info.cloudSqlInstanceId =
+            choice.schema.primaryDatasource.postgresql?.cloudSql.instance ?? "";
+          info.cloudSqlDatabase = choice.schema.primaryDatasource.postgresql?.database ?? "";
+        }
+      }
+    }
+  }
+
+  if (info.serviceId === "") {
+    info.serviceId = await promptOnce({
+      message: "What ID would you like to use for this service?",
+      type: "input",
+      default: "my-service",
+    });
+  }
+  return info;
+}
+
+async function promptForCloudSQLInstance(setup: Setup, info: RequiredInfo): Promise<RequiredInfo> {
+  if (setup.projectId && info.cloudSqlInstanceId) {
+    const instances = await cloudsql.listInstances(setup.projectId);
+    const choices = instances.map((i) => {
+      return { name: i.name, value: i.name, location: i.region };
+    });
+
+    const freeTrialInstanceId = await checkForFreeTrialInstance(setup.projectId);
+    if (!freeTrialInstanceId) {
+      choices.push({ name: "Create a new instance", value: "", location: "" });
+    }
+    if (instances.length) {
+      info.cloudSqlInstanceId = await promptOnce({
+        message: `Which CloudSQL instance would you like to use?`,
+        type: "list",
+        choices,
+      });
+    }
+    info.locationId = choices.find((c) => c.value === info.cloudSqlInstanceId)!.location;
+  }
+  if (info.cloudSqlInstanceId === "") {
+    info.isNewInstance = true;
+    info.cloudSqlInstanceId = await promptOnce({
+      message: `What ID would you like to use for your new CloudSQL instance?`,
+      type: "input",
+      default: `fdc-sql`,
+    });
+  }
+  if (info.locationId === "") {
+    // Hardcoded locations for when there is no project set up.
+    let locationOptions = [
+      { name: "us-central1", value: "us-central1" },
+      { name: "europe-north1", value: "europe-north1" },
+      { name: "europe-central2", value: "europe-central2" },
+      { name: "europe-west1", value: "europe-west1" },
+      { name: "southamerica-west1", value: "southamerica-west1" },
+      { name: "us-east4", value: "us-east4" },
+      { name: "us-west1", value: "us-west1" },
+      { name: "asia-southeast1", value: "asia-southeast1" },
+    ];
+    if (setup.projectId) {
+      const locations = await listLocations(setup.projectId);
+      locationOptions = locations.map((l) => {
+        return { name: l, value: l };
+      });
+    }
+    
+    info.locationId = await promptOnce({
+      message: "What location would you use for this instance?",
+      type: "list",
+      choices: locationOptions,
+    });
+  }
+  return info;
+}
+
+async function promptForDatabase(
+  setup: Setup,
+  config: Config,
+  info: RequiredInfo,
+): Promise<RequiredInfo> {
+  const dir: string = config.get("dataconnect.source") || "dataconnect";
+  if (!config.has("dataconnect")) {
+    config.set("dataconnect.source", dir);
+    config.set("dataconnect.location", info.locationId);
+  }
+  if (!info.isNewInstance && setup.projectId) {
+    const dbs = await cloudsql.listDatabases(setup.projectId, info.cloudSqlInstanceId);
+    const choices = dbs.map((d) => {
+      return { name: d.name, value: d.name };
+    });
+    choices.push({ name: "Create a new database", value: "" });
+    if (dbs.length) {
+      info.cloudSqlDatabase = await promptOnce({
+        message: `Which database in ${info.cloudSqlInstanceId} would you like to use?`,
+        type: "list",
+        choices,
+      });
+    }
+  }
+  if (info.cloudSqlDatabase === "") {
+    info.isNewDatabase = true;
+    info.cloudSqlDatabase = await promptOnce({
+      message: `What ID would you like to use for your new database in ${info.cloudSqlInstanceId}?`,
+      type: "input",
+      default: `fdc-db`,
+    });
+  }
+  return info;
 }