export { doSetup as account } from "./account";
export { doSetup as database } from "./database";
export { doSetup as firestore } from "./firestore";
export { doSetup as functions } from "./functions";
export { doSetup as hosting } from "./hosting";
export { doSetup as storage } from "./storage";
export { doSetup as emulators } from "./emulators";
export { doSetup as extensions } from "./extensions";
// always runs, sets up .firebaserc
export { doSetup as project } from "./project";
export { doSetup as remoteconfig } from "./remoteconfig";
export { initGitHub as hostingGithub } from "./hosting/github";
<<<<<<< HEAD
export { doSetup as frameworks } from "./frameworks";
export { doSetup as firemat } from "./firemat";
=======
export { doSetup as apphosting } from "./apphosting";
>>>>>>> 29f65d93
<|MERGE_RESOLUTION|>--- conflicted
+++ resolved
@@ -10,9 +10,5 @@
 export { doSetup as project } from "./project";
 export { doSetup as remoteconfig } from "./remoteconfig";
 export { initGitHub as hostingGithub } from "./hosting/github";
-<<<<<<< HEAD
-export { doSetup as frameworks } from "./frameworks";
 export { doSetup as firemat } from "./firemat";
-=======
-export { doSetup as apphosting } from "./apphosting";
->>>>>>> 29f65d93
+export { doSetup as apphosting } from "./apphosting";