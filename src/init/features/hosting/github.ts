--- conflicted
+++ resolved
@@ -418,11 +418,7 @@
           key = body.key;
           keyId = body.key_id;
         } catch (e: any) {
-<<<<<<< HEAD
-          if (e.status === 403 || e.status === 404) {
-=======
           if ([403, 404].includes(e.status)) {
->>>>>>> f2592d5c
             logger.info();
             logger.info();
             if (e.status === 403) {
