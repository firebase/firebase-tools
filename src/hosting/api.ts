import { FirebaseError } from "../error";
import * as api from "../api";
<<<<<<< HEAD
import * as operationPoller from "../operation-poller";
=======
import { DEFAULT_DURATION } from "../hosting/expireUtils";
>>>>>>> 4c3d7486

const ONE_WEEK_MS = 604800000; // 7 * 24 * 60 * 60 * 1000

interface ActingUser {
  // The email address of the user when the user performed the action.
  email: string;

  // A profile image URL for the user. May not be present if the user has
  // changed their email address or deleted their account.
  imageUrl: string;
}

enum ReleaseType {
  // An unspecified type. Indicates that a version was released.
  // This is the default value when no other `type` is explicitly
  // specified.
  TYPE_UNSPECIFIED = "TYPE_UNSPECIFIED",
  // A version was uploaded to Firebase Hosting and released.
  DEPLOY = "DEPLOY",
  // The release points back to a previously deployed version.
  ROLLBACK = "ROLLBACK",
  // The release prevents the site from serving content. Firebase Hosting acts
  // as if the site never existed.
  SITE_DISABLE = "SITE_DISABLE",
}

interface Release {
  // The unique identifier for the release, in the format:
  // <code>sites/<var>site-name</var>/releases/<var>releaseID</var></code>
  readonly name: string;

  // The configuration and content that was released.
  // TODO: create a Version type interface.
  readonly version: any; // eslint-disable-line @typescript-eslint/no-explicit-any

  // Explains the reason for the release.
  // Specify a value for this field only when creating a `SITE_DISABLE`
  // type release.
  type: ReleaseType;

  // The time at which the version is set to be public.
  readonly releaseTime: string;

  // Identifies the user who created the release.
  readonly releaseUser: ActingUser;

  // The deploy description when the release was created. The value can be up to
  // 512 characters.
  message: string;
}

export interface Channel {
  // The fully-qualified identifier of the Channel.
  name: string;

  // The URL at which the channel can be viewed. For the `live`
  // channel, the content of the current release may also be visible at other
  // URLs.
  readonly url: string;

  // The current release for the channel, if any.
  readonly release: Release | undefined;

  // The time at which the channel was created.
  readonly createTime: string;

  // The time at which the channel was last updated.
  readonly updateTime: string;

  // The time at which the channel will  be automatically deleted. If null,
  // the channel will not be automatically deleted. This field is present
  // in output whether set directly or via the `ttl` field.
  readonly expireTime: string;

  // The number of previous releases to retain on the channel for rollback or
  // other purposes. Must be a number between 1-100. Defaults to 10 for new
  // channels.
  retainedReleaseCount: number;

  // Text labels used for extra metadata and/or filtering.
  labels: { [key: string]: string };
}

/**
 * getChannel retrieves information about a channel.
 * @param project the project ID or number (can be provided `-`),
 * @param site the site for the channel.
 * @param channelId the specific channel ID.
 * @return the channel, or null if the channel is not found.
 */
export async function getChannel(
  project: string | number = "-",
  site: string,
  channelId: string
): Promise<Channel | null> {
  try {
    const res = await api.request(
      "GET",
      `/v1beta1/projects/${project}/sites/${site}/channels/${channelId}`,
      {
        auth: true,
        origin: api.hostingApiOrigin,
      }
    );
    return res.body;
  } catch (e) {
    if (e.status === 404) {
      return null;
    }
    throw e;
  }
}

/**
 * listChannels retrieves information about a channel.
 * @param project the project ID or number (can be provided `-`),
 * @param site the site for the channel.
 */
export async function listChannels(
  project: string | number = "-",
  site: string
): Promise<Channel[]> {
  const channels: Channel[] = [];
  let nextPageToken = "";
  for (;;) {
    try {
      const res = await api.request("GET", `/v1beta1/projects/${project}/sites/${site}/channels`, {
        auth: true,
        origin: api.hostingApiOrigin,
        query: { pageToken: nextPageToken, pageSize: 100 },
      });
      const c = res.body?.channels;
      if (c) {
        channels.push(...c);
      }
      nextPageToken = res.body?.nextPageToken;
      if (!nextPageToken) {
        return channels;
      }
    } catch (e) {
      if (e.status === 404) {
        throw new FirebaseError(`could not find channels for site "${site}"`, {
          original: e,
        });
      }
      throw e;
    }
  }
}

/**
 * Creates a Channel.
 * @param project the project ID or number (can be provided `-`),
 * @param site the site for the channel.
 * @param channelId the specific channel ID.
 * @param ttlMillis the duration from now to set the expireTime.
 */
export async function createChannel(
  project: string | number = "-",
  site: string,
  channelId: string,
  ttlMillis: number = DEFAULT_DURATION
): Promise<Channel> {
  const res = await api.request(
    "POST",
    `/v1beta1/projects/${project}/sites/${site}/channels?channelId=${channelId}`,
    {
      auth: true,
      origin: api.hostingApiOrigin,
      data: {
        ttl: `${ttlMillis / 1000}s`,
      },
    }
  );
  return res.body;
}

/**
 * Updates a channel's TTL.
 * @param project the project ID or number (can be provided `-`),
 * @param site the site for the channel.
 * @param channelId the specific channel ID.
 * @param ttlMillis the duration from now to set the expireTime.
 */
export async function updateChannelTtl(
  project: string | number = "-",
  site: string,
  channelId: string,
  ttlMillis: number = ONE_WEEK_MS
): Promise<Channel> {
  const res = await api.request(
    "PATCH",
    `/v1beta1/projects/${project}/sites/${site}/channels/${channelId}`,
    {
      auth: true,
      origin: api.hostingApiOrigin,
      query: {
        updateMask: ["ttl"].join(","),
      },
      data: {
        ttl: `${ttlMillis / 1000}s`,
      },
    }
  );
  return res.body;
}

/**
 * Deletes a channel.
 * @param project the project ID or number (can be provided `-`),
 * @param site the site for the channel.
 * @param channelId the specific channel ID.
 */
export async function deleteChannel(
  project: string | number = "-",
  site: string,
  channelId: string
): Promise<void> {
  await api.request("DELETE", `/v1beta1/projects/${project}/sites/${site}/channels/${channelId}`, {
    auth: true,
    origin: api.hostingApiOrigin,
  });
}

/**
 * Create a version a clone.
 * @param project the project ID or number (can be provided `-`),
 * @param site the site for the version.
 * @param versionName the specific version ID.
 */
export async function cloneVersion(
  site: string,
  versionName: string,
  finalize: boolean = false
): Promise<any> {
  const res = await api.request(
    "POST",
    `/v1beta1/projects/-/sites/${site}/versions:clone?sourceVersion=${versionName}`,
    {
      auth: true,
      origin: api.hostingApiOrigin,
      data: {
        finalize,
      },
    }
  );
  const name = res.body.name;
  const pollRes = await operationPoller.pollOperation({
    apiOrigin: api.hostingApiOrigin,
    apiVersion: "v1beta1",
    operationResourceName: name,
    masterTimeout: 600000,
  });
  return pollRes;
}

/**
 * Create a release of on a channel.
 * @param project the project ID or number (can be provided `-`),
 * @param site the site for the version.
 * @param versionName the specific version ID.
 */
export async function createRelease(site: string, channel: string, version: string): Promise<any> {
  const res = await api.request(
    "POST",
    `/v1beta1/projects/-/sites/${site}/channels/${channel}/releases?version_name=${version}`,
    {
      auth: true,
      origin: api.hostingApiOrigin,
    }
  );
  return res.body;
}<|MERGE_RESOLUTION|>--- conflicted
+++ resolved
@@ -1,10 +1,7 @@
 import { FirebaseError } from "../error";
 import * as api from "../api";
-<<<<<<< HEAD
 import * as operationPoller from "../operation-poller";
-=======
 import { DEFAULT_DURATION } from "../hosting/expireUtils";
->>>>>>> 4c3d7486
 
 const ONE_WEEK_MS = 604800000; // 7 * 24 * 60 * 60 * 1000
 
