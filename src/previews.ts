import { has, set } from "lodash";
import { configstore } from "./configstore";

interface PreviewFlags {
  rtdbrules: boolean;
  ext: boolean;
  extdev: boolean;
  rtdbmanagement: boolean;
  functionsv2: boolean;
  golang: boolean;
<<<<<<< HEAD
  dotenv: boolean;
=======
  deletegcfartifacts: boolean;
>>>>>>> 325e4fec
}

export const previews: PreviewFlags = {
  // insert previews here...
  rtdbrules: false,
  ext: false,
  extdev: false,
  rtdbmanagement: false,
  functionsv2: false,
  golang: false,
<<<<<<< HEAD
  dotenv: false,
=======
  deletegcfartifacts: false,
>>>>>>> 325e4fec

  ...configstore.get("previews"),
};

if (process.env.FIREBASE_CLI_PREVIEWS) {
  process.env.FIREBASE_CLI_PREVIEWS.split(",").forEach((feature) => {
    if (has(previews, feature)) {
      set(previews, feature, true);
    }
  });
}<|MERGE_RESOLUTION|>--- conflicted
+++ resolved
@@ -8,11 +8,8 @@
   rtdbmanagement: boolean;
   functionsv2: boolean;
   golang: boolean;
-<<<<<<< HEAD
+  deletegcfartifacts: boolean;
   dotenv: boolean;
-=======
-  deletegcfartifacts: boolean;
->>>>>>> 325e4fec
 }
 
 export const previews: PreviewFlags = {
@@ -23,11 +20,8 @@
   rtdbmanagement: false,
   functionsv2: false,
   golang: false,
-<<<<<<< HEAD
+  deletegcfartifacts: false,
   dotenv: false,
-=======
-  deletegcfartifacts: false,
->>>>>>> 325e4fec
 
   ...configstore.get("previews"),
 };
