--- conflicted
+++ resolved
@@ -27,23 +27,14 @@
 }
 
 export default class DatabaseRemove {
-<<<<<<< HEAD
-  public path: string;
-  public concurrency: number;
-  public retries: number;
-  public remote: RemoveRemote;
+  path: string;
+  concurrency: number;
+  retries: number;
+  remote: RemoveRemote;
   private jobStack: Stack<() => Promise<any>>;
   private INITIAL_DELETE_BATCH_SIZE = 25;
   private INITIAL_SHALLOW_GET_SIZE = 100;
   private MAX_SHALLOW_GET_SIZE = 102400;
-=======
-  path: string;
-  concurrency: number;
-  retries: number;
-  remote: RemoveRemote;
-  private jobStack: Stack<string, void>;
-  private waitingPath: Map<string, number>;
->>>>>>> 1a70e45e
 
   /**
    * Construct a new RTDB delete operation.
@@ -57,20 +48,14 @@
     this.concurrency = options.concurrency;
     this.retries = options.retries;
     this.remote = new RTDBRemoveRemote(options.instance);
-<<<<<<< HEAD
     this.jobStack = new Stack({
-=======
-    this.waitingPath = new Map();
-    this.jobStack = new Stack<string, void>({
->>>>>>> 1a70e45e
       name: "long delete stack",
       concurrency: this.concurrency,
       retries: this.retries,
     });
   }
 
-<<<<<<< HEAD
-  public async execute(): Promise<number> {
+  async execute(): Promise<number> {
     return this.deletePath(this.path);
   }
 
@@ -133,59 +118,5 @@
       deleteChildren(path, children.slice(0, mid)),
       deleteChildren(path, children.slice(mid)),
     ]).then(sumList);
-=======
-  execute(): Promise<void> {
-    const prom: Promise<void> = this.jobStack.wait();
-    this.jobStack.add(this.path);
-    return prom;
-  }
-
-  private chunkedDelete(path: string): Promise<void> {
-    return this.remote
-      .prefetchTest(path)
-      .then((test: NodeSize) => {
-        switch (test) {
-          case NodeSize.SMALL:
-            return this.remote.deletePath(path);
-          case NodeSize.LARGE:
-            return this.remote.listPath(path).then((pathList: string[]) => {
-              if (pathList) {
-                for (const p of pathList) {
-                  this.jobStack.add(pathLib.join(path, p));
-                }
-                this.waitingPath.set(path, pathList.length);
-              }
-              return false;
-            });
-          case NodeSize.EMPTY:
-            return true;
-          default:
-            throw new FirebaseError("Unexpected prefetch test result: " + test, { exit: 3 });
-        }
-      })
-      .then((deleted: boolean) => {
-        if (!deleted) {
-          return;
-        }
-        if (path === this.path) {
-          this.jobStack.close();
-          logger.debug("[database][long delete stack][FINAL]", this.jobStack.stats());
-        } else {
-          const parentPath = pathLib.dirname(path);
-          const prevParentPathReference = this.waitingPath.get(parentPath);
-          if (!prevParentPathReference) {
-            throw new FirebaseError(
-              `Unexpected error: parent path reference is zero for path=${path}`,
-              { exit: 3 }
-            );
-          }
-          this.waitingPath.set(parentPath, prevParentPathReference - 1);
-          if (this.waitingPath.get(parentPath) === 0) {
-            this.jobStack.add(parentPath);
-            this.waitingPath.delete(parentPath);
-          }
-        }
-      });
->>>>>>> 1a70e45e
   }
 }