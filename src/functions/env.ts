--- conflicted
+++ resolved
@@ -285,11 +285,8 @@
   }
 
   logBullet(
-<<<<<<< HEAD
-    clc.cyan.bold("functions: ") + `Writing new parameter values to disk: ${projectScopedFileName}`
-=======
-    clc.cyan(clc.bold("functions: ")) + `Writing new parameter values to disk: ${mostSpecificEnv}`
->>>>>>> 9b4c2339
+    clc.cyan(clc.bold("functions: ")) +
+      `Writing new parameter values to disk: ${projectScopedFileName}`
   );
   for (const k of Object.keys(toWrite)) {
     fs.appendFileSync(
