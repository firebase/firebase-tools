--- conflicted
+++ resolved
@@ -113,11 +113,7 @@
 }
 
 /**
-<<<<<<< HEAD
- * Grants the following users or grouips access to the provided secret.
-=======
  * Grants the following users or groups access to the provided secret.
->>>>>>> 9018326d
  */
 export async function grantEmailsSecretAccess(
   projectId: string,
@@ -138,12 +134,7 @@
       existingBindings = (await gcsm.getIamPolicy({ projectId, name: secretName })).bindings || [];
     } catch (err: unknown) {
       throw new FirebaseError(
-<<<<<<< HEAD
         `Failed to get IAM bindings on secret: ${secretName}. Ensure you have the permissions to do so and try again.`,
-=======
-        `Failed to get IAM bindings on secret: ${secretName}. Ensure you have the permissions to do so and try again. ` +
-          "For more information visit https://cloud.google.com/secret-manager/docs/manage-access-to-secrets#required-roles",
->>>>>>> 9018326d
         { original: getError(err) },
       );
     }
