import * as repo from "./repo";
import * as poller from "../operation-poller";
import * as apphosting from "../gcp/apphosting";
import * as githubConnections from "./githubConnections";
import { logBullet, logSuccess, logWarning } from "../utils";
import {
  apphostingOrigin,
  artifactRegistryDomain,
  cloudRunApiOrigin,
  cloudbuildOrigin,
  developerConnectOrigin,
  secretManagerOrigin,
} from "../api";
import { Backend, BackendOutputOnlyFields, API_VERSION, Build, Rollout } from "../gcp/apphosting";
import { addServiceAccountToRoles } from "../gcp/resourceManager";
import * as iam from "../gcp/iam";
import { Repository } from "../gcp/cloudbuild";
import { FirebaseError } from "../error";
import { promptOnce } from "../prompt";
import { DEFAULT_REGION } from "./constants";
import { ensure } from "../ensureApiEnabled";
import * as deploymentTool from "../deploymentTool";
import { DeepOmit } from "../metaprogramming";
import * as apps from "./app";
import { GitRepositoryLink } from "../gcp/devConnect";
const DEFAULT_COMPUTE_SERVICE_ACCOUNT_NAME = "firebase-app-hosting-compute";

const apphostingPollerOptions: Omit<poller.OperationPollerOptions, "operationResourceName"> = {
  apiOrigin: apphostingOrigin(),
  apiVersion: API_VERSION,
  masterTimeout: 25 * 60 * 1_000,
  maxBackoff: 10_000,
};

/**
 * Set up a new App Hosting backend.
 */
export async function doSetup(
  projectId: string,
  webAppName: string | null,
  location: string | null,
  serviceAccount: string | null,
  withDevConnect: boolean,
): Promise<void> {
  await Promise.all([
    ...(withDevConnect ? [ensure(projectId, developerConnectOrigin(), "apphosting", true)] : []),
    ensure(projectId, cloudbuildOrigin(), "apphosting", true),
    ensure(projectId, secretManagerOrigin(), "apphosting", true),
    ensure(projectId, cloudRunApiOrigin(), "apphosting", true),
    ensure(projectId, artifactRegistryDomain(), "apphosting", true),
  ]);

  const allowedLocations = (await apphosting.listLocations(projectId)).map((loc) => loc.locationId);
  if (location) {
    if (!allowedLocations.includes(location)) {
      throw new FirebaseError(
        `Invalid location ${location}. Valid choices are ${allowedLocations.join(", ")}`,
      );
    }
  }

  logBullet("First we need a few details to create your backend.\n");

  location =
    location ||
    ((await promptOnce({
      name: "region",
      type: "list",
      default: DEFAULT_REGION,
      message: "Select a region to host your backend:\n",
      choices: allowedLocations.map((loc) => ({ value: loc })),
    })) as string);

  logSuccess(`Region set to ${location}.\n`);

  const backendId = await promptNewBackendId(projectId, location, {
    name: "backendId",
    type: "input",
    default: "my-web-app",
    message: "Create a name for your backend [1-30 characters]",
  });

  const webApp = await apps.getOrCreateWebApp(projectId, webAppName, backendId);
  if (webApp) {
    logSuccess(`Firebase web app set to ${webApp.name}.\n`);
  } else {
    logWarning(`Firebase web app not set`);
  }

  const gitRepositoryConnection: Repository | GitRepositoryLink = withDevConnect
    ? await githubConnections.linkGitHubRepository(projectId, location)
    : await repo.linkGitHubRepository(projectId, location);

  const rootDir = await promptOnce({
    name: "rootDir",
    type: "input",
    default: "/",
    message: "Specify your app's root directory relative to your repository",
  });

  const backend = await createBackend(
    projectId,
    location,
    backendId,
    gitRepositoryConnection,
    serviceAccount,
<<<<<<< HEAD
    webApp?.id,
=======
    rootDir,
>>>>>>> ee07626e
  );

  // TODO: Once tag patterns are implemented, prompt which method the user
  // prefers. We could reduce the number of questions asked by letting people
  // enter tag:<pattern>?
  const branch = await promptOnce({
    name: "branch",
    type: "input",
    default: "main",
    message: "Pick a branch for continuous deployment",
  });

  await setDefaultTrafficPolicy(projectId, location, backendId, branch);

  const confirmRollout = await promptOnce({
    type: "confirm",
    name: "rollout",
    default: true,
    message: "Do you want to deploy now?",
  });

  if (!confirmRollout) {
    logSuccess(`Successfully created backend:\n\t${backend.name}`);
    logSuccess(`Your backend will be deployed at:\n\thttps://${backend.uri}`);
    return;
  }

  await orchestrateRollout(projectId, location, backendId, {
    source: {
      codebase: {
        branch,
      },
    },
  });

  logSuccess(`Successfully created backend:\n\t${backend.name}`);
  logSuccess(`Your backend is now deployed at:\n\thttps://${backend.uri}`);
}

/**
 * Prompts the user for a backend id and verifies that it doesn't match a pre-existing backend.
 */
async function promptNewBackendId(
  projectId: string,
  location: string,
  prompt: any,
): Promise<string> {
  while (true) {
    const backendId = await promptOnce(prompt);
    try {
      await apphosting.getBackend(projectId, location, backendId);
    } catch (err: any) {
      if (err.status === 404) {
        return backendId;
      }
      throw new FirebaseError(
        `Failed to check if backend with id ${backendId} already exists in ${location}`,
        { original: err },
      );
    }
    logWarning(`Backend with id ${backendId} already exists in ${location}`);
  }
}

function defaultComputeServiceAccountEmail(projectId: string): string {
  return `${DEFAULT_COMPUTE_SERVICE_ACCOUNT_NAME}@${projectId}.iam.gserviceaccount.com`;
}

/**
 * Creates (and waits for) a new backend. Optionally may create the default compute service account if
 * it was requested and doesn't exist.
 */
export async function createBackend(
  projectId: string,
  location: string,
  backendId: string,
  repository: Repository | GitRepositoryLink,
  serviceAccount: string | null,
<<<<<<< HEAD
  webAppId: string | undefined,
=======
  rootDir = "/",
>>>>>>> ee07626e
): Promise<Backend> {
  const defaultServiceAccount = defaultComputeServiceAccountEmail(projectId);
  const backendReqBody: Omit<Backend, BackendOutputOnlyFields> = {
    servingLocality: "GLOBAL_ACCESS",
    codebase: {
      repository: `${repository.name}`,
      rootDirectory: rootDir,
    },
    labels: deploymentTool.labels(),
    serviceAccount: serviceAccount || defaultServiceAccount,
    appId: webAppId,
  };

  // TODO: remove computeServiceAccount when the backend supports the field.
  delete backendReqBody.serviceAccount;

  async function createBackendAndPoll(): Promise<apphosting.Backend> {
    const op = await apphosting.createBackend(projectId, location, backendReqBody, backendId);
    return await poller.pollOperation<Backend>({
      ...apphostingPollerOptions,
      pollerName: `create-${projectId}-${location}-${backendId}`,
      operationResourceName: op.name,
    });
  }

  try {
    return await createBackendAndPoll();
  } catch (err: any) {
    if (err.status === 403) {
      if (err.message.includes(defaultServiceAccount)) {
        // Create the default service account if it doesn't exist and try again.
        await provisionDefaultComputeServiceAccount(projectId);
        return await createBackendAndPoll();
      } else if (serviceAccount && err.message.includes(serviceAccount)) {
        throw new FirebaseError(
          `Failed to create backend due to missing delegation permissions for ${serviceAccount}. Make sure you have the iam.serviceAccounts.actAs permission.`,
          { children: [err] },
        );
      }
    }
    throw err;
  }
}

async function provisionDefaultComputeServiceAccount(projectId: string): Promise<void> {
  try {
    await iam.createServiceAccount(
      projectId,
      DEFAULT_COMPUTE_SERVICE_ACCOUNT_NAME,
      "Firebase App Hosting compute service account",
      "Default service account used to run builds and deploys for Firebase App Hosting",
    );
  } catch (err: any) {
    // 409 Already Exists errors can safely be ignored.
    if (err.status !== 409) {
      throw err;
    }
  }
  await addServiceAccountToRoles(
    projectId,
    defaultComputeServiceAccountEmail(projectId),
    [
      // TODO: Update to roles/firebaseapphosting.computeRunner when it is available.
      "roles/firebaseapphosting.viewer",
      "roles/artifactregistry.createOnPushWriter",
      "roles/logging.logWriter",
      "roles/storage.objectAdmin",
      "roles/firebase.sdkAdminServiceAgent",
    ],
    /* skipAccountLookup= */ true,
  );
}

/**
 * Sets the default rollout policy to route 100% of traffic to the latest deploy.
 */
export async function setDefaultTrafficPolicy(
  projectId: string,
  location: string,
  backendId: string,
  codebaseBranch: string,
): Promise<void> {
  const traffic: DeepOmit<apphosting.Traffic, apphosting.TrafficOutputOnlyFields | "name"> = {
    rolloutPolicy: {
      codebaseBranch: codebaseBranch,
      stages: [
        {
          progression: "IMMEDIATE",
          targetPercent: 100,
        },
      ],
    },
  };
  const op = await apphosting.updateTraffic(projectId, location, backendId, traffic);
  await poller.pollOperation<apphosting.Traffic>({
    ...apphostingPollerOptions,
    pollerName: `updateTraffic-${projectId}-${location}-${backendId}`,
    operationResourceName: op.name,
  });
}

/**
 * Creates a new build and rollout and polls both to completion.
 */
export async function orchestrateRollout(
  projectId: string,
  location: string,
  backendId: string,
  buildInput: DeepOmit<Build, apphosting.BuildOutputOnlyFields | "name">,
): Promise<{ rollout: Rollout; build: Build }> {
  logBullet("Starting a new rollout... this may take a few minutes.");
  const buildId = await apphosting.getNextRolloutId(projectId, location, backendId, 1);
  const buildOp = await apphosting.createBuild(projectId, location, backendId, buildId, buildInput);

  const rolloutBody = {
    build: `projects/${projectId}/locations/${location}/backends/${backendId}/builds/${buildId}`,
  };

  let tries = 0;
  let done = false;
  while (!done) {
    tries++;
    try {
      const validateOnly = true;
      await apphosting.createRollout(
        projectId,
        location,
        backendId,
        buildId,
        rolloutBody,
        validateOnly,
      );
      done = true;
    } catch (err: unknown) {
      if (err instanceof FirebaseError && err.status === 400) {
        if (tries >= 5) {
          throw err;
        }
        await new Promise((resolve) => setTimeout(resolve, 1000));
      } else {
        throw err;
      }
    }
  }

  const rolloutOp = await apphosting.createRollout(
    projectId,
    location,
    backendId,
    buildId,
    rolloutBody,
  );

  const rolloutPoll = poller.pollOperation<Rollout>({
    ...apphostingPollerOptions,
    pollerName: `create-${projectId}-${location}-backend-${backendId}-rollout-${buildId}`,
    operationResourceName: rolloutOp.name,
  });
  const buildPoll = poller.pollOperation<Build>({
    ...apphostingPollerOptions,
    pollerName: `create-${projectId}-${location}-backend-${backendId}-build-${buildId}`,
    operationResourceName: buildOp.name,
  });

  const [rollout, build] = await Promise.all([rolloutPoll, buildPoll]);
  logSuccess("Rollout completed.");

  if (build.state !== "READY") {
    if (!build.buildLogsUri) {
      throw new FirebaseError(
        "Failed to build your app, but failed to get build logs as well. " +
          "This is an internal error and should be reported",
      );
    }
    throw new FirebaseError(
      `Failed to build your app. Please inspect the build logs at ${build.buildLogsUri}.`,
      { children: [build.error] },
    );
  }
  return { rollout, build };
}<|MERGE_RESOLUTION|>--- conflicted
+++ resolved
@@ -104,11 +104,8 @@
     backendId,
     gitRepositoryConnection,
     serviceAccount,
-<<<<<<< HEAD
     webApp?.id,
-=======
     rootDir,
->>>>>>> ee07626e
   );
 
   // TODO: Once tag patterns are implemented, prompt which method the user
@@ -187,11 +184,8 @@
   backendId: string,
   repository: Repository | GitRepositoryLink,
   serviceAccount: string | null,
-<<<<<<< HEAD
   webAppId: string | undefined,
-=======
   rootDir = "/",
->>>>>>> ee07626e
 ): Promise<Backend> {
   const defaultServiceAccount = defaultComputeServiceAccountEmail(projectId);
   const backendReqBody: Omit<Backend, BackendOutputOnlyFields> = {
