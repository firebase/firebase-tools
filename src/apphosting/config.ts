--- conflicted
+++ resolved
@@ -11,11 +11,8 @@
 import { promptForAppHostingYaml } from "./utils";
 import { fetchSecrets } from "./secrets";
 import { logger } from "../logger";
-<<<<<<< HEAD
 import { updateOrCreateGitignore } from "../utils";
-=======
 import { getOrPromptProject } from "../management/projects";
->>>>>>> d19be77e
 
 export const APPHOSTING_BASE_YAML_FILE = "apphosting.yaml";
 export const APPHOSTING_LOCAL_YAML_FILE = "apphosting.local.yaml";
@@ -77,13 +74,8 @@
 
 /**
  * Returns paths of apphosting config files in the given path
-<<<<<<< HEAD
- * */
-export function listAppHostingFilesInPath(path: string) {
-=======
  */
 export function listAppHostingFilesInPath(path: string): string[] {
->>>>>>> d19be77e
   return fs
     .listFiles(path)
     .filter((file) => APPHOSTING_YAML_FILE_REGEX.test(file))
@@ -189,44 +181,6 @@
   dynamicDispatch.store(path, projectYaml);
 }
 
-export async function exportConfig(
-  projectId: string,
-  cwd: string,
-  backendRoot: string,
-  environmentConfigFile?: string,
-) {
-  // Load apphosting.local.yaml file if it exists. Secrets should be added to the env list in this object and written back to the apphosting.local.yaml
-  let localAppHostingConfig: AppHostingYamlConfig = AppHostingYamlConfig.empty();
-
-  const localAppHostingConfigPath = resolve(backendRoot, APPHOSTING_LOCAL_YAML_FILE);
-  if (fs.fileExistsSync(localAppHostingConfigPath)) {
-    localAppHostingConfig = await AppHostingYamlConfig.loadFromFile(localAppHostingConfigPath);
-  }
-
-  const configToExport = await loadConfigToExport(cwd, environmentConfigFile);
-  const secretsToExport = configToExport.secrets;
-  if (!secretsToExport) {
-    logger.warn("No secrets found to export in the chosen App Hosting config files");
-    return;
-  }
-
-  const secretMaterial = await fetchSecrets(projectId, secretsToExport);
-  for (const [key, value] of secretMaterial) {
-    localAppHostingConfig.addEnvironmentVariable({
-      variable: key,
-      value: value,
-      availability: ["RUNTIME"],
-    });
-  }
-
-  // update apphosting.local.yaml
-  localAppHostingConfig.upsertFile(localAppHostingConfigPath);
-  logger.info(`Wrote secrets as environment variables to ${APPHOSTING_LOCAL_YAML_FILE}.`);
-
-  await updateOrCreateGitignore(backendRoot, [APPHOSTING_LOCAL_YAML_FILE]);
-  logger.info(`${APPHOSTING_LOCAL_YAML_FILE} has been automatically added to your .gitignore.`);
-}
-
 /**
  * Reads userGivenConfigFile and exports the secrets defined in that file by
  * hitting Google Secret Manager. The secrets are written in plain text to an
@@ -290,6 +244,8 @@
   // update apphosting.local.yaml
   await localAppHostingConfig.upsertFile(localAppHostingConfigPath);
   logger.info(`Wrote secrets as environment variables to ${APPHOSTING_LOCAL_YAML_FILE}.`);
+  await updateOrCreateGitignore(backendRoot, [APPHOSTING_LOCAL_YAML_FILE]);
+  logger.info(`${APPHOSTING_LOCAL_YAML_FILE} has been automatically added to your .gitignore.`);
 }
 
 /**
@@ -321,16 +277,9 @@
 
 /**
  * Returns the appropriate App Hosting YAML configuration for exporting secrets.
-<<<<<<< HEAD
- *
- * @returns The final merged config
- */
-export async function loadConfigToExport(
-=======
  * @return The final merged config
  */
 export async function loadConfigToExportSecrets(
->>>>>>> d19be77e
   cwd: string,
   userGivenConfigFile?: string,
 ): Promise<AppHostingYamlConfig> {
