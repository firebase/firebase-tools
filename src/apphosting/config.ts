import { join, dirname } from "path";
import { writeFileSync } from "fs";
import * as yaml from "yaml";
import * as clc from "colorette";

import * as fs from "../fsutils";
import { NodeType } from "yaml/dist/nodes/Node";
import * as prompt from "../prompt";
import * as dialogs from "./secrets/dialogs";
import { AppHostingYamlConfig, EnvMap, toEnvList } from "./yaml";
import { logger } from "../logger";
import * as csm from "../gcp/secretManager";
import { FirebaseError, getError } from "../error";

// Common config across all environments
export const APPHOSTING_BASE_YAML_FILE = "apphosting.yaml";

// Modern version of local configuration that is intended to be safe to commit.
// In order to ensure safety, values that are secret environment variables in
// apphosting.yaml cannot be made plaintext in apphosting.emulators.yaml
export const APPHOSTING_EMULATORS_YAML_FILE = "apphosting.emulator.yaml";

// Legacy/undocumented version of local configuration that is allowed to store
// values that are secrets in preceeding files as plaintext. It is not safe
// to commit to SCM
export const APPHOSTING_LOCAL_YAML_FILE = "apphosting.local.yaml";

export const APPHOSTING_YAML_FILE_REGEX = /^apphosting(\.[a-z0-9_]+)?\.yaml$/;

export interface RunConfig {
  concurrency?: number;
  cpu?: number;
  memoryMiB?: number;
  minInstances?: number;
  maxInstances?: number;
}

/** Where an environment variable can be provided. */
export type Availability = "BUILD" | "RUNTIME";

/** Config for an environment variable. */
export type Env = {
  variable: string;
  secret?: string;
  value?: string;
  availability?: Availability[];
};

/** Schema for apphosting.yaml. */
export interface Config {
  runConfig?: RunConfig;
  env?: Env[];
}

/**
 * Returns the absolute path for an app hosting backend root.
 *
 * Backend root is determined by looking for an apphosting.yaml
 * file.
 */
export function discoverBackendRoot(cwd: string): string | null {
  let dir = cwd;

  while (true) {
    const files = fs.listFiles(dir);
    if (files.some((file) => APPHOSTING_YAML_FILE_REGEX.test(file))) {
      return dir;
    }

    // We've hit project root
    if (files.includes("firebase.json")) {
      return null;
    }

    const parent = dirname(dir);
    // We've hit the filesystem root
    if (parent === dir) {
      return null;
    }
    dir = parent;
  }
}

/**
 * Returns paths of apphosting config files in the given path
 */
export function listAppHostingFilesInPath(path: string): string[] {
  return fs
    .listFiles(path)
    .filter((file) => APPHOSTING_YAML_FILE_REGEX.test(file))
    .map((file) => join(path, file));
}

/**
 * Load an apphosting yaml file if it exists.
 * Throws if the file exists but is malformed.
 * Returns an empty document if the file does not exist.
 */
export function load(yamlPath: string): yaml.Document {
  let raw: string;
  try {
    raw = fs.readFile(yamlPath);
  } catch (err: any) {
    if (err.code !== "ENOENT") {
      throw new FirebaseError(`Unexpected error trying to load ${yamlPath}`, {
        original: getError(err),
      });
    }
    return new yaml.Document();
  }
  return yaml.parseDocument(raw);
}

/** Save apphosting.yaml */
export function store(yamlPath: string, document: yaml.Document): void {
  writeFileSync(yamlPath, document.toString());
}

/** Gets the first Env with a given variable name. */
export function findEnv(document: yaml.Document, variable: string): Env | undefined {
  if (!document.has("env")) {
    return undefined;
  }
  const envs = document.get("env") as yaml.YAMLSeq;
  for (const env of envs.items as Array<NodeType<Env>>) {
    if ((env.get("variable") as unknown) === variable) {
      return env.toJSON() as Env;
    }
  }
  return undefined;
}

/** Inserts or overwrites the first Env with the env.variable name. */
export function upsertEnv(document: yaml.Document, env: Env): void {
  if (!document.has("env")) {
    document.set("env", document.createNode([env]));
    return;
  }
  const envs = document.get("env") as yaml.YAMLSeq<NodeType<Env>>;

  // The type system in this library is... not great at propagating type info
  const envYaml = document.createNode(env);
  for (let i = 0; i < envs.items.length; i++) {
    if ((envs.items[i].get("variable") as unknown) === env.variable) {
      // Note to reviewers: Should we instead set per each field so that we preserve comments?
      envs.set(i, envYaml);
      return;
    }
  }

  envs.add(envYaml);
}

// We must go through the exports object for stubbing to work in tests.
const dynamicDispatch = exports as {
  discoverBackendRoot: typeof discoverBackendRoot;
  load: typeof load;
  findEnv: typeof findEnv;
  upsertEnv: typeof upsertEnv;
  store: typeof store;
  overrideChosenEnv: typeof overrideChosenEnv;
};

/**
 * Given a secret name, guides the user whether they want to add that secret to the specified apphosting yaml file.
 * If an the file exists and includes the secret already is used as a variable name, exist early.
 * If the file does not exist, offers to create it.
 * If env does not exist, offers to add it.
 * If secretName is not a valid env var name, prompts for an env var name.
 */
export async function maybeAddSecretToYaml(
  secretName: string,
  fileName: string = APPHOSTING_BASE_YAML_FILE,
): Promise<void> {
  // Note: The API proposal suggested that we would check if the env exists. This is stupidly hard because the YAML may not exist yet.
  const backendRoot = dynamicDispatch.discoverBackendRoot(process.cwd());
  let path: string | undefined;
  let projectYaml: yaml.Document;
  if (backendRoot) {
    path = join(backendRoot, fileName);
    projectYaml = dynamicDispatch.load(path);
  } else {
    projectYaml = new yaml.Document();
  }
  // TODO: Should we search for any env where it has secret: secretName rather than variable: secretName?
  if (dynamicDispatch.findEnv(projectYaml, secretName)) {
    return;
  }
  const addToYaml = await prompt.confirm({
    message: `Would you like to add this secret to ${fileName}?`,
    default: true,
  });
  if (!addToYaml) {
    return;
  }
  if (!path) {
    path = await prompt.promptOnce({
      message: `It looks like you don't have an ${fileName} yet. Where would you like to store it?`,
      default: process.cwd(),
    });
    path = join(path, fileName);
  }
  const envName = await dialogs.envVarForSecret(
    secretName,
    /* trimTestPrefix= */ fileName === APPHOSTING_EMULATORS_YAML_FILE,
  );
  dynamicDispatch.upsertEnv(projectYaml, {
    variable: envName,
    secret: secretName,
  });
  dynamicDispatch.store(path, projectYaml);
}

/**
 * Generates an apphosting.emulator.yaml if the user chooses to do so.
 * Returns the resolved env that an emulator would see so that future code can
 * grant access.
 */
export async function maybeGenerateEmulatorYaml(
  projectId: string | undefined,
  repoRoot: string,
): Promise<Env[] | null> {
  // Even if the app is in /project/app, the user might have their apphosting.yaml file in /project/apphosting.yaml.
  // Walk up the tree to see if we find other local files so that we can put apphosting.emulator.yaml in the right place.
  const basePath = dynamicDispatch.discoverBackendRoot(repoRoot) || repoRoot;
  if (fs.fileExistsSync(join(basePath, APPHOSTING_EMULATORS_YAML_FILE))) {
    logger.debug(
      "apphosting.emulator.yaml already exists, skipping generation and secrets access prompt",
    );
    return null;
  }

  let baseConfig: AppHostingYamlConfig;
  try {
    baseConfig = await AppHostingYamlConfig.loadFromFile(join(basePath, APPHOSTING_BASE_YAML_FILE));
  } catch {
    baseConfig = AppHostingYamlConfig.empty();
  }
  const createFile = await prompt.confirm({
    message:
      "The App Hosting emulator uses a file called apphosting.emulator.yaml to override " +
      "values in apphosting.yaml for local testing. This codebase does not have one, would you like " +
      "to create it?",
    default: true,
  });
  if (!createFile) {
    return toEnvList(baseConfig.env);
  }

  const newEnv = await dynamicDispatch.overrideChosenEnv(projectId, baseConfig.env || {});
<<<<<<< HEAD
  // Ensures we don't write 'null' if there are no overwritten env.
  const envList = Object.entries(newEnv);
  if (envList.length) {
    const newYaml = new yaml.Document();
    for (const [variable, env] of envList) {
      // N.B. This is a bit weird. We're not defensively assuring that the key of the variable name is used,
      // but this ensures that the generated YAML shows "variable" before "value" or "secret", which is what
      // docs canonically show.
      dynamicDispatch.upsertEnv(newYaml, { variable, ...env });
    }
    dynamicDispatch.store(join(basePath, APPHOSTING_EMULATORS_YAML_FILE), newYaml);
  } else {
    // The yaml library _always_ stringifies empty objects and arrays as {} and [] and there is
    // no setting on toString to change this, so we'll craft the YAML file manually.
    const sample =
      "env:\n" +
      "#- variable: ENV_VAR_NAME\n" +
      "#  value: plaintext value\n" +
      "#- variable: SECRET_ENV_VAR_NAME\n" +
      "#  secret: cloud-secret-manager-id\n";
    writeFileSync(join(basePath, APPHOSTING_EMULATORS_YAML_FILE), sample);
  }
  return toEnvList({ ...baseConfig.env, ...newEnv });
}

=======
  const newYaml = new yaml.Document();
  for (const [variable, env] of Object.entries(newEnv)) {
    // N.B. This is a bit weird. We're not defensively assuring that the key of the variable name is used,
    // but this ensures that the generated YAML shows "variable" before "value" or "secret", which is what
    // docs canonically show.
    dynamicDispatch.upsertEnv(newYaml, { variable, ...env });
  }
  dynamicDispatch.store(join(basePath, APPHOSTING_EMULATORS_YAML_FILE), newYaml);
  return toEnvList({ ...baseConfig.env, ...newEnv });
}

/**
 * Prompts a user which env they'd like to override and then asks them for the new values.
 * Values cannot change between plaintext and secret while overriding them. Users are warned/asked to confirm
 * if they choose to reuse an existing secret value. Secret reference IDs are suggested with a test- prefix to suggest
 * a design pattern.
 * Returns a map of modified environment variables.
 */
>>>>>>> cd372a2a
export async function overrideChosenEnv(
  projectId: string | undefined,
  env: EnvMap,
): Promise<EnvMap> {
  const names = Object.keys(env);
  if (!names.length) {
    return {};
  }

  const toOverwrite = await prompt.promptOnce({
    type: "checkbox",
    message: "Which environment variables would you like to override?",
    choices: names.map((name) => {
      return { name };
    }),
  });

  if (!projectId && toOverwrite.some((name) => "secret" in env[name])) {
    throw new FirebaseError(
      `Need a project ID to overwrite a secret. Either use ${clc.bold("firebase use")} or pass the ${clc.bold("--project")} flag`,
    );
  }

  const newEnv: Record<string, Env> = {};
  for (const name of toOverwrite) {
    if ("value" in env[name]) {
      const newValue = await prompt.promptOnce({
        type: "input",
        message: `What new value would you like for plaintext ${name}?`,
      });
      newEnv[name] = { variable: name, value: newValue };
      continue;
    }

    let secretRef: string;
    let action: "reuse" | "create" | "pick-new" = "pick-new";
    while (action === "pick-new") {
      secretRef = await prompt.promptOnce({
        type: "input",
        message: `What would you like to name the secret reference for ${name}?`,
<<<<<<< HEAD
        // TODO: kebab case + test
=======
>>>>>>> cd372a2a
        default: suggestedTestKeyName(name),
      });

      if (await csm.secretExists(projectId!, secretRef)) {
        action = await prompt.promptOnce({
          type: "list",
          message:
            "This secret reference already exists, would you like to reuse it or create a new one?",
          choices: [
            { name: "Reuse it", value: "reuse" },
            { name: "Create a new one", value: "pick-new" },
          ],
        });
      } else {
        action = "create";
      }
    }

    newEnv[name] = { variable: name, secret: secretRef! };
    if (action === "reuse") {
      continue;
    }

    const secretValue = await prompt.promptOnce({
      type: "password",
      message: `What new value would you like for secret ${name} [input is hidden]?`,
    });
    // TODO: Do we need to support overriding locations? Inferring them from the original?
    await csm.createSecret(projectId!, secretRef!, { [csm.FIREBASE_MANAGED]: "apphosting" });
    await csm.addVersion(projectId!, secretRef!, secretValue);
  }

  return newEnv;
}

export function suggestedTestKeyName(variable: string): string {
  return "test-" + variable.replace(/_/g, "-").toLowerCase();
}<|MERGE_RESOLUTION|>--- conflicted
+++ resolved
@@ -248,7 +248,6 @@
   }
 
   const newEnv = await dynamicDispatch.overrideChosenEnv(projectId, baseConfig.env || {});
-<<<<<<< HEAD
   // Ensures we don't write 'null' if there are no overwritten env.
   const envList = Object.entries(newEnv);
   if (envList.length) {
@@ -274,18 +273,6 @@
   return toEnvList({ ...baseConfig.env, ...newEnv });
 }
 
-=======
-  const newYaml = new yaml.Document();
-  for (const [variable, env] of Object.entries(newEnv)) {
-    // N.B. This is a bit weird. We're not defensively assuring that the key of the variable name is used,
-    // but this ensures that the generated YAML shows "variable" before "value" or "secret", which is what
-    // docs canonically show.
-    dynamicDispatch.upsertEnv(newYaml, { variable, ...env });
-  }
-  dynamicDispatch.store(join(basePath, APPHOSTING_EMULATORS_YAML_FILE), newYaml);
-  return toEnvList({ ...baseConfig.env, ...newEnv });
-}
-
 /**
  * Prompts a user which env they'd like to override and then asks them for the new values.
  * Values cannot change between plaintext and secret while overriding them. Users are warned/asked to confirm
@@ -293,7 +280,6 @@
  * a design pattern.
  * Returns a map of modified environment variables.
  */
->>>>>>> cd372a2a
 export async function overrideChosenEnv(
   projectId: string | undefined,
   env: EnvMap,
@@ -334,10 +320,6 @@
       secretRef = await prompt.promptOnce({
         type: "input",
         message: `What would you like to name the secret reference for ${name}?`,
-<<<<<<< HEAD
-        // TODO: kebab case + test
-=======
->>>>>>> cd372a2a
         default: suggestedTestKeyName(name),
       });
 
