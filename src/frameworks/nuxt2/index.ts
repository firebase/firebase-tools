import { copy, pathExists } from "fs-extra";
import { readFile } from "fs/promises";
<<<<<<< HEAD
import { basename, join, relative } from "path";
import { gte } from "semver";
=======
import { join } from "path";
import { lt } from "semver";
import { relativeRequire } from "../utils";
import { FrameworkType, SupportLevel } from "../interfaces";
>>>>>>> f21c068b

import { FrameworkType, getNodeModuleBin, relativeRequire, SupportLevel } from "..";
import { getNuxtVersion } from "../nuxt/utils";
import { simpleProxy } from "../utils";
import { spawn } from "cross-spawn";

export const name = "Nuxt";
export const support = SupportLevel.Experimental;
export const type = FrameworkType.MetaFramework;

async function getAndLoadNuxt(options: { rootDir: string; for: string }) {
  const nuxt = await relativeRequire(options.rootDir, "nuxt/dist/nuxt.js");
  const app = await nuxt.loadNuxt(options);
  await app.ready();
  return { app, nuxt };
}

/**
 *
 * @param rootDir current directory
 * @return undefined if project is not Nuxt 2, {mayWantBackend: true } otherwise
 */
export async function discover(rootDir: string) {
  if (!(await pathExists(join(rootDir, "package.json")))) return;
  const nuxtVersion = getNuxtVersion(rootDir);
  if (!nuxtVersion || (nuxtVersion && gte(nuxtVersion, "3.0.0-0"))) return;
  const { app } = await getAndLoadNuxt({ rootDir, for: "build" });
  return { mayWantBackend: true, publicDirectory: app.options.dir.static };
}

/**
 *
 * @param rootDir nuxt project root
 * @return whether backend is needed or not
 */
export async function build(rootDir: string) {
  const { app, nuxt } = await getAndLoadNuxt({ rootDir, for: "build" });
  const {
    options: { ssr, target },
  } = app;

  // Nuxt seems to use process.cwd() somewhere
  const cwd = process.cwd();
  process.chdir(rootDir);

  await nuxt.build(app);
  const { app: generateApp } = await getAndLoadNuxt({ rootDir, for: "start" });
  const builder = await nuxt.getBuilder(generateApp);
  const generator = new nuxt.Generator(generateApp, builder);
  await generator.generate({ build: false, init: true });

  process.chdir(cwd);

  const wantsBackend = ssr && target === "server";
  const rewrites = wantsBackend ? [] : [{ source: "**", destination: "/200.html" }];

  return { wantsBackend, rewrites };
}

/**
 * Copy the static files to the destination directory whether it's a static build or server build.
 * @param rootDir
 * @param dest
 */
export async function ɵcodegenPublicDirectory(rootDir: string, dest: string) {
  const {
    app: { options },
  } = await getAndLoadNuxt({ rootDir, for: "build" });
  await copy(options.generate.dir, dest);
}

export async function ɵcodegenFunctionsDirectory(rootDir: string, destDir: string) {
  const packageJsonBuffer = await readFile(join(rootDir, "package.json"));
  const packageJson = JSON.parse(packageJsonBuffer.toString());

  // Get the nuxt config into an object so we can check the `target` and `ssr` properties.
  const {
    app: { options },
  } = await getAndLoadNuxt({ rootDir, for: "build" });
  const { buildDir, _nuxtConfigFile: configFilePath } = options;

  // When starting the Nuxt 2 server, we need to copy the `.nuxt` to the destination directory (`functions`)
  // with the same folder name (.firebase/<project-name>/functions/.nuxt).
  // This is because `loadNuxt` (called from `firebase-frameworks`) will only look
  // for the `.nuxt` directory in the destination directory.
  await copy(buildDir, join(destDir, relative(rootDir, buildDir)));

  // TODO pack this
  await copy(configFilePath, join(destDir, basename(configFilePath)));

  return { packageJson: { ...packageJson }, frameworksEntry: "nuxt" };
}

export async function getDevModeHandle(cwd: string) {
  const host = new Promise<string>((resolve) => {
    const cli = getNodeModuleBin("nuxt", cwd);
    const serve = spawn(cli, ["dev"], { cwd });

    serve.stdout.on("data", (data: any) => {
      process.stdout.write(data);
      const match = data.toString().match(/(http:\/\/.+:\d+)/);

      if (match) resolve(match[1]);
    });

    serve.stderr.on("data", (data: any) => {
      process.stderr.write(data);
    });
  });

  return simpleProxy(await host);
}<|MERGE_RESOLUTION|>--- conflicted
+++ resolved
@@ -1,16 +1,10 @@
 import { copy, pathExists } from "fs-extra";
 import { readFile } from "fs/promises";
-<<<<<<< HEAD
 import { basename, join, relative } from "path";
 import { gte } from "semver";
-=======
-import { join } from "path";
-import { lt } from "semver";
-import { relativeRequire } from "../utils";
-import { FrameworkType, SupportLevel } from "../interfaces";
->>>>>>> f21c068b
 
-import { FrameworkType, getNodeModuleBin, relativeRequire, SupportLevel } from "..";
+import { SupportLevel, FrameworkType } from "../interfaces";
+import { getNodeModuleBin, relativeRequire,  } from "../utils";
 import { getNuxtVersion } from "../nuxt/utils";
 import { simpleProxy } from "../utils";
 import { spawn } from "cross-spawn";
