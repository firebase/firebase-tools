import { copy, pathExists } from "fs-extra";
import { readFile } from "fs/promises";
import { join } from "path";
import { lt } from "semver";
<<<<<<< HEAD
import { spawn, sync as spawnSync } from "cross-spawn";
import { FrameworkType, getNodeModuleBin, relativeRequire, SupportLevel } from "..";
import { simpleProxy, warnIfCustomBuildScript } from "../utils";
=======
import { spawn } from "cross-spawn";
import { FrameworkType, SupportLevel } from "../interfaces";
import { simpleProxy, warnIfCustomBuildScript, getNodeModuleBin, relativeRequire } from "../utils";
>>>>>>> f21c068b
import { getNuxtVersion } from "./utils";

export const name = "Nuxt";
export const support = SupportLevel.Experimental;
export const type = FrameworkType.Toolchain;

import { nuxtConfigFilesExist } from "./utils";
import type { NuxtOptions } from "./interfaces";
import { FirebaseError } from "../../error";

const DEFAULT_BUILD_SCRIPT = ["nuxt build", "nuxi build"];

/**
 *
 * @param dir current directory
 * @return undefined if project is not Nuxt 2, { mayWantBackend: true, publicDirectory: string } otherwise
 */
export async function discover(dir: string) {
  if (!(await pathExists(join(dir, "package.json")))) return;

  const anyConfigFileExists = await nuxtConfigFilesExist(dir);

  const nuxtVersion = getNuxtVersion(dir);
  if (!anyConfigFileExists && !nuxtVersion) return;
  if (nuxtVersion && lt(nuxtVersion, "3.0.0-0")) return;

  const {
    dir: { public: publicDirectory },
    ssr: mayWantBackend,
  } = await getConfig(dir);

  return { publicDirectory, mayWantBackend };
}

export async function build(cwd: string) {
  await warnIfCustomBuildScript(cwd, name, DEFAULT_BUILD_SCRIPT);
  const cli = getNodeModuleBin("nuxt", cwd);
  const { ssr: wantsBackend } = await getConfig(cwd);
  const command = wantsBackend ? ["build"] : ["generate"];
  const build = spawnSync(cli, command, {
    cwd,
    stdio: "inherit",
    env: { ...process.env, NITRO_PRESET: "node" },
  });
  if (build.status) throw new FirebaseError("Was unable to build your Nuxt application.");
  const rewrites = wantsBackend ? [] : [{ source: "**", destination: "/200.html" }];
  return { wantsBackend, rewrites };
}

export async function ɵcodegenPublicDirectory(root: string, dest: string) {
  const distPath = join(root, ".output", "public");
  await copy(distPath, dest);
}

export async function ɵcodegenFunctionsDirectory(sourceDir: string) {
  const serverDir = join(sourceDir, ".output", "server");
  const packageJsonBuffer = await readFile(join(sourceDir, "package.json"));
  const packageJson = JSON.parse(packageJsonBuffer.toString());

  packageJson.dependencies ||= {};
  packageJson.dependencies["nitro-output"] = `file:${serverDir}`;

  return { packageJson, frameworksEntry: "nitro" };
}

export async function getDevModeHandle(cwd: string) {
  const host = new Promise<string>((resolve) => {
    const cli = getNodeModuleBin("nuxt", cwd);
    const serve = spawn(cli, ["dev"], { cwd: cwd });

    serve.stdout.on("data", (data: any) => {
      process.stdout.write(data);
      const match = data.toString().match(/(http:\/\/.+:\d+)/);

      if (match) resolve(match[1]);
    });

    serve.stderr.on("data", (data: any) => {
      process.stderr.write(data);
    });
  });

  return simpleProxy(await host);
}

export async function getConfig(dir: string): Promise<NuxtOptions> {
  const { loadNuxtConfig } = await relativeRequire(dir, "@nuxt/kit");
  return await loadNuxtConfig(dir);
}<|MERGE_RESOLUTION|>--- conflicted
+++ resolved
@@ -2,15 +2,9 @@
 import { readFile } from "fs/promises";
 import { join } from "path";
 import { lt } from "semver";
-<<<<<<< HEAD
 import { spawn, sync as spawnSync } from "cross-spawn";
-import { FrameworkType, getNodeModuleBin, relativeRequire, SupportLevel } from "..";
-import { simpleProxy, warnIfCustomBuildScript } from "../utils";
-=======
-import { spawn } from "cross-spawn";
 import { FrameworkType, SupportLevel } from "../interfaces";
 import { simpleProxy, warnIfCustomBuildScript, getNodeModuleBin, relativeRequire } from "../utils";
->>>>>>> f21c068b
 import { getNuxtVersion } from "./utils";
 
 export const name = "Nuxt";
