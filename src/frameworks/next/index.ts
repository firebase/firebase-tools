--- conflicted
+++ resolved
@@ -1,15 +1,10 @@
 import { execSync } from "child_process";
-import { mkdir, copyFile } from "fs/promises";
+import { readFile, mkdir, copyFile } from "fs/promises";
 import { dirname, join } from "path";
 import type { NextConfig } from "next";
-import type { PrerenderManifest } from "next/dist/build";
-import type { MiddlewareManifest } from "next/dist/build/webpack/plugins/middleware-plugin";
-import type { PagesManifest } from "next/dist/build/webpack/plugins/pages-manifest-plugin";
-import { copy, mkdirp, pathExists, readJSON } from "fs-extra";
+import { copy, mkdirp, pathExists } from "fs-extra";
 import { pathToFileURL, parse } from "url";
 import { existsSync } from "fs";
-import { gte } from "semver";
-import { IncomingMessage, ServerResponse } from "http";
 
 import {
   BuildResult,
@@ -21,30 +16,11 @@
   SupportLevel,
 } from "..";
 import { promptOnce } from "../../prompt";
+import { gte } from "semver";
+import { IncomingMessage, ServerResponse } from "http";
 import { logger } from "../../logger";
 import { FirebaseError } from "../../error";
 import { fileExistsSync } from "../../fsutils";
-<<<<<<< HEAD
-import type { EmulatorInfo } from "../../emulator/types";
-import { usesAppDirRouter, usesNextImage, hasUnoptimizedImage } from "./utils";
-
-// Next.js's exposed interface is incomplete here
-// TODO see if there's a better way to grab this
-interface Manifest {
-  distDir?: string;
-  basePath?: string;
-  headers?: (Header & { regex: string })[];
-  redirects?: (Redirect & { regex: string; internal?: boolean })[];
-  rewrites?:
-    | (Rewrite & { regex: string })[]
-    | {
-        beforeFiles?: (Rewrite & { regex: string })[];
-        afterFiles?: (Rewrite & { regex: string })[];
-        fallback?: (Rewrite & { regex: string })[];
-      };
-}
-
-=======
 import {
   cleanEscapedChars,
   getNextjsRewritesToUse,
@@ -55,6 +31,7 @@
 import type { Manifest } from "./interfaces";
 import { readJSON } from "../utils";
 import { warnIfCustomBuildScript } from "../utils";
+import { usesAppDirRouter, usesNextImage, hasUnoptimizedImage } from "./utils";
 
 const CLI_COMMAND = join(
   "node_modules",
@@ -64,12 +41,9 @@
 
 const DEFAULT_BUILD_SCRIPT = ["next build"];
 
->>>>>>> 26b97ba1
 export const name = "Next.js";
 export const support = SupportLevel.Experimental;
 export const type = FrameworkType.MetaFramework;
-
-const DEFAULT_NUMBER_OF_REASONS_TO_LIST = 5;
 
 function getNextVersion(cwd: string): string | undefined {
   return findDependency("next", { cwd, depth: 0, omitDev: false })?.version;
@@ -110,84 +84,57 @@
     throw e;
   });
 
-  const reasonsForBackend = [];
+  try {
+    // Using spawn here, rather than their programatic API because I can't silence it
+    // Failures with Next export are expected, we're just trying to do it if we can
+    execSync(`${CLI_COMMAND} export`, { cwd: dir, stdio: "ignore" });
+  } catch (e) {
+    // continue, failure is expected
+  }
+
+  let wantsBackend = true;
   const { distDir } = await getConfig(dir);
-
-  const middlewareManifest: MiddlewareManifest = await readJSON(
-    join(dir, distDir, "server", "middleware-manifest.json")
-  );
-  const usingMiddleware = Object.keys(middlewareManifest.middleware).length > 0;
-  if (usingMiddleware) {
-    reasonsForBackend.push("use of Next middleware");
-  }
-
-  const { isNextImageImported } = await readJSON(join(dir, distDir, "export-marker.json"));
-  if (isNextImageImported) {
-    const imagesManifest = await readJSON(join(dir, distDir, "images-manifest.json"));
-    const usingImageOptimization = imagesManifest.images.unoptimized === false;
-    if (usingImageOptimization) {
-      reasonsForBackend.push(`use of Next Image Optimization`);
-    }
-  }
-
-  const appPathRoutesManifestPath = join(dir, distDir, "app-path-routes-manifest.json");
-  const appPathRoutesManifestJSON = fileExistsSync(appPathRoutesManifestPath)
-    ? await readJSON(appPathRoutesManifestPath)
-    : {};
-  const usingAppDirectory = Object.keys(appPathRoutesManifestJSON).length > 0;
-  if (usingAppDirectory) {
-    // Let's not get smart here, if they are using the app directory we should
-    // opt for spinning up a Cloud Function. The app directory is unstable.
-    reasonsForBackend.push("use of Next app directory");
-  }
-
-  const prerenderManifest: PrerenderManifest = await readJSON(
-    join(dir, distDir, "prerender-manifest.json")
-  );
-
-  const dynamicRoutesWithFallback = Object.entries(prerenderManifest.dynamicRoutes || {}).filter(
-    ([, it]) => it.fallback !== false
-  );
-  if (dynamicRoutesWithFallback.length > 0) {
-    for (const [key] of dynamicRoutesWithFallback) {
-      reasonsForBackend.push(`use of fallback ${key}`);
-    }
-  }
-
-  const routesWithRevalidate = Object.entries(prerenderManifest.routes).filter(
-    ([, it]) => it.initialRevalidateSeconds
-  );
-  if (routesWithRevalidate.length > 0) {
-    for (const [key] of routesWithRevalidate) {
-      reasonsForBackend.push(`use of revalidate ${key}`);
-    }
-  }
-
-  const pagesManifestJSON: PagesManifest = await readJSON(
-    join(dir, distDir, "server", "pages-manifest.json")
-  );
-  const prerenderedRoutes = Object.keys(prerenderManifest.routes);
-  const dynamicRoutes = Object.keys(prerenderManifest.dynamicRoutes);
-  const unrenderedPages = Object.keys(pagesManifestJSON).filter(
-    (it) =>
-      !(
-        ["/_app", "/", "/_error", "/_document", "/404"].includes(it) ||
-        prerenderedRoutes.includes(it) ||
-        dynamicRoutes.includes(it)
-      )
-  );
-  if (unrenderedPages.length > 0) {
-    for (const key of unrenderedPages) {
-      reasonsForBackend.push(`non-static route ${key}`);
-    }
-  }
-
-<<<<<<< HEAD
-  const manifest: Manifest = await readJSON(join(dir, distDir, "routes-manifest.json"));
-=======
+  const exportDetailPath = join(dir, distDir, "export-detail.json");
+  const exportDetailExists = await pathExists(exportDetailPath);
+  const exportDetailBuffer = exportDetailExists ? await readFile(exportDetailPath) : undefined;
+  const exportDetailJson = exportDetailBuffer && JSON.parse(exportDetailBuffer.toString());
+  if (exportDetailJson?.success) {
+    const appPathRoutesManifestPath = join(dir, distDir, "app-path-routes-manifest.json");
+    const appPathRoutesManifestJSON = fileExistsSync(appPathRoutesManifestPath)
+      ? await readFile(appPathRoutesManifestPath).then((it) => JSON.parse(it.toString()))
+      : {};
+    const prerenderManifestJSON = await readFile(
+      join(dir, distDir, "prerender-manifest.json")
+    ).then((it) => JSON.parse(it.toString()));
+    const anyDynamicRouteFallbacks = !!Object.values(
+      prerenderManifestJSON.dynamicRoutes || {}
+    ).find((it: any) => it.fallback !== false);
+    const pagesManifestJSON = await readFile(
+      join(dir, distDir, "server", "pages-manifest.json")
+    ).then((it) => JSON.parse(it.toString()));
+    const prerenderedRoutes = Object.keys(prerenderManifestJSON.routes);
+    const dynamicRoutes = Object.keys(prerenderManifestJSON.dynamicRoutes);
+    const unrenderedPages = [
+      ...Object.keys(pagesManifestJSON),
+      // TODO flush out fully rendered detection with a app directory (Next 13)
+      // we shouldn't go too crazy here yet, as this is currently an expiriment
+      ...Object.values<string>(appPathRoutesManifestJSON),
+    ].filter(
+      (it) =>
+        !(
+          ["/_app", "/", "/_error", "/_document", "/404"].includes(it) ||
+          prerenderedRoutes.includes(it) ||
+          dynamicRoutes.includes(it)
+        )
+    );
+    // TODO log these as a reason why Cloud Functions are needed
+    if (!anyDynamicRouteFallbacks && unrenderedPages.length === 0) {
+      wantsBackend = false;
+    }
+  }
+
   const manifest = await readJSON<Manifest>(join(dir, distDir, "routes-manifest.json"));
 
->>>>>>> 26b97ba1
   const {
     headers: nextJsHeaders = [],
     redirects: nextJsRedirects = [],
@@ -207,13 +154,6 @@
   if (!isEveryRedirectSupported) wantsBackend = true;
 
   const redirects = nextJsRedirects
-<<<<<<< HEAD
-    .filter((it) => !it.internal)
-    .map(({ source, destination, statusCode: type }) => ({ source, destination, type }));
-  const nextJsRewritesToUse = Array.isArray(nextJsRewrites)
-    ? nextJsRewrites
-    : nextJsRewrites.beforeFiles || [];
-=======
     .filter(isRedirectSupportedByFirebase)
     .map(({ source, destination, statusCode: type }) => ({
       // clean up unnecessary escaping
@@ -236,7 +176,6 @@
   }
 
   // Can we change i18n into Firebase settings?
->>>>>>> 26b97ba1
   const rewrites = nextJsRewritesToUse
     .filter(isRewriteSupportedByFirebase)
     .map(({ source, destination }) => ({
@@ -245,28 +184,10 @@
       destination,
     }));
 
-  const wantsBackend = reasonsForBackend.length > 0;
-
-  if (wantsBackend) {
-    const numberOfReasonsToList = process.env.DEBUG ? Infinity : DEFAULT_NUMBER_OF_REASONS_TO_LIST;
-    console.log("Building a Cloud Function to run this application. This is needed due to:");
-    for (const reason of reasonsForBackend.slice(0, numberOfReasonsToList)) {
-      console.log(` • ${reason}`);
-    }
-    if (reasonsForBackend.length > numberOfReasonsToList) {
-      console.log(
-        ` • and ${
-          reasonsForBackend.length - numberOfReasonsToList
-        } other reasons, use --debug to see more`
-      );
-    }
-    console.log("");
-  }
-
   return { wantsBackend, headers, redirects, rewrites };
 }
 
-/** q
+/**
  * Utility method used during project initialization.
  */
 export async function init(setup: any) {
@@ -289,72 +210,33 @@
  */
 export async function ɵcodegenPublicDirectory(sourceDir: string, destDir: string) {
   const { distDir } = await getConfig(sourceDir);
-
-  const publicPath = join(sourceDir, "public");
-  await mkdir(join(destDir, "_next", "static"), { recursive: true });
-  if (await pathExists(publicPath)) {
-    await copy(publicPath, destDir);
-  }
-  await copy(join(sourceDir, distDir, "static"), join(destDir, "_next", "static"));
-
-  // Copy over the default html files
-  for (const file of ["index.html", "404.html", "500.html"]) {
-    const pagesPath = join(sourceDir, distDir, "server", "pages", file);
-    if (await pathExists(pagesPath)) {
-      await copyFile(pagesPath, join(destDir, file));
-      continue;
-    }
-    const appPath = join(sourceDir, distDir, "server", "app", file);
-    if (await pathExists(appPath)) {
-      await copyFile(appPath, join(destDir, file));
-    }
-  }
-
-  const middlewareManifest: MiddlewareManifest = await readJSON(
-    join(sourceDir, distDir, "server", "middleware-manifest.json")
-  );
-  const middlewareMatchers = Object.values(middlewareManifest["middleware"])
-    .map((it) => it.matchers)
-    .flat();
-
-  const prerenderManifest: PrerenderManifest = await readJSON(
-    join(sourceDir, distDir, "prerender-manifest.json")
-  );
-  for (const [path, route] of Object.entries(prerenderManifest.routes)) {
-    // Skip ISR in the deploy to hosting
-    if (route.initialRevalidateSeconds) {
-      continue;
-    }
-
-<<<<<<< HEAD
-    // Skip pages affected by middleware in hosting
-    const matchingMiddleware = middlewareMatchers.find((matcher) =>
-      new RegExp(matcher.regexp).test(path)
-    );
-    if (matchingMiddleware) {
-      continue;
-    }
-
-    const isReactServerComponent = route.dataRoute.endsWith(".rsc");
-    const contentDist = join(
-      sourceDir,
-      distDir,
-      "server",
-      isReactServerComponent ? "app" : "pages"
-    );
-
-    const parts = path.split("/").filter((it) => !!it);
-    const partsOrIndex = parts.length > 0 ? parts : ["index"];
-
-    const htmlPath = `${join(...partsOrIndex)}.html`;
-    await mkdir(join(destDir, dirname(htmlPath)), { recursive: true });
-    await copyFile(join(contentDist, htmlPath), join(destDir, htmlPath));
-
-    if (!isReactServerComponent) {
-      const dataPath = `${join(...partsOrIndex)}.json`;
-      await mkdir(join(destDir, dirname(route.dataRoute)), { recursive: true });
-      await copyFile(join(contentDist, dataPath), join(destDir, route.dataRoute));
-=======
+  const exportDetailPath = join(sourceDir, distDir, "export-detail.json");
+  const exportDetailExists = await pathExists(exportDetailPath);
+  const exportDetailBuffer = exportDetailExists ? await readFile(exportDetailPath) : undefined;
+  const exportDetailJson = exportDetailBuffer && JSON.parse(exportDetailBuffer.toString());
+  if (exportDetailJson?.success) {
+    copy(exportDetailJson.outDirectory, destDir);
+  } else {
+    const publicPath = join(sourceDir, "public");
+    await mkdir(join(destDir, "_next", "static"), { recursive: true });
+    if (await pathExists(publicPath)) {
+      await copy(publicPath, destDir);
+    }
+    await copy(join(sourceDir, distDir, "static"), join(destDir, "_next", "static"));
+
+    // Copy over the default html files
+    for (const file of ["index.html", "404.html", "500.html"]) {
+      const pagesPath = join(sourceDir, distDir, "server", "pages", file);
+      if (await pathExists(pagesPath)) {
+        await copyFile(pagesPath, join(destDir, file));
+        continue;
+      }
+      const appPath = join(sourceDir, distDir, "server", "app", file);
+      if (await pathExists(appPath)) {
+        await copyFile(appPath, join(destDir, file));
+      }
+    }
+
     const [prerenderManifest, routesManifest] = await Promise.all([
       readJSON(
         join(
@@ -453,7 +335,6 @@
           }
         }
       }
->>>>>>> 26b97ba1
     }
   }
 }
@@ -463,7 +344,8 @@
  */
 export async function ɵcodegenFunctionsDirectory(sourceDir: string, destDir: string) {
   const { distDir } = await getConfig(sourceDir);
-  const packageJson = await readJSON(join(sourceDir, "package.json"));
+  const packageJsonBuffer = await readFile(join(sourceDir, "package.json"));
+  const packageJson = JSON.parse(packageJsonBuffer.toString());
   if (existsSync(join(sourceDir, "next.config.js"))) {
     let esbuild;
     try {
@@ -509,17 +391,14 @@
 /**
  * Create a dev server.
  */
-export async function getDevModeHandle(dir: string, hostingEmulatorInfo?: EmulatorInfo) {
+export async function getDevModeHandle(dir: string) {
   const { default: next } = relativeRequire(dir, "next");
   const nextApp = next({
     dev: true,
     dir,
-    hostname: hostingEmulatorInfo?.host,
-    port: hostingEmulatorInfo?.port,
   });
   const handler = nextApp.getRequestHandler();
   await nextApp.prepare();
-  // TODO can we check for middleware and error if we don't have hostingEmulatorInfo
   return (req: IncomingMessage, res: ServerResponse, next: () => void) => {
     const parsedUrl = parse(req.url!, true);
     const proxy = createServerResponseProxy(req, res, next);
