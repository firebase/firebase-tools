--- conflicted
+++ resolved
@@ -38,14 +38,9 @@
   allDependencyNames,
   getMiddlewareMatcherRegexes,
 } from "./utils";
-<<<<<<< HEAD
+
 import type { Manifest, MiddlewareManifest, NpmLsDepdendency } from "./interfaces";
-import { readJSON } from "../utils";
-=======
-import type { Manifest, NpmLsDepdendency } from "./interfaces";
-import { readJSON, simpleProxy } from "../utils";
->>>>>>> ada638b1
-import { warnIfCustomBuildScript } from "../utils";
+import { readJSON, simpleProxy, warnIfCustomBuildScript } from "../utils";
 import type { EmulatorInfo } from "../../emulator/types";
 import { usesAppDirRouter, usesNextImage, hasUnoptimizedImage } from "./utils";
 import {
