import { execSync } from "child_process";
import { spawn, sync as spawnSync } from "cross-spawn";
import { mkdir, copyFile } from "fs/promises";
import { basename, dirname, join } from "path";
import type { NextConfig } from "next";
import type { PrerenderManifest } from "next/dist/build";
import type { DomainLocale } from "next/dist/server/config";
import type { MiddlewareManifest } from "next/dist/build/webpack/plugins/middleware-plugin";
import type { PagesManifest } from "next/dist/build/webpack/plugins/pages-manifest-plugin";
import { copy, mkdirp, pathExists, pathExistsSync } from "fs-extra";
import { pathToFileURL, parse } from "url";
import { existsSync } from "fs";
import { gte } from "semver";
import { IncomingMessage, ServerResponse } from "http";
import * as clc from "colorette";
import { chain } from "stream-chain";
import { parser } from "stream-json";
import { pick } from "stream-json/filters/Pick";
import { streamObject } from "stream-json/streamers/StreamObject";
import { fileExistsSync, dirExistsSync } from "../../fsutils";

import { BuildResult, FrameworkType, SupportLevel } from "../interfaces";
import { promptOnce } from "../../prompt";
import { FirebaseError } from "../../error";
import {
  cleanEscapedChars,
  getNextjsRewritesToUse,
  isHeaderSupportedByHosting,
  isRedirectSupportedByHosting,
  isRewriteSupportedByHosting,
  isUsingImageOptimization,
  isUsingMiddleware,
  allDependencyNames,
<<<<<<< HEAD
  cleanI18n,
} from "./utils";
import type { RoutesManifest, NpmLsReturn } from "./interfaces";
import { readJSON } from "../utils";
import { warnIfCustomBuildScript } from "../utils";
=======
  getNonStaticRoutes,
  getNonStaticServerComponents,
  getHeadersFromMetaFiles,
} from "./utils";
import { NODE_VERSION, NPM_COMMAND_TIMEOUT_MILLIES } from "../constants";
import type {
  AppPathRoutesManifest,
  AppPathsManifest,
  HostingHeadersWithSource,
  Manifest,
  NpmLsDepdendency,
} from "./interfaces";
import {
  readJSON,
  simpleProxy,
  warnIfCustomBuildScript,
  relativeRequire,
  findDependency,
} from "../utils";
>>>>>>> 85ea802b
import type { EmulatorInfo } from "../../emulator/types";
import { usesAppDirRouter, usesNextImage, hasUnoptimizedImage } from "./utils";
import {
  MIDDLEWARE_MANIFEST,
  PAGES_MANIFEST,
  PRERENDER_MANIFEST,
  ROUTES_MANIFEST,
  APP_PATH_ROUTES_MANIFEST,
  APP_PATHS_MANIFEST,
} from "./constants";
import { getAllSiteDomains } from "../../hosting/api";

const DEFAULT_BUILD_SCRIPT = ["next build"];
const PUBLIC_DIR = "public";
const I18N_ROOT = "/";

export const name = "Next.js";
export const support = SupportLevel.Preview;
export const type = FrameworkType.MetaFramework;
export const docsUrl = "https://firebase.google.com/docs/hosting/frameworks/nextjs";

const DEFAULT_NUMBER_OF_REASONS_TO_LIST = 5;

function getNextVersion(cwd: string): string | undefined {
  return findDependency("next", { cwd, depth: 0, omitDev: false })?.version;
}

function getReactVersion(cwd: string): string | undefined {
  return findDependency("react-dom", { cwd, omitDev: false })?.version;
}

/**
 * Returns whether this codebase is a Next.js backend.
 */
export async function discover(dir: string) {
  if (!(await pathExists(join(dir, "package.json")))) return;
  if (!(await pathExists("next.config.js")) && !getNextVersion(dir)) return;

  return { mayWantBackend: true, publicDirectory: join(dir, PUBLIC_DIR) };
}

/**
 * Build a next.js application.
 */
export async function build(dir: string): Promise<BuildResult> {
  const { default: nextBuild } = relativeRequire(dir, "next/dist/build");

  await warnIfCustomBuildScript(dir, name, DEFAULT_BUILD_SCRIPT);

  const reactVersion = getReactVersion(dir);
  if (reactVersion && gte(reactVersion, "18.0.0")) {
    // This needs to be set for Next build to succeed with React 18
    process.env.__NEXT_REACT_ROOT = "true";
  }

  await nextBuild(dir, null, false, false, true).catch((e) => {
    // Err on the side of displaying this error, since this is likely a bug in
    // the developer's code that we want to display immediately
    console.error(e.message);
    throw e;
  });

<<<<<<< HEAD
  const reasonsForBackend = [];
  const { distDir, trailingSlash, basePath } = await getConfig(dir);
=======
  const reasonsForBackend = new Set();
  const { distDir, trailingSlash } = await getConfig(dir);
>>>>>>> 85ea802b

  if (await isUsingMiddleware(join(dir, distDir), false)) {
    reasonsForBackend.add("middleware");
  }

  if (await isUsingImageOptimization(join(dir, distDir))) {
    reasonsForBackend.add(`Image Optimization`);
  }

  const prerenderManifest = await readJSON<PrerenderManifest>(
    join(dir, distDir, PRERENDER_MANIFEST)
  );

  const dynamicRoutesWithFallback = Object.entries(prerenderManifest.dynamicRoutes || {}).filter(
    ([, it]) => it.fallback !== false
  );
  if (dynamicRoutesWithFallback.length > 0) {
    for (const [key] of dynamicRoutesWithFallback) {
      reasonsForBackend.add(`use of fallback ${key}`);
    }
  }

  const routesWithRevalidate = Object.entries(prerenderManifest.routes).filter(
    ([, it]) => it.initialRevalidateSeconds
  );
  if (routesWithRevalidate.length > 0) {
    for (const [, { srcRoute }] of routesWithRevalidate) {
      reasonsForBackend.add(`use of revalidate ${srcRoute}`);
    }
  }

  const pagesManifestJSON = await readJSON<PagesManifest>(
    join(dir, distDir, "server", PAGES_MANIFEST)
  );
  const prerenderedRoutes = Object.keys(prerenderManifest.routes);
  const dynamicRoutes = Object.keys(prerenderManifest.dynamicRoutes);

  const unrenderedPages = getNonStaticRoutes(pagesManifestJSON, prerenderedRoutes, dynamicRoutes);

  for (const key of unrenderedPages) {
    reasonsForBackend.add(`non-static route ${key}`);
  }

  const manifest = await readJSON<RoutesManifest>(join(dir, distDir, ROUTES_MANIFEST));

  const {
    headers: nextJsHeaders = [],
    redirects: nextJsRedirects = [],
    rewrites: nextJsRewrites = [],
    i18n: nextjsI18n,
  } = manifest;

  const isEveryHeaderSupported = nextJsHeaders.map(cleanI18n).every(isHeaderSupportedByHosting);
  if (!isEveryHeaderSupported) {
    reasonsForBackend.add("advanced headers");
  }

<<<<<<< HEAD
  const headers = nextJsHeaders
    .map(cleanI18n)
    .filter(isHeaderSupportedByHosting)
    .map(({ source, headers, regex }) => ({
=======
  const headers: HostingHeadersWithSource[] = nextJsHeaders
    .filter(isHeaderSupportedByHosting)
    .map(({ source, headers }) => ({
>>>>>>> 85ea802b
      // clean up unnecessary escaping
      source: cleanEscapedChars(source),
      headers,
    }));
<<<<<<< HEAD
=======

  const [appPathsManifest, appPathRoutesManifest] = await Promise.all([
    readJSON<AppPathsManifest>(join(dir, distDir, "server", APP_PATHS_MANIFEST)).catch(
      () => undefined
    ),
    readJSON<AppPathRoutesManifest>(join(dir, distDir, APP_PATH_ROUTES_MANIFEST)).catch(
      () => undefined
    ),
  ]);

  if (appPathRoutesManifest) {
    const headersFromMetaFiles = await getHeadersFromMetaFiles(dir, distDir, appPathRoutesManifest);
    headers.push(...headersFromMetaFiles);

    if (appPathsManifest) {
      const unrenderedServerComponents = getNonStaticServerComponents(
        appPathsManifest,
        appPathRoutesManifest,
        prerenderedRoutes,
        dynamicRoutes
      );

      for (const key of unrenderedServerComponents) {
        reasonsForBackend.add(`non-static component ${key}`);
      }
    }
  }
>>>>>>> 85ea802b

  const isEveryRedirectSupported = nextJsRedirects
    .map(cleanI18n)
    .filter((it) => !it.internal)
    .every(isRedirectSupportedByHosting);
  if (!isEveryRedirectSupported) {
    reasonsForBackend.add("advanced redirects");
  }

  const redirects = nextJsRedirects
    .map(cleanI18n)
    .filter(isRedirectSupportedByHosting)
    .map(({ source, destination, statusCode: type }) => ({
      // clean up unnecessary escaping
      source: cleanEscapedChars(source),
      destination,
      type,
    }));

  const nextJsRewritesToUse = getNextjsRewritesToUse(nextJsRewrites);

  // rewrites.afterFiles / rewrites.fallback are not supported by firebase.json
  if (
    !Array.isArray(nextJsRewrites) &&
    (nextJsRewrites.afterFiles?.length || nextJsRewrites.fallback?.length)
  ) {
    reasonsForBackend.add("advanced rewrites");
  }

  const isEveryRewriteSupported = nextJsRewritesToUse.every(isRewriteSupportedByHosting);
  if (!isEveryRewriteSupported) {
    reasonsForBackend.add("advanced rewrites");
  }

  const rewrites = nextJsRewritesToUse
    .filter(isRewriteSupportedByHosting)
    .map(({ source, destination }) => ({
      // clean up unnecessary escaping
      source: cleanEscapedChars(source),
      destination,
    }));

  const wantsBackend = reasonsForBackend.size > 0;

  if (wantsBackend) {
    const numberOfReasonsToList = process.env.DEBUG ? Infinity : DEFAULT_NUMBER_OF_REASONS_TO_LIST;
    console.log("Building a Cloud Function to run this application. This is needed due to:");
    for (const reason of Array.from(reasonsForBackend).slice(0, numberOfReasonsToList)) {
      console.log(` • ${reason}`);
    }
    if (reasonsForBackend.size > numberOfReasonsToList) {
      console.log(
        ` • and ${
          reasonsForBackend.size - numberOfReasonsToList
        } other reasons, use --debug to see more`
      );
    }
    console.log("");
  }

  const i18n = nextjsI18n
    ? {
        root: join(basePath, I18N_ROOT),
      }
    : undefined;

  return {
    wantsBackend,
    headers,
    redirects,
    rewrites,
    trailingSlash,
    i18n,
  };
}

/**
 * Utility method used during project initialization.
 */
export async function init(setup: any, config: any) {
  const language = await promptOnce({
    type: "list",
    default: "TypeScript",
    message: "What language would you like to use?",
    choices: ["JavaScript", "TypeScript"],
  });
  execSync(
    `npx --yes create-next-app@latest -e hello-world ${setup.hosting.source} --use-npm ${
      language === "TypeScript" ? "--ts" : "--js"
    }`,
    { stdio: "inherit", cwd: config.projectDir }
  );
}

/**
 * Create a directory for SSG content.
 */
export async function ɵcodegenPublicDirectory(
  sourceDir: string,
  destDir: string,
  context: { site: string; project: string }
) {
  const { distDir, i18n, basePath } = await getConfig(sourceDir);

  let matchingI18nDomain: DomainLocale | undefined = undefined;
  if (i18n?.domains) {
    const siteDomains = await getAllSiteDomains(context.project, context.site);
    matchingI18nDomain = i18n.domains.find(({ domain }) => siteDomains.includes(domain));
  }

  const publicPath = join(sourceDir, "public");
  await mkdir(join(destDir, basePath, "_next", "static"), { recursive: true });
  if (await pathExists(publicPath)) {
    await copy(publicPath, join(destDir, basePath));
  }
  await copy(join(sourceDir, distDir, "static"), join(destDir, basePath, "_next", "static"));

  // Copy over the default html files
  for (const file of ["index.html", "404.html", "500.html"]) {
    const pagesPath = join(sourceDir, distDir, "server", "pages", file);
    if (await pathExists(pagesPath)) {
      await copyFile(pagesPath, join(destDir, basePath, file));
      continue;
    }
    const appPath = join(sourceDir, distDir, "server", "app", file);
    if (await pathExists(appPath)) {
      await copyFile(appPath, join(destDir, basePath, file));
    }
  }

  const [
    middlewareManifest,
    prerenderManifest,
    routesManifest,
    pagesManifest,
    appPathRoutesManifest,
  ] = await Promise.all([
    readJSON<MiddlewareManifest>(join(sourceDir, distDir, "server", MIDDLEWARE_MANIFEST)),
    readJSON<PrerenderManifest>(join(sourceDir, distDir, PRERENDER_MANIFEST)),
<<<<<<< HEAD
    readJSON<RoutesManifest>(join(sourceDir, distDir, ROUTES_MANIFEST)),
=======
    readJSON<Manifest>(join(sourceDir, distDir, ROUTES_MANIFEST)),
    readJSON<PagesManifest>(join(sourceDir, distDir, "server", PAGES_MANIFEST)),
    readJSON<AppPathRoutesManifest>(join(sourceDir, distDir, APP_PATH_ROUTES_MANIFEST)).catch(
      () => ({})
    ),
>>>>>>> 85ea802b
  ]);

  const appPathRoutesEntries = Object.entries(appPathRoutesManifest);

  const middlewareMatcherRegexes = Object.values(middlewareManifest.middleware)
    .map((it) => it.matchers)
    .flat()
    .map((it) => new RegExp(it.regexp));

  const { redirects = [], rewrites = [], headers = [] } = routesManifest;

  const rewritesRegexesNotSupportedByHosting = getNextjsRewritesToUse(rewrites)
    .filter((rewrite) => !isRewriteSupportedByHosting(rewrite))
    .map((rewrite) => new RegExp(rewrite.regex));

  const redirectsRegexesNotSupportedByHosting = redirects
    .filter((redirect) => !isRedirectSupportedByHosting(redirect))
    .map((redirect) => new RegExp(redirect.regex));

  const headersRegexesNotSupportedByHosting = headers
    .filter((header) => !isHeaderSupportedByHosting(header))
    .map((header) => new RegExp(header.regex));

  const pathsUsingsFeaturesNotSupportedByHosting = [
    ...middlewareMatcherRegexes,
    ...rewritesRegexesNotSupportedByHosting,
    ...redirectsRegexesNotSupportedByHosting,
    ...headersRegexesNotSupportedByHosting,
  ];

  const pagesManifestLikePrerender: PrerenderManifest["routes"] = Object.fromEntries(
    Object.entries(pagesManifest)
      .filter(([, srcRoute]) => srcRoute.endsWith(".html"))
      .map(([path]) => {
        return [path, { srcRoute: null, initialRevalidateSeconds: false, dataRoute: "" }];
      })
  );

<<<<<<< HEAD
    const isReactServerComponent = route.dataRoute.endsWith(".rsc");
    const contentDist = join(
      sourceDir,
      distDir,
      "server",
      isReactServerComponent ? "app" : "pages"
    );

    const sourceParts = path.split("/").filter((it) => !!it);
    const sourcePartsOrIndex = sourceParts.length > 0 ? sourceParts : ["index"];
    const locale = i18n?.locales.includes(sourceParts[0]) ? sourceParts[0] : undefined;
    const destParts = sourceParts.slice(locale ? 1 : 0);
    const destPartsOrIndex = destParts.length > 0 ? destParts : ["index"];
    const defaultLocale = !locale || (matchingI18nDomain || i18n)?.defaultLocale === locale;

    if (
      matchingI18nDomain &&
      locale &&
      !(matchingI18nDomain.defaultLocale === locale || matchingI18nDomain.locales?.includes(locale))
    ) {
      // This content doesn't belong on this domain
      continue;
    }

    const sourceHtmlPath = `${join(...sourcePartsOrIndex)}.html`;

    const destHtmlPath = `${join(
      defaultLocale ? "" : join(I18N_ROOT, locale),
      ...destPartsOrIndex
    )}.html`;

    await mkdir(join(destDir, basePath, dirname(destHtmlPath)), { recursive: true });
    await copyFile(join(contentDist, sourceHtmlPath), join(destDir, basePath, destHtmlPath));

    // If it's the default locale we should also copy it to the locale root, that way
    // Firebase i18n priority order is still respected https://firebase.google.com/docs/hosting/i18n-rewrites#priority-order
    // and we're not just falling back to this content
    if (locale && defaultLocale) {
      const destHtmlPath = `${join(I18N_ROOT, locale, ...destPartsOrIndex)}.html`;
      await mkdir(join(destDir, basePath, dirname(destHtmlPath)), { recursive: true });
      await copyFile(join(contentDist, sourceHtmlPath), join(destDir, basePath, destHtmlPath));
    }

    if (!isReactServerComponent) {
      const dataPath = `${join(...sourcePartsOrIndex)}.json`;
      await mkdir(join(destDir, basePath, dirname(route.dataRoute)), { recursive: true });
      await copyFile(join(contentDist, dataPath), join(destDir, basePath, route.dataRoute));
    }
  }
=======
  const routesToCopy: PrerenderManifest["routes"] = {
    ...prerenderManifest.routes,
    ...pagesManifestLikePrerender,
  };

  await Promise.all(
    Object.entries(routesToCopy).map(async ([path, route]) => {
      if (
        route.initialRevalidateSeconds ||
        pathsUsingsFeaturesNotSupportedByHosting.some((it) => path.match(it))
      ) {
        return;
      }

      const appPathRoute =
        route.srcRoute && appPathRoutesEntries.find(([, it]) => it === route.srcRoute)?.[0];
      const contentDist = join(sourceDir, distDir, "server", appPathRoute ? "app" : "pages");

      const parts = path.split("/").filter((it) => !!it);
      const partsOrIndex = parts.length > 0 ? parts : ["index"];

      let sourcePath = join(contentDist, ...partsOrIndex);
      let destPath = join(destDir, ...partsOrIndex);
      if (!fileExistsSync(sourcePath) && fileExistsSync(`${sourcePath}.html`)) {
        sourcePath += ".html";
        destPath += ".html";
      } else if (appPathRoute && basename(appPathRoute) === "route" && dirExistsSync(sourcePath)) {
        sourcePath += ".body";
      }

      if (!pathExistsSync(sourcePath)) {
        console.error(`Cannot find ${path} in your compiled Next.js application.`);
        return;
      }

      await mkdir(dirname(destPath), { recursive: true });

      await copyFile(sourcePath, destPath);

      if (route.dataRoute && !appPathRoute) {
        const dataSourcePath = `${join(...partsOrIndex)}.json`;
        const dataDestPath = join(destDir, route.dataRoute);
        await mkdir(dirname(dataDestPath), { recursive: true });
        await copyFile(join(contentDist, dataSourcePath), dataDestPath);
      }
    })
  );
>>>>>>> 85ea802b
}

const BUNDLE_NEXT_CONFIG_TIMEOUT = 10_000;

/**
 * Create a directory for SSR content.
 */
export async function ɵcodegenFunctionsDirectory(sourceDir: string, destDir: string) {
  const { distDir } = await getConfig(sourceDir);
  const packageJson = await readJSON(join(sourceDir, "package.json"));
  // Bundle their next.config.js with esbuild via NPX, pinned version was having troubles on m1
  // macs and older Node versions; either way, we should avoid taking on any deps in firebase-tools
  // Alternatively I tried using @swc/spack and the webpack bundled into Next.js but was
  // encountering difficulties with both of those
  if (existsSync(join(sourceDir, "next.config.js"))) {
    try {
      const productionDeps = await new Promise<string[]>((resolve) => {
        const dependencies: string[] = [];
        const npmLs = spawn("npm", ["ls", "--omit=dev", "--all", "--json=true"], {
          cwd: sourceDir,
          timeout: NPM_COMMAND_TIMEOUT_MILLIES,
        });
        const pipeline = chain([
          npmLs.stdout,
          parser({ packValues: false, packKeys: true, streamValues: false }),
          pick({ filter: "dependencies" }),
          streamObject(),
          ({ key, value }: { key: string; value: NpmLsDepdendency }) => [
            key,
            ...allDependencyNames(value),
          ],
        ]);
        pipeline.on("data", (it: string) => dependencies.push(it));
        pipeline.on("end", () => {
          resolve([...new Set(dependencies)]);
        });
      });
      // Mark all production deps as externals, so they aren't bundled
      // DevDeps won't be included in the Cloud Function, so they should be bundled
      const esbuildArgs = productionDeps
        .map((it) => `--external:${it}`)
        .concat(
          "--bundle",
          "--platform=node",
          `--target=node${NODE_VERSION}`,
          `--outdir=${destDir}`,
          "--log-level=error"
        );
      const bundle = spawnSync("npx", ["--yes", "esbuild", "next.config.js", ...esbuildArgs], {
        cwd: sourceDir,
        timeout: BUNDLE_NEXT_CONFIG_TIMEOUT,
      });
      if (bundle.status) {
        throw new FirebaseError(bundle.stderr.toString());
      }
    } catch (e: any) {
      console.warn(
        "Unable to bundle next.config.js for use in Cloud Functions, proceeding with deploy but problems may be enountered."
      );
      console.error(e.message || e);
      copy(join(sourceDir, "next.config.js"), join(destDir, "next.config.js"));
    }
  }
  if (await pathExists(join(sourceDir, "public"))) {
    await mkdir(join(destDir, "public"));
    await copy(join(sourceDir, "public"), join(destDir, "public"));
  }

  // Add the `sharp` library if `/app` folder exists (i.e. Next.js 13+)
  // or usesNextImage in `export-marker.json` is set to true.
  // As of (10/2021) the new Next.js 13 route is in beta, and usesNextImage is always being set to false
  // if the image component is used in pages coming from the new `/app` routes.
  if (
    !(await hasUnoptimizedImage(sourceDir, distDir)) &&
    (usesAppDirRouter(sourceDir) || (await usesNextImage(sourceDir, distDir)))
  ) {
    packageJson.dependencies["sharp"] = "latest";
  }

  await mkdirp(join(destDir, distDir));
  await copy(join(sourceDir, distDir), join(destDir, distDir));
  return { packageJson, frameworksEntry: "next.js" };
}

/**
 * Create a dev server.
 */
export async function getDevModeHandle(dir: string, hostingEmulatorInfo?: EmulatorInfo) {
  // throw error when using Next.js middleware with firebase serve
  if (!hostingEmulatorInfo) {
    if (await isUsingMiddleware(dir, true)) {
      throw new FirebaseError(
        `${clc.bold("firebase serve")} does not support Next.js Middleware. Please use ${clc.bold(
          "firebase emulators:start"
        )} instead.`
      );
    }
  }

  let next = relativeRequire(dir, "next");
  if ("default" in next) next = next.default;
  const nextApp = next({
    dev: true,
    dir,
    hostname: hostingEmulatorInfo?.host,
    port: hostingEmulatorInfo?.port,
  });
  const handler = nextApp.getRequestHandler();
  await nextApp.prepare();

  return simpleProxy(async (req: IncomingMessage, res: ServerResponse) => {
    const parsedUrl = parse(req.url!, true);
    await handler(req, res, parsedUrl);
  });
}

async function getConfig(dir: string): Promise<
  Partial<NextConfig> &
  { distDir: string, trailingSlash: boolean, basePath: string }
> {
  let config: NextConfig = {};
  if (existsSync(join(dir, "next.config.js"))) {
    const version = getNextVersion(dir);
    if (!version) throw new Error("Unable to find the next dep, try NPM installing?");
    if (gte(version, "12.0.0")) {
      const { default: loadConfig } = relativeRequire(dir, "next/dist/server/config");
      const { PHASE_PRODUCTION_BUILD } = relativeRequire(dir, "next/constants");
      config = await loadConfig(PHASE_PRODUCTION_BUILD, dir, null);
    } else {
      try {
        config = await import(pathToFileURL(join(dir, "next.config.js")).toString());
      } catch (e) {
        throw new Error("Unable to load next.config.js.");
      }
    }
  }
  return {
    distDir: ".next",
    // trailingSlash defaults to false in Next.js: https://nextjs.org/docs/api-reference/next.config.js/trailing-slash
    trailingSlash: false,
    basePath: "/",
    ...config,
  };
}<|MERGE_RESOLUTION|>--- conflicted
+++ resolved
@@ -31,23 +31,17 @@
   isUsingImageOptimization,
   isUsingMiddleware,
   allDependencyNames,
-<<<<<<< HEAD
-  cleanI18n,
-} from "./utils";
-import type { RoutesManifest, NpmLsReturn } from "./interfaces";
-import { readJSON } from "../utils";
-import { warnIfCustomBuildScript } from "../utils";
-=======
   getNonStaticRoutes,
   getNonStaticServerComponents,
   getHeadersFromMetaFiles,
+  cleanI18n,
 } from "./utils";
 import { NODE_VERSION, NPM_COMMAND_TIMEOUT_MILLIES } from "../constants";
 import type {
   AppPathRoutesManifest,
   AppPathsManifest,
   HostingHeadersWithSource,
-  Manifest,
+  RoutesManifest,
   NpmLsDepdendency,
 } from "./interfaces";
 import {
@@ -57,7 +51,6 @@
   relativeRequire,
   findDependency,
 } from "../utils";
->>>>>>> 85ea802b
 import type { EmulatorInfo } from "../../emulator/types";
 import { usesAppDirRouter, usesNextImage, hasUnoptimizedImage } from "./utils";
 import {
@@ -120,13 +113,8 @@
     throw e;
   });
 
-<<<<<<< HEAD
-  const reasonsForBackend = [];
+  const reasonsForBackend = new Set();
   const { distDir, trailingSlash, basePath } = await getConfig(dir);
-=======
-  const reasonsForBackend = new Set();
-  const { distDir, trailingSlash } = await getConfig(dir);
->>>>>>> 85ea802b
 
   if (await isUsingMiddleware(join(dir, distDir), false)) {
     reasonsForBackend.add("middleware");
@@ -184,22 +172,14 @@
     reasonsForBackend.add("advanced headers");
   }
 
-<<<<<<< HEAD
-  const headers = nextJsHeaders
+  const headers: HostingHeadersWithSource[] = nextJsHeaders
     .map(cleanI18n)
     .filter(isHeaderSupportedByHosting)
-    .map(({ source, headers, regex }) => ({
-=======
-  const headers: HostingHeadersWithSource[] = nextJsHeaders
-    .filter(isHeaderSupportedByHosting)
     .map(({ source, headers }) => ({
->>>>>>> 85ea802b
       // clean up unnecessary escaping
       source: cleanEscapedChars(source),
       headers,
     }));
-<<<<<<< HEAD
-=======
 
   const [appPathsManifest, appPathRoutesManifest] = await Promise.all([
     readJSON<AppPathsManifest>(join(dir, distDir, "server", APP_PATHS_MANIFEST)).catch(
@@ -227,7 +207,6 @@
       }
     }
   }
->>>>>>> 85ea802b
 
   const isEveryRedirectSupported = nextJsRedirects
     .map(cleanI18n)
@@ -367,15 +346,11 @@
   ] = await Promise.all([
     readJSON<MiddlewareManifest>(join(sourceDir, distDir, "server", MIDDLEWARE_MANIFEST)),
     readJSON<PrerenderManifest>(join(sourceDir, distDir, PRERENDER_MANIFEST)),
-<<<<<<< HEAD
     readJSON<RoutesManifest>(join(sourceDir, distDir, ROUTES_MANIFEST)),
-=======
-    readJSON<Manifest>(join(sourceDir, distDir, ROUTES_MANIFEST)),
     readJSON<PagesManifest>(join(sourceDir, distDir, "server", PAGES_MANIFEST)),
     readJSON<AppPathRoutesManifest>(join(sourceDir, distDir, APP_PATH_ROUTES_MANIFEST)).catch(
       () => ({})
     ),
->>>>>>> 85ea802b
   ]);
 
   const appPathRoutesEntries = Object.entries(appPathRoutesManifest);
@@ -414,62 +389,13 @@
       })
   );
 
-<<<<<<< HEAD
-    const isReactServerComponent = route.dataRoute.endsWith(".rsc");
-    const contentDist = join(
-      sourceDir,
-      distDir,
-      "server",
-      isReactServerComponent ? "app" : "pages"
-    );
-
-    const sourceParts = path.split("/").filter((it) => !!it);
-    const sourcePartsOrIndex = sourceParts.length > 0 ? sourceParts : ["index"];
-    const locale = i18n?.locales.includes(sourceParts[0]) ? sourceParts[0] : undefined;
-    const destParts = sourceParts.slice(locale ? 1 : 0);
-    const destPartsOrIndex = destParts.length > 0 ? destParts : ["index"];
-    const defaultLocale = !locale || (matchingI18nDomain || i18n)?.defaultLocale === locale;
-
-    if (
-      matchingI18nDomain &&
-      locale &&
-      !(matchingI18nDomain.defaultLocale === locale || matchingI18nDomain.locales?.includes(locale))
-    ) {
-      // This content doesn't belong on this domain
-      continue;
-    }
-
-    const sourceHtmlPath = `${join(...sourcePartsOrIndex)}.html`;
-
-    const destHtmlPath = `${join(
-      defaultLocale ? "" : join(I18N_ROOT, locale),
-      ...destPartsOrIndex
-    )}.html`;
-
-    await mkdir(join(destDir, basePath, dirname(destHtmlPath)), { recursive: true });
-    await copyFile(join(contentDist, sourceHtmlPath), join(destDir, basePath, destHtmlPath));
-
-    // If it's the default locale we should also copy it to the locale root, that way
-    // Firebase i18n priority order is still respected https://firebase.google.com/docs/hosting/i18n-rewrites#priority-order
-    // and we're not just falling back to this content
-    if (locale && defaultLocale) {
-      const destHtmlPath = `${join(I18N_ROOT, locale, ...destPartsOrIndex)}.html`;
-      await mkdir(join(destDir, basePath, dirname(destHtmlPath)), { recursive: true });
-      await copyFile(join(contentDist, sourceHtmlPath), join(destDir, basePath, destHtmlPath));
-    }
-
-    if (!isReactServerComponent) {
-      const dataPath = `${join(...sourcePartsOrIndex)}.json`;
-      await mkdir(join(destDir, basePath, dirname(route.dataRoute)), { recursive: true });
-      await copyFile(join(contentDist, dataPath), join(destDir, basePath, route.dataRoute));
-    }
-  }
-=======
   const routesToCopy: PrerenderManifest["routes"] = {
     ...prerenderManifest.routes,
     ...pagesManifestLikePrerender,
   };
 
+
+  
   await Promise.all(
     Object.entries(routesToCopy).map(async ([path, route]) => {
       if (
@@ -483,36 +409,52 @@
         route.srcRoute && appPathRoutesEntries.find(([, it]) => it === route.srcRoute)?.[0];
       const contentDist = join(sourceDir, distDir, "server", appPathRoute ? "app" : "pages");
 
-      const parts = path.split("/").filter((it) => !!it);
-      const partsOrIndex = parts.length > 0 ? parts : ["index"];
-
-      let sourcePath = join(contentDist, ...partsOrIndex);
-      let destPath = join(destDir, ...partsOrIndex);
+      const sourceParts = path.split("/").filter((it) => !!it);
+      const sourcePartsOrIndex = sourceParts.length > 0 ? sourceParts : ["index"];
+      const locale = i18n?.locales.includes(sourceParts[0]) ? sourceParts[0] : "";
+      const destParts = sourceParts.slice(locale ? 1 : 0);
+      const destPartsOrIndex = destParts.length > 0 ? destParts : ["index"];
+      const defaultLocale = !locale || (matchingI18nDomain || i18n)?.defaultLocale === locale;
+
+      if (
+        matchingI18nDomain &&
+        locale &&
+        !(matchingI18nDomain.defaultLocale === locale || matchingI18nDomain.locales?.includes(locale))
+      ) {
+        // This content doesn't belong on this domain
+        return;
+      }
+
+      let sourcePath = join(contentDist, ...sourcePartsOrIndex);
+      let localizedDestPath = join(destDir, locale, ...destPartsOrIndex);
+      let defaultDestPath = locale && defaultLocale && join(destDir, ...destPartsOrIndex);
       if (!fileExistsSync(sourcePath) && fileExistsSync(`${sourcePath}.html`)) {
         sourcePath += ".html";
-        destPath += ".html";
-      } else if (appPathRoute && basename(appPathRoute) === "route" && dirExistsSync(sourcePath)) {
+        localizedDestPath += ".html";
+        if (defaultDestPath) defaultDestPath += ".html";
+      } else if (appPathRoute && basename(appPathRoute) === "route" && fileExistsSync(`${sourcePath}.body`)) {
         sourcePath += ".body";
-      }
-
-      if (!pathExistsSync(sourcePath)) {
+      } else if (!pathExistsSync(sourcePath)) {
         console.error(`Cannot find ${path} in your compiled Next.js application.`);
         return;
       }
 
-      await mkdir(dirname(destPath), { recursive: true });
-
-      await copyFile(sourcePath, destPath);
+      await mkdir(dirname(localizedDestPath), { recursive: true });
+      await copyFile(sourcePath, localizedDestPath);
+
+      if (defaultDestPath) {
+        await mkdir(dirname(defaultDestPath), { recursive: true });
+        await copyFile(sourcePath, defaultDestPath);
+      }
 
       if (route.dataRoute && !appPathRoute) {
-        const dataSourcePath = `${join(...partsOrIndex)}.json`;
+        const dataSourcePath = `${join(...sourcePartsOrIndex)}.json`;
         const dataDestPath = join(destDir, route.dataRoute);
         await mkdir(dirname(dataDestPath), { recursive: true });
         await copyFile(join(contentDist, dataSourcePath), dataDestPath);
       }
     })
   );
->>>>>>> 85ea802b
 }
 
 const BUNDLE_NEXT_CONFIG_TIMEOUT = 10_000;
