--- conflicted
+++ resolved
@@ -5,7 +5,7 @@
 import type { PrerenderManifest } from "next/dist/build";
 import type { MiddlewareManifest } from "next/dist/build/webpack/plugins/middleware-plugin";
 import type { PagesManifest } from "next/dist/build/webpack/plugins/pages-manifest-plugin";
-import { copy, mkdirp, pathExists, readJSON } from "fs-extra";
+import { copy, mkdirp, pathExists } from "fs-extra";
 import { pathToFileURL, parse } from "url";
 import { existsSync } from "fs";
 import { gte } from "semver";
@@ -24,26 +24,6 @@
 import { logger } from "../../logger";
 import { FirebaseError } from "../../error";
 import { fileExistsSync } from "../../fsutils";
-<<<<<<< HEAD
-import type { EmulatorInfo } from "../../emulator/types";
-
-// Next.js's exposed interface is incomplete here
-// TODO see if there's a better way to grab this
-interface Manifest {
-  distDir?: string;
-  basePath?: string;
-  headers?: (Header & { regex: string })[];
-  redirects?: (Redirect & { regex: string; internal?: boolean })[];
-  rewrites?:
-    | (Rewrite & { regex: string })[]
-    | {
-        beforeFiles?: (Rewrite & { regex: string })[];
-        afterFiles?: (Rewrite & { regex: string })[];
-        fallback?: (Rewrite & { regex: string })[];
-      };
-}
-
-=======
 import {
   cleanEscapedChars,
   getNextjsRewritesToUse,
@@ -54,6 +34,7 @@
 import type { Manifest } from "./interfaces";
 import { readJSON } from "../utils";
 import { warnIfCustomBuildScript } from "../utils";
+import type { EmulatorInfo } from "../../emulator/types";
 
 const CLI_COMMAND = join(
   "node_modules",
@@ -63,7 +44,6 @@
 
 const DEFAULT_BUILD_SCRIPT = ["next build"];
 
->>>>>>> cbe57905
 export const name = "Next.js";
 export const support = SupportLevel.Experimental;
 export const type = FrameworkType.MetaFramework;
@@ -129,7 +109,6 @@
     }
   }
 
-<<<<<<< HEAD
   const appPathRoutesManifestPath = join(dir, distDir, "app-path-routes-manifest.json");
   const appPathRoutesManifestJSON = fileExistsSync(appPathRoutesManifestPath)
     ? await readJSON(appPathRoutesManifestPath)
@@ -141,7 +120,7 @@
     reasonsForBackend.push("use of Next app directory");
   }
 
-  const prerenderManifest: PrerenderManifest = await readJSON(
+  const prerenderManifest = await readJSON<PrerenderManifest>(
     join(dir, distDir, "prerender-manifest.json")
   );
 
@@ -163,7 +142,7 @@
     }
   }
 
-  const pagesManifestJSON: PagesManifest = await readJSON(
+  const pagesManifestJSON = await readJSON<PagesManifest>(
     join(dir, distDir, "server", "pages-manifest.json")
   );
   const prerenderedRoutes = Object.keys(prerenderManifest.routes);
@@ -182,11 +161,8 @@
     }
   }
 
-  const manifest: Manifest = await readJSON(join(dir, distDir, "routes-manifest.json"));
-=======
   const manifest = await readJSON<Manifest>(join(dir, distDir, "routes-manifest.json"));
 
->>>>>>> cbe57905
   const {
     headers: nextJsHeaders = [],
     redirects: nextJsRedirects = [],
@@ -194,7 +170,9 @@
   } = manifest;
 
   const isEveryHeaderSupported = nextJsHeaders.every(isHeaderSupportedByFirebase);
-  if (!isEveryHeaderSupported) wantsBackend = true;
+  if (!isEveryHeaderSupported) {
+    reasonsForBackend.push(`use of advanced headers`);
+  }
 
   const headers = nextJsHeaders.filter(isHeaderSupportedByFirebase).map(({ source, headers }) => ({
     // clean up unnecessary escaping
@@ -203,16 +181,11 @@
   }));
 
   const isEveryRedirectSupported = nextJsRedirects.every(isRedirectSupportedByFirebase);
-  if (!isEveryRedirectSupported) wantsBackend = true;
+  if (!isEveryRedirectSupported) {
+    reasonsForBackend.push(`use of advanced redirects`);
+  }
 
   const redirects = nextJsRedirects
-<<<<<<< HEAD
-    .filter((it) => !it.internal)
-    .map(({ source, destination, statusCode: type }) => ({ source, destination, type }));
-  const nextJsRewritesToUse = Array.isArray(nextJsRewrites)
-    ? nextJsRewrites
-    : nextJsRewrites.beforeFiles || [];
-=======
     .filter(isRedirectSupportedByFirebase)
     .map(({ source, destination, statusCode: type }) => ({
       // clean up unnecessary escaping
@@ -228,14 +201,15 @@
     !Array.isArray(nextJsRewrites) &&
     (nextJsRewrites.afterFiles?.length || nextJsRewrites.fallback?.length)
   ) {
-    wantsBackend = true;
+    reasonsForBackend.push(`use of advanced rewrites`);
   } else {
     const isEveryRewriteSupported = nextJsRewritesToUse.every(isRewriteSupportedByFirebase);
-    if (!isEveryRewriteSupported) wantsBackend = true;
+    if (!isEveryRewriteSupported) {
+      reasonsForBackend.push(`use of advanced rewrites`);
+    }
   }
 
   // Can we change i18n into Firebase settings?
->>>>>>> cbe57905
   const rewrites = nextJsRewritesToUse
     .filter(isRewriteSupportedByFirebase)
     .map(({ source, destination }) => ({
@@ -316,10 +290,48 @@
     .map((it) => it.matchers)
     .flat();
 
-<<<<<<< HEAD
-  const prerenderManifest: PrerenderManifest = await readJSON(
-    join(sourceDir, distDir, "prerender-manifest.json")
-  );
+  const [prerenderManifest, routesManifest] = await Promise.all([
+    readJSON<PrerenderManifest>(
+      join(
+        sourceDir,
+        distDir,
+        "prerender-manifest.json" // TODO: get this from next/constants
+      )
+    ),
+    readJSON<Manifest>(
+      join(
+        sourceDir,
+        distDir,
+        "routes-manifest.json" // TODO: get this from next/constants
+      )
+    ),
+  ]);
+
+  const { redirects = [], rewrites = [], headers = [] } = routesManifest;
+
+  const rewritesToUse = getNextjsRewritesToUse(rewrites);
+  const rewritesNotSupportedByFirebase = rewritesToUse.filter(
+    (rewrite) => !isRewriteSupportedByFirebase(rewrite)
+  );
+  const rewritesRegexesNotSupportedByFirebase = rewritesNotSupportedByFirebase.map(
+    (rewrite) => new RegExp(rewrite.regex)
+  );
+
+  const redirectsNotSupportedByFirebase = redirects.filter(
+    (redirect) => !isRedirectSupportedByFirebase(redirect)
+  );
+  const redirectsRegexesNotSupportedByFirebase = redirectsNotSupportedByFirebase.map(
+    (redirect) => new RegExp(redirect.regex)
+  );
+
+  const headersNotSupportedByFirebase = headers.filter(
+    (header) => !isHeaderSupportedByFirebase(header)
+  );
+  const headersRegexesNotSupportedByFirebase = headersNotSupportedByFirebase.map(
+    (header) => new RegExp(header.regex)
+  );
+
+
   for (const [path, route] of Object.entries(prerenderManifest.routes)) {
     // Skip ISR in the deploy to hosting
     if (route.initialRevalidateSeconds) {
@@ -327,12 +339,27 @@
     }
 
     // Skip pages affected by middleware in hosting
-    const matchingMiddleware = middlewareMatchers.find((matcher) =>
+    const matchingMiddleware = middlewareMatchers.some((matcher) =>
       new RegExp(matcher.regexp).test(path)
     );
     if (matchingMiddleware) {
       continue;
     }
+
+    const routeMatchUnsupportedRewrite = rewritesRegexesNotSupportedByFirebase.some(
+      (rewriteRegex) => rewriteRegex.test(path)
+    );
+    if (routeMatchUnsupportedRewrite) continue;
+
+    const routeMatchUnsupportedRedirect = redirectsRegexesNotSupportedByFirebase.some(
+      (redirectRegex) => redirectRegex.test(path)
+    );
+    if (routeMatchUnsupportedRedirect) continue;
+
+    const routeMatchUnsupportedHeader = headersRegexesNotSupportedByFirebase.some(
+      (headerRegex) => headerRegex.test(path)
+    );
+    if (routeMatchUnsupportedHeader) continue;
 
     const isReactServerComponent = route.dataRoute.endsWith(".rsc");
     const contentDist = join(
@@ -353,106 +380,6 @@
       const dataPath = `${join(...partsOrIndex)}.json`;
       await mkdir(join(destDir, dirname(route.dataRoute)), { recursive: true });
       await copyFile(join(contentDist, dataPath), join(destDir, route.dataRoute));
-=======
-    const [prerenderManifest, routesManifest] = await Promise.all([
-      readJSON(
-        join(
-          sourceDir,
-          distDir,
-          "prerender-manifest.json" // TODO: get this from next/constants
-        )
-      ),
-      readJSON<Manifest>(
-        join(
-          sourceDir,
-          distDir,
-          "routes-manifest.json" // TODO: get this from next/constants
-        )
-      ),
-    ]);
-
-    const { redirects = [], rewrites = [], headers = [] } = routesManifest;
-
-    const rewritesToUse = getNextjsRewritesToUse(rewrites);
-    const rewritesNotSupportedByFirebase = rewritesToUse.filter(
-      (rewrite) => !isRewriteSupportedByFirebase(rewrite)
-    );
-    const rewritesRegexesNotSupportedByFirebase = rewritesNotSupportedByFirebase.map(
-      (rewrite) => new RegExp(rewrite.regex)
-    );
-
-    const redirectsNotSupportedByFirebase = redirects.filter(
-      (redirect) => !isRedirectSupportedByFirebase(redirect)
-    );
-    const redirectsRegexesNotSupportedByFirebase = redirectsNotSupportedByFirebase.map(
-      (redirect) => new RegExp(redirect.regex)
-    );
-
-    const headersNotSupportedByFirebase = headers.filter(
-      (header) => !isHeaderSupportedByFirebase(header)
-    );
-    const headersRegexesNotSupportedByFirebase = headersNotSupportedByFirebase.map(
-      (header) => new RegExp(header.regex)
-    );
-
-    for (const path in prerenderManifest.routes) {
-      if (prerenderManifest.routes[path]) {
-        // Skip ISR in the deploy to hosting
-        const { initialRevalidateSeconds } = prerenderManifest.routes[path];
-        if (initialRevalidateSeconds) {
-          continue;
-        }
-
-        const routeMatchUnsupportedRewrite = rewritesRegexesNotSupportedByFirebase.some(
-          (rewriteRegex) => rewriteRegex.test(path)
-        );
-        if (routeMatchUnsupportedRewrite) continue;
-
-        const routeMatchUnsupportedRedirect = redirectsRegexesNotSupportedByFirebase.some(
-          (redirectRegex) => redirectRegex.test(path)
-        );
-        if (routeMatchUnsupportedRedirect) continue;
-
-        const routeMatchUnsupportedHeader = headersRegexesNotSupportedByFirebase.some(
-          (headerRegex) => headerRegex.test(path)
-        );
-        if (routeMatchUnsupportedHeader) continue;
-
-        // TODO(jamesdaniels) explore oppertunity to simplify this now that we
-        //                    are defaulting cleanURLs to true for frameworks
-
-        // / => index.json => index.html => index.html
-        // /foo => foo.json => foo.html
-        const parts = path
-          .split("/")
-          .slice(1)
-          .filter((it) => !!it);
-        const partsOrIndex = parts.length > 0 ? parts : ["index"];
-        const dataPath = `${join(...partsOrIndex)}.json`;
-        const htmlPath = `${join(...partsOrIndex)}.html`;
-        await mkdir(join(destDir, dirname(htmlPath)), { recursive: true });
-        const pagesHtmlPath = join(sourceDir, distDir, "server", "pages", htmlPath);
-        if (await pathExists(pagesHtmlPath)) {
-          await copyFile(pagesHtmlPath, join(destDir, htmlPath));
-        } else {
-          const appHtmlPath = join(sourceDir, distDir, "server", "app", htmlPath);
-          if (await pathExists(appHtmlPath)) {
-            await copyFile(appHtmlPath, join(destDir, htmlPath));
-          }
-        }
-        const dataRoute = prerenderManifest.routes[path].dataRoute;
-        await mkdir(join(destDir, dirname(dataRoute)), { recursive: true });
-        const pagesDataPath = join(sourceDir, distDir, "server", "pages", dataPath);
-        if (await pathExists(pagesDataPath)) {
-          await copyFile(pagesDataPath, join(destDir, dataRoute));
-        } else {
-          const appDataPath = join(sourceDir, distDir, "server", "app", dataPath);
-          if (await pathExists(appDataPath)) {
-            await copyFile(appDataPath, join(destDir, dataRoute));
-          }
-        }
-      }
->>>>>>> cbe57905
     }
   }
 }
