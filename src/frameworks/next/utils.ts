--- conflicted
+++ resolved
@@ -470,32 +470,12 @@
   sourceDir: string,
   distDir: string,
 ): Promise<string[]> {
-<<<<<<< HEAD
-  const productionDistDirFiles = await new Promise<string[]>((resolve, reject) =>
-    glob(
-      "**",
-      {
-        ignore: [join("cache", "webpack", "*-development", "**"), join("cache", "eslint", "**")],
-        cwd: join(sourceDir, distDir),
-        nodir: true,
-        absolute: false,
-      },
-      (err, matches) => {
-        if (err) reject(err);
-        resolve(matches);
-      },
-    ),
-  );
-
-  return productionDistDirFiles;
-=======
   return glob("**", {
     ignore: [join("cache", "webpack", "*-development", "**"), join("cache", "eslint", "**")],
     cwd: join(sourceDir, distDir),
     nodir: true,
     absolute: false,
   });
->>>>>>> 5ddb86c3
 }
 
 /**
