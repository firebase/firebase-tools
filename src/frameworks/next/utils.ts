--- conflicted
+++ resolved
@@ -463,7 +463,6 @@
 }
 
 /**
-<<<<<<< HEAD
  * Get files in the dist directory to be deployed to Firebase, ignoring development files.
  */
 export async function getProductionDistDirFiles(
@@ -487,7 +486,9 @@
   );
 
   return productionDistDirFiles;
-=======
+}
+
+/**
  * Get the Next.js config file name in the project directory, either
  * `next.config.js` or `next.config.mjs`.  If none of them exist, return null.
  */
@@ -497,5 +498,4 @@
   }
 
   return null;
->>>>>>> e1a4a166
 }