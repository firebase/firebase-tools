import { existsSync } from "fs";
import { pathExists } from "fs-extra";
<<<<<<< HEAD
import { join } from "path";
=======
import { basename, extname, join } from "path";
import type { Header, Redirect, Rewrite } from "next/dist/lib/load-custom-routes";
>>>>>>> 85ea802b
import type { MiddlewareManifest } from "next/dist/build/webpack/plugins/middleware-plugin";
import type { PagesManifest } from "next/dist/build/webpack/plugins/pages-manifest-plugin";

import { isUrl, readJSON } from "../utils";
import type {
  RoutesManifest,
  ExportMarker,
  ImagesManifest,
  NpmLsDepdendency,
<<<<<<< HEAD
  RoutesManifestRewrite,
  RoutesManifestRedirect,
  RoutesManifestHeader,
=======
  AppPathsManifest,
  AppPathRoutesManifest,
  HostingHeadersWithSource,
>>>>>>> 85ea802b
} from "./interfaces";
import {
  APP_PATH_ROUTES_MANIFEST,
  EXPORT_MARKER,
  IMAGES_MANIFEST,
  MIDDLEWARE_MANIFEST,
} from "./constants";
import { dirExistsSync, fileExistsSync } from "../../fsutils";
import { readFile } from "fs/promises";

export const I18N_CUSTOM_ROUTE_PREFIX = ":nextInternalLocale";


/**
 * Remove escaping from characters used for Regex patch matching that Next.js
 * requires. As Firebase Hosting does not require escaping for those charachters,
 * we remove them.
 *
 * According to the Next.js documentation:
 * ```md
 * The following characters (, ), {, }, :, *, +, ? are used for regex path
 * matching, so when used in the source as non-special values they must be
 * escaped by adding \\ before them.
 * ```
 *
 * See: https://nextjs.org/docs/api-reference/next.config.js/rewrites#regex-path-matching
 */
export function cleanEscapedChars(path: string): string {
  return path.replace(/\\([(){}:+?*])/g, (a, b: string) => b);
}

/**
 * Remove Next.js internal i18n prefix from headers, redirects and rewrites.
 */
export function cleanCustomRouteI18n(path: string): string {
  return path.replace(new RegExp(String.raw`^/${I18N_CUSTOM_ROUTE_PREFIX}(\(([^)]+)\))?`), "");
}


// TODO fix types
export function cleanI18n<T=any>(it: T): T {
  // @ts-ignore
  const sourceContainsI18n = it.source.startsWith(`/${I18N_CUSTOM_ROUTE_PREFIX}`);
  return {
    ...it,
    // @ts-ignore
    source: sourceContainsI18n ? cleanCustomRouteI18n(it.source) : it.source,
    // @ts-ignore
    destination: it.destination && sourceContainsI18n ? cleanCustomRouteI18n(it.destination) : it.destination,
  };
}

/**
 * Whether a Next.js rewrite is supported by `firebase.json`.
 *
 * See: https://firebase.google.com/docs/hosting/full-config#rewrites
 *
 * Next.js unsupported rewrites includes:
 * - Rewrites with the `has` or `missing` property that is used by Next.js for Header,
 *   Cookie, and Query Matching.
 *     - https://nextjs.org/docs/api-reference/next.config.js/rewrites#header-cookie-and-query-matching
 *
 * - Rewrites to external URLs or URLs using parameters
 */
export function isRewriteSupportedByHosting(rewrite: RoutesManifestRewrite): boolean {
  return !("has" in rewrite || "missing" in rewrite || isUrl(rewrite.destination) || rewrite.destination.includes("?"));
}

/**
 * Whether a Next.js redirect is supported by `firebase.json`.
 *
 * See: https://firebase.google.com/docs/hosting/full-config#redirects
 *
 * Next.js unsupported redirects includes:
 * - Redirects with the `has` or `missing` property that is used by Next.js for Header,
 *   Cookie, and Query Matching.
 *     - https://nextjs.org/docs/api-reference/next.config.js/redirects#header-cookie-and-query-matching
 *
 * - Next.js internal redirects
 */
export function isRedirectSupportedByHosting(redirect: RoutesManifestRedirect): boolean {
  return !("has" in redirect || "missing" in redirect || "internal" in redirect);
}

/**
 * Whether a Next.js custom header is supported by `firebase.json`.
 *
 * See: https://firebase.google.com/docs/hosting/full-config#headers
 *
 * Next.js unsupported headers includes:
 * - Custom header with the `has` or `missing` property that is used by Next.js for Header,
 *   Cookie, and Query Matching.
 *     - https://nextjs.org/docs/api-reference/next.config.js/headers#header-cookie-and-query-matching
 *
 */
export function isHeaderSupportedByHosting(header: RoutesManifestHeader): boolean {
  return !("has" in header || "missing" in header);
}

/**
 * Get which Next.js rewrites will be used before checking supported items individually.
 *
 * Next.js rewrites can be arrays or objects:
 * - For arrays, all supported items can be used.
 * - For objects only `beforeFiles` can be used.
 *
 * See: https://nextjs.org/docs/api-reference/next.config.js/rewrites
 */
export function getNextjsRewritesToUse(
  nextJsRewrites: RoutesManifest["rewrites"]
): RoutesManifestRewrite[] {
  if (Array.isArray(nextJsRewrites)) {
    return nextJsRewrites.map(cleanI18n);
  }

  if (nextJsRewrites?.beforeFiles) {
    return nextJsRewrites.beforeFiles.map(cleanI18n);
  }

  return [];
}

/**
 * Check if `/app` directory is used in the Next.js project.
 * @param sourceDir location of the source directory
 * @return true if app directory is used in the Next.js project
 */
export function usesAppDirRouter(sourceDir: string): boolean {
  const appPathRoutesManifestPath = join(sourceDir, APP_PATH_ROUTES_MANIFEST);
  return existsSync(appPathRoutesManifestPath);
}
/**
 * Check if the project is using the next/image component based on the export-marker.json file.
 * @param sourceDir location of the source directory
 * @return true if the Next.js project uses the next/image component
 */
export async function usesNextImage(sourceDir: string, distDir: string): Promise<boolean> {
  const exportMarker = await readJSON<ExportMarker>(join(sourceDir, distDir, EXPORT_MARKER));
  return exportMarker.isNextImageImported;
}

/**
 * Check if Next.js is forced to serve the source image as-is instead of being oprimized
 * by setting `unoptimized: true` in next.config.js.
 * https://nextjs.org/docs/api-reference/next/image#unoptimized
 *
 * @param sourceDir location of the source directory
 * @param distDir location of the dist directory
 * @return true if image optimization is disabled
 */
export async function hasUnoptimizedImage(sourceDir: string, distDir: string): Promise<boolean> {
  const imagesManifest = await readJSON<ImagesManifest>(join(sourceDir, distDir, IMAGES_MANIFEST));
  return imagesManifest.images.unoptimized;
}

/**
 * Whether Next.js middleware is being used
 *
 * @param dir in development must be the project root path, otherwise `distDir`
 * @param isDevMode whether the project is running on dev or production
 */
export async function isUsingMiddleware(dir: string, isDevMode: boolean): Promise<boolean> {
  if (isDevMode) {
    const [middlewareJs, middlewareTs] = await Promise.all([
      pathExists(join(dir, "middleware.js")),
      pathExists(join(dir, "middleware.ts")),
    ]);

    return middlewareJs || middlewareTs;
  } else {
    const middlewareManifest: MiddlewareManifest = await readJSON<MiddlewareManifest>(
      join(dir, "server", MIDDLEWARE_MANIFEST)
    );

    return Object.keys(middlewareManifest.middleware).length > 0;
  }
}

/**
 * Whether image optimization is being used
 *
 * @param dir path to `distDir` - where the manifests are located
 */
export async function isUsingImageOptimization(dir: string): Promise<boolean> {
  let { isNextImageImported } = await readJSON<ExportMarker>(join(dir, EXPORT_MARKER));
  // App directory doesn't use the export marker, look it up manually
  if (!isNextImageImported && isUsingAppDirectory(dir)) {
    isNextImageImported = (await readFile(join(dir, "server", "client-reference-manifest.js")))
      .toString()
      .includes("node_modules/next/dist/client/image.js");
  }

  if (isNextImageImported) {
    const imagesManifest = await readJSON<ImagesManifest>(join(dir, IMAGES_MANIFEST));
    return !imagesManifest.images.unoptimized;
  }

  return false;
}

/**
 * Whether Next.js app directory is being used
 *
 * @param dir path to `distDir` - where the manifests are located
 */
export function isUsingAppDirectory(dir: string): boolean {
  const appPathRoutesManifestPath = join(dir, APP_PATH_ROUTES_MANIFEST);

  return fileExistsSync(appPathRoutesManifestPath);
}

/**
 * Given input from `npm ls` flatten the dependency tree and return all module names
 *
 * @param dependencies returned from `npm ls`
 */
export function allDependencyNames(mod: NpmLsDepdendency): string[] {
  if (!mod.dependencies) return [];
  const dependencyNames = Object.keys(mod.dependencies).reduce(
    (acc, it) => [...acc, it, ...allDependencyNames(mod.dependencies![it])],
    [] as string[]
  );
  return dependencyNames;
}

/**
 * Get non static routes based on pages-manifest, prerendered and dynamic routes
 */
export function getNonStaticRoutes(
  pagesManifestJSON: PagesManifest,
  prerenderedRoutes: string[],
  dynamicRoutes: string[]
): string[] {
  const nonStaticRoutes = Object.entries(pagesManifestJSON)
    .filter(
      ([it, src]) =>
        !(
          extname(src) !== ".js" ||
          ["/_app", "/_error", "/_document"].includes(it) ||
          prerenderedRoutes.includes(it) ||
          dynamicRoutes.includes(it)
        )
    )
    .map(([it]) => it);

  return nonStaticRoutes;
}

/**
 * Get non static components from app directory
 */
export function getNonStaticServerComponents(
  appPathsManifest: AppPathsManifest,
  appPathRoutesManifest: AppPathRoutesManifest,
  prerenderedRoutes: string[],
  dynamicRoutes: string[]
): string[] {
  const nonStaticServerComponents = Object.entries(appPathsManifest)
    .filter(([it, src]) => {
      if (extname(src) !== ".js") return;
      const path = appPathRoutesManifest[it];
      return !(prerenderedRoutes.includes(path) || dynamicRoutes.includes(path));
    })
    .map(([it]) => it);

  return nonStaticServerComponents;
}

/**
 * Get headers from .meta files
 */
export async function getHeadersFromMetaFiles(
  sourceDir: string,
  distDir: string,
  appPathRoutesManifest: AppPathRoutesManifest
): Promise<HostingHeadersWithSource[]> {
  const headers: HostingHeadersWithSource[] = [];

  await Promise.all(
    Object.entries(appPathRoutesManifest).map(async ([key, source]) => {
      if (basename(key) !== "route") return;
      const parts = source.split("/").filter((it) => !!it);
      const partsOrIndex = parts.length > 0 ? parts : ["index"];

      const routePath = join(sourceDir, distDir, "server", "app", ...partsOrIndex);
      const metadataPath = `${routePath}.meta`;

      if (dirExistsSync(routePath) && fileExistsSync(metadataPath)) {
        const meta = await readJSON<{ headers?: Record<string, string> }>(metadataPath);
        if (meta.headers)
          headers.push({
            source,
            headers: Object.entries(meta.headers).map(([key, value]) => ({ key, value })),
          });
      }
    })
  );

  return headers;
}

/**
 * Get build id from .next/BUILD_ID file
 * @throws if file doesn't exist
 */
export async function getBuildId(distDir: string): Promise<string> {
  const buildId = await readFile(join(distDir, "BUILD_ID"));

  return buildId.toString();
}<|MERGE_RESOLUTION|>--- conflicted
+++ resolved
@@ -1,11 +1,7 @@
 import { existsSync } from "fs";
 import { pathExists } from "fs-extra";
-<<<<<<< HEAD
-import { join } from "path";
-=======
 import { basename, extname, join } from "path";
 import type { Header, Redirect, Rewrite } from "next/dist/lib/load-custom-routes";
->>>>>>> 85ea802b
 import type { MiddlewareManifest } from "next/dist/build/webpack/plugins/middleware-plugin";
 import type { PagesManifest } from "next/dist/build/webpack/plugins/pages-manifest-plugin";
 
@@ -15,15 +11,12 @@
   ExportMarker,
   ImagesManifest,
   NpmLsDepdendency,
-<<<<<<< HEAD
   RoutesManifestRewrite,
   RoutesManifestRedirect,
   RoutesManifestHeader,
-=======
   AppPathsManifest,
   AppPathRoutesManifest,
   HostingHeadersWithSource,
->>>>>>> 85ea802b
 } from "./interfaces";
 import {
   APP_PATH_ROUTES_MANIFEST,
