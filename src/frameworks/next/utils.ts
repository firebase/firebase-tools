--- conflicted
+++ resolved
@@ -240,9 +240,7 @@
     (acc, it) => [...acc, it, ...allDependencyNames(mod.dependencies![it])],
     [] as string[]
   );
-<<<<<<< HEAD
-  // deduplicate the names
-  return [...new Set(dependencyNames)];
+  return dependencyNames;
 }
 
 /**
@@ -265,7 +263,4 @@
       );
     }
   }
-=======
-  return dependencyNames;
->>>>>>> d6826ee9
 }