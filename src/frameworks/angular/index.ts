--- conflicted
+++ resolved
@@ -11,20 +11,13 @@
 import { promptOnce } from "../../prompt";
 import {
   simpleProxy,
+  relativeRequire,
+  getNodeModuleBin,
   warnIfCustomBuildScript,
-  getNodeModuleBin,
-  relativeRequire,
-<<<<<<< HEAD
-  SupportLevel,
-} from "..";
-import { promptOnce } from "../../prompt";
-import { simpleProxy, warnIfCustomBuildScript } from "../utils";
+  findDependency,
+} from "../utils";
 import { AngularI18nConfig } from "./interfaces";
 import { FirebaseError } from "../../error";
-=======
-  findDependency,
-} from "../utils";
->>>>>>> e5981f2e
 
 export const name = "Angular";
 export const support = SupportLevel.Preview;
