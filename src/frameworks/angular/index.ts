import { join, posix } from "path";
import { execSync } from "child_process";
import { spawn, sync as spawnSync } from "cross-spawn";
import { copy, pathExists } from "fs-extra";
import { mkdir } from "fs/promises";

import { BuildResult, Discovery, FrameworkType, SupportLevel } from "../interfaces";
import { promptOnce } from "../../prompt";
import {
<<<<<<< HEAD
  BUILD_TARGET_PURPOSE,
  BuildResult,
  Discovery,
  findDependency,
  FrameworkType,
=======
  simpleProxy,
>>>>>>> bea955f9
  relativeRequire,
  getNodeModuleBin,
  warnIfCustomBuildScript,
  findDependency,
} from "../utils";
import { getBrowserConfig, getBuildConfig, getContext, getServerConfig } from "./utils";
import { I18N_ROOT, SHARP_VERSION } from "../constants";
import { FirebaseError } from "../../error";

export const name = "Angular";
export const support = SupportLevel.Preview;
export const type = FrameworkType.Framework;
export const docsUrl = "https://firebase.google.com/docs/hosting/frameworks/angular";

const DEFAULT_BUILD_SCRIPT = ["ng build"];

export async function discover(dir: string): Promise<Discovery | undefined> {
  if (!(await pathExists(join(dir, "package.json")))) return;
  if (!(await pathExists(join(dir, "angular.json")))) return;
  return { mayWantBackend: true, publicDirectory: join(dir, "src", "assets") };
}

export async function init(setup: any, config: any) {
  execSync(
    `npx --yes -p @angular/cli@latest ng new ${setup.projectId} --directory ${setup.hosting.source} --skip-git`,
    {
      stdio: "inherit",
      cwd: config.projectDir,
    }
  );
  const useAngularUniversal = await promptOnce({
    name: "useAngularUniversal",
    type: "confirm",
    default: false,
    message: `Would you like to setup Angular Universal?`,
  });
  if (useAngularUniversal) {
    execSync("ng add @nguniversal/express-engine --skip-confirmation", {
      stdio: "inherit",
      cwd: join(config.projectDir, setup.hosting.source),
    });
  }
}

<<<<<<< HEAD
export async function build(dir: string, configuration: string): Promise<BuildResult> {
  const { targetStringFromTarget } = relativeRequire(dir, "@angular-devkit/architect");
  const { architect, browserTarget, prerenderTarget, serverTarget } = await getContext(
    dir,
    configuration
  );

  const scheduleTarget = async (target: Target) => {
    const run = await architect.scheduleTarget(target, undefined);
    const { success, error } = await run.output.toPromise();
    if (!success) throw new Error(error);
  };

=======
export async function build(dir: string): Promise<BuildResult> {
  const { targets, serverTarget, serveOptimizedImages, locales, baseHref } = await getBuildConfig(
    dir
  );
>>>>>>> bea955f9
  await warnIfCustomBuildScript(dir, name, DEFAULT_BUILD_SCRIPT);
  for (const target of targets) {
    // TODO there is a bug here. Spawn for now.
    // await scheduleTarget(prerenderTarget);
    const cli = getNodeModuleBin("ng", dir);
    const result = spawnSync(cli, ["run", target], {
      cwd: dir,
      stdio: "inherit",
    });
    if (result.status !== 0) throw new FirebaseError(`Unable to build ${target}`);
  }

  const wantsBackend = !!serverTarget || serveOptimizedImages;
  const rewrites = serverTarget
    ? []
    : [
        {
          source: posix.join(baseHref, "**"),
          destination: posix.join(baseHref, "index.html"),
        },
      ];
  const i18n = !!locales;
  return { wantsBackend, i18n, rewrites };
}

export async function getDevModeHandle(dir: string, configuration: string) {
  const { targetStringFromTarget } = relativeRequire(dir, "@angular-devkit/architect");
<<<<<<< HEAD
  const { serveTarget } = await getContext(dir, configuration);
  if (!serveTarget) return;
=======
  const { serveTarget } = await getContext(dir);
  if (!serveTarget) throw new Error("Could not find the serveTarget");
>>>>>>> bea955f9
  const host = new Promise<string>((resolve) => {
    // Can't use scheduleTarget since that—like prerender—is failing on an ESM bug
    // will just grep for the hostname
    const cli = getNodeModuleBin("ng", dir);
    const serve = spawn(cli, ["run", targetStringFromTarget(serveTarget), "--host", "localhost"], {
      cwd: dir,
    });
    serve.stdout.on("data", (data: any) => {
      process.stdout.write(data);
      const match = data.toString().match(/(http:\/\/localhost:\d+)/);
      if (match) resolve(match[1]);
    });
    serve.stderr.on("data", (data: any) => {
      process.stderr.write(data);
    });
  });
  return simpleProxy(await host);
}

<<<<<<< HEAD
export async function ɵcodegenPublicDirectory(
  sourceDir: string,
  destDir: string,
  configuration: string
) {
  const { architectHost, browserTarget } = await getContext(sourceDir, configuration);
  if (!browserTarget) throw new Error("No browser target");
  const browserTargetOptions = await architectHost.getOptionsForTarget(browserTarget);
  if (typeof browserTargetOptions?.outputPath !== "string")
    throw new Error("browserTarget output path is not a string");
  const browserOutputPath = browserTargetOptions.outputPath;
  await mkdir(destDir, { recursive: true });
  await copy(join(sourceDir, browserOutputPath), destDir);
}

// TODO(jamesdaniels) dry up
export async function ɵcodegenFunctionsDirectory(
  sourceDir: string,
  destDir: string,
  configuration: string
) {
  const { architectHost, host, serverTarget, browserTarget } = await getContext(
    sourceDir,
    configuration
  );
  if (!serverTarget) throw new Error("No server target");
  if (!browserTarget) throw new Error("No browser target");
  const packageJson = JSON.parse(await host.readFile(join(sourceDir, "package.json")));
  const serverTargetOptions = await architectHost.getOptionsForTarget(serverTarget);
  if (typeof serverTargetOptions?.outputPath !== "string")
    throw new Error("serverTarget output path is not a string");
  const browserTargetOptions = await architectHost.getOptionsForTarget(browserTarget);
  if (typeof browserTargetOptions?.outputPath !== "string")
    throw new Error("browserTarget output path is not a string");
  const browserOutputPath = browserTargetOptions.outputPath;
  const serverOutputPath = serverTargetOptions.outputPath;
  await mkdir(join(destDir, serverOutputPath), { recursive: true });
  await mkdir(join(destDir, browserOutputPath), { recursive: true });
  await copy(join(sourceDir, serverOutputPath), join(destDir, serverOutputPath));
  await copy(join(sourceDir, browserOutputPath), join(destDir, browserOutputPath));
  const bootstrapScript = `exports.handle = require('./${serverOutputPath}/main.js').app();\n`;
  const bundleDependencies = serverTargetOptions.bundleDependencies ?? true;
=======
export async function ɵcodegenPublicDirectory(sourceDir: string, destDir: string) {
  const { outputPath, baseHref, defaultLocale, locales } = await getBrowserConfig(sourceDir);
  await mkdir(join(destDir, baseHref), { recursive: true });
  if (locales) {
    await Promise.all([
      defaultLocale
        ? await copy(join(sourceDir, outputPath, defaultLocale), join(destDir, baseHref))
        : Promise.resolve(),
      ...locales.map(async (locale) => {
        await mkdir(join(destDir, I18N_ROOT, locale, baseHref), { recursive: true });
        await copy(join(sourceDir, outputPath, locale), join(destDir, I18N_ROOT, locale, baseHref));
      }),
    ]);
  } else {
    await copy(join(sourceDir, outputPath), join(destDir, baseHref));
  }
}

export async function ɵcodegenFunctionsDirectory(sourceDir: string, destDir: string) {
  const {
    packageJson,
    serverOutputPath,
    browserOutputPath,
    defaultLocale,
    serverLocales,
    browserLocales,
    bundleDependencies,
    externalDependencies,
    baseHref: baseUrl,
    serveOptimizedImages,
  } = await getServerConfig(sourceDir);

  const dotEnv = { __NG_BROWSER_OUTPUT_PATH__: browserOutputPath };
  let rewriteSource: string | undefined = undefined;

  await Promise.all([
    serverOutputPath
      ? mkdir(join(destDir, serverOutputPath), { recursive: true }).then(() =>
          copy(join(sourceDir, serverOutputPath), join(destDir, serverOutputPath))
        )
      : Promise.resolve(),
    mkdir(join(destDir, browserOutputPath), { recursive: true }).then(() =>
      copy(join(sourceDir, browserOutputPath), join(destDir, browserOutputPath))
    ),
  ]);

>>>>>>> bea955f9
  if (bundleDependencies) {
    const dependencies: Record<string, string> = {};
    for (const externalDependency of externalDependencies) {
      const packageVersion = findDependency(externalDependency)?.version;
      if (packageVersion) {
        dependencies[externalDependency] = packageVersion;
      }
    }
    packageJson.dependencies = dependencies;
<<<<<<< HEAD
  }
  return { bootstrapScript, packageJson };
}

export async function getValidBuildTargets(purpose: BUILD_TARGET_PURPOSE, dir: string) {
  const validTargetNames = new Set(["development", "production"]);
  const { workspaceProject, browserTarget, serverTarget, serveTarget } = await getContext(dir);
  const { target } = ((purpose === "serve" && serveTarget) || serverTarget || browserTarget)!;
  const workspaceTarget = workspaceProject.targets.get(target)!;
  Object.keys(workspaceTarget.configurations || {}).forEach((it) => validTargetNames.add(it));
  return [...validTargetNames];
}

export async function shouldUseDevModeHandle(configuration: string, dir: string) {
  if (configuration === "production") return false;
  const { serveTarget, workspaceProject } = await getContext(dir);
  if (!serveTarget) return false;
  if (configuration === "development") return true;
  const { configurations = {} } = workspaceProject.targets.get(serveTarget.target)!;
  return Object.keys(configurations).includes(configuration);
}

// TODO(jamesdaniels) memoize, dry up
async function getContext(dir: string, configuration?: string) {
  const { NodeJsAsyncHost } = relativeRequire(dir, "@angular-devkit/core/node");
  const { workspaces } = relativeRequire(dir, "@angular-devkit/core");
  const { WorkspaceNodeModulesArchitectHost } = relativeRequire(
    dir,
    "@angular-devkit/architect/node"
  );
  const { Architect, targetFromTargetString, targetStringFromTarget } = relativeRequire(
    dir,
    "@angular-devkit/architect"
  );
  const { parse } = relativeRequire(dir, "jsonc-parser");

  const host = workspaces.createWorkspaceHost(new NodeJsAsyncHost());
  const { workspace } = await workspaces.readWorkspace(dir, host);
  const architectHost = new WorkspaceNodeModulesArchitectHost(workspace, dir);
  const architect = new Architect(architectHost);

  let project: string | undefined = (globalThis as any).NG_DEPLOY_PROJECT;
  let browserTarget: Target | undefined;
  let serverTarget: Target | undefined;
  let prerenderTarget: Target | undefined;
  let serveTarget: Target | undefined;

  if (!project) {
    const angularJson = parse(await host.readFile(join(dir, "angular.json")));
    project = angularJson.defaultProject;
=======
  } else if (serverOutputPath) {
    packageJson.dependencies ||= {};
  } else {
    packageJson.dependencies = {};
>>>>>>> bea955f9
  }

  if (serveOptimizedImages) {
    packageJson.dependencies["sharp"] ||= SHARP_VERSION;
  }

  let bootstrapScript: string;
  if (browserLocales) {
    const locales = serverLocales?.filter((it) => browserLocales.includes(it));
    bootstrapScript = `const localizedApps = new Map();
const ffi18n = import("firebase-frameworks/i18n");
exports.handle = function(req,res) {
  ffi18n.then(({ getPreferredLocale }) => {
    const locale = ${
      locales
        ? `getPreferredLocale(req, ${JSON.stringify(locales)}, ${JSON.stringify(defaultLocale)})`
        : `""`
    };
    if (localizedApps.has(locale)) {
      localizedApps.get(locale)(req,res);
    } else {
      const app = require(\`./${serverOutputPath}/\${locale}/main.js\`).app(locale);
      localizedApps.set(locale, app);
      app(req,res);
    }
<<<<<<< HEAD
  } else if (workspaceProject.targets.has("prerender")) {
    prerenderTarget = { project, target: "prerender", configuration: "production" };
    const production = await architectHost.getOptionsForTarget(prerenderTarget);
    if (typeof production?.browserTarget !== "string")
      throw new Error("Prerender browserTarget expected to be string, check your angular.json.");
    browserTarget = targetFromTargetString(production.browserTarget);
    if (typeof production?.serverTarget !== "string")
      throw new Error("Prerender serverTarget expected to be string, check your angular.json.");
    serverTarget = targetFromTargetString(production.serverTarget);
  } else {
    if (workspaceProject.targets.has("build")) {
      browserTarget = { project, target: "build", configuration: "production" };
    }
    if (workspaceProject.targets.has("server")) {
      serverTarget = { project, target: "server", configuration: "production" };
    }
  }

  if (serverTarget && workspaceProject.targets.has("serve-ssr")) {
    serveTarget = { project, target: "serve-ssr", configuration: "development" };
  } else if (workspaceProject.targets.has("serve")) {
    if (serverTarget) console.warn(`No server-ssr target found.`);
  }

  if (configuration) {
    if (prerenderTarget) prerenderTarget.configuration = configuration;
    if (serverTarget) serverTarget.configuration = configuration;
    if (browserTarget) browserTarget.configuration = configuration;
  }

  return {
    workspaceProject,
    architect,
    architectHost,
    host,
    browserTarget,
    prerenderTarget,
    serverTarget,
    serveTarget,
  };
=======
  });
};\n`;
  } else if (serverOutputPath) {
    bootstrapScript = `exports.handle = require('./${serverOutputPath}/main.js').app();\n`;
  } else {
    bootstrapScript = `exports.handle = (res, req) => req.sendStatus(404);\n`;
    rewriteSource = posix.join(baseUrl, "__image__");
  }

  return { bootstrapScript, packageJson, baseUrl, dotEnv, rewriteSource };
>>>>>>> bea955f9
}<|MERGE_RESOLUTION|>--- conflicted
+++ resolved
@@ -4,18 +4,16 @@
 import { copy, pathExists } from "fs-extra";
 import { mkdir } from "fs/promises";
 
-import { BuildResult, Discovery, FrameworkType, SupportLevel } from "../interfaces";
+import {
+  BuildResult,
+  Discovery,
+  FrameworkType,
+  SupportLevel,
+  BUILD_TARGET_PURPOSE,
+} from "../interfaces";
 import { promptOnce } from "../../prompt";
 import {
-<<<<<<< HEAD
-  BUILD_TARGET_PURPOSE,
-  BuildResult,
-  Discovery,
-  findDependency,
-  FrameworkType,
-=======
   simpleProxy,
->>>>>>> bea955f9
   relativeRequire,
   getNodeModuleBin,
   warnIfCustomBuildScript,
@@ -60,26 +58,11 @@
   }
 }
 
-<<<<<<< HEAD
 export async function build(dir: string, configuration: string): Promise<BuildResult> {
-  const { targetStringFromTarget } = relativeRequire(dir, "@angular-devkit/architect");
-  const { architect, browserTarget, prerenderTarget, serverTarget } = await getContext(
+  const { targets, serverTarget, serveOptimizedImages, locales, baseHref } = await getBuildConfig(
     dir,
     configuration
   );
-
-  const scheduleTarget = async (target: Target) => {
-    const run = await architect.scheduleTarget(target, undefined);
-    const { success, error } = await run.output.toPromise();
-    if (!success) throw new Error(error);
-  };
-
-=======
-export async function build(dir: string): Promise<BuildResult> {
-  const { targets, serverTarget, serveOptimizedImages, locales, baseHref } = await getBuildConfig(
-    dir
-  );
->>>>>>> bea955f9
   await warnIfCustomBuildScript(dir, name, DEFAULT_BUILD_SCRIPT);
   for (const target of targets) {
     // TODO there is a bug here. Spawn for now.
@@ -107,13 +90,8 @@
 
 export async function getDevModeHandle(dir: string, configuration: string) {
   const { targetStringFromTarget } = relativeRequire(dir, "@angular-devkit/architect");
-<<<<<<< HEAD
   const { serveTarget } = await getContext(dir, configuration);
-  if (!serveTarget) return;
-=======
-  const { serveTarget } = await getContext(dir);
   if (!serveTarget) throw new Error("Could not find the serveTarget");
->>>>>>> bea955f9
   const host = new Promise<string>((resolve) => {
     // Can't use scheduleTarget since that—like prerender—is failing on an ESM bug
     // will just grep for the hostname
@@ -133,52 +111,15 @@
   return simpleProxy(await host);
 }
 
-<<<<<<< HEAD
 export async function ɵcodegenPublicDirectory(
   sourceDir: string,
   destDir: string,
   configuration: string
 ) {
-  const { architectHost, browserTarget } = await getContext(sourceDir, configuration);
-  if (!browserTarget) throw new Error("No browser target");
-  const browserTargetOptions = await architectHost.getOptionsForTarget(browserTarget);
-  if (typeof browserTargetOptions?.outputPath !== "string")
-    throw new Error("browserTarget output path is not a string");
-  const browserOutputPath = browserTargetOptions.outputPath;
-  await mkdir(destDir, { recursive: true });
-  await copy(join(sourceDir, browserOutputPath), destDir);
-}
-
-// TODO(jamesdaniels) dry up
-export async function ɵcodegenFunctionsDirectory(
-  sourceDir: string,
-  destDir: string,
-  configuration: string
-) {
-  const { architectHost, host, serverTarget, browserTarget } = await getContext(
+  const { outputPath, baseHref, defaultLocale, locales } = await getBrowserConfig(
     sourceDir,
     configuration
   );
-  if (!serverTarget) throw new Error("No server target");
-  if (!browserTarget) throw new Error("No browser target");
-  const packageJson = JSON.parse(await host.readFile(join(sourceDir, "package.json")));
-  const serverTargetOptions = await architectHost.getOptionsForTarget(serverTarget);
-  if (typeof serverTargetOptions?.outputPath !== "string")
-    throw new Error("serverTarget output path is not a string");
-  const browserTargetOptions = await architectHost.getOptionsForTarget(browserTarget);
-  if (typeof browserTargetOptions?.outputPath !== "string")
-    throw new Error("browserTarget output path is not a string");
-  const browserOutputPath = browserTargetOptions.outputPath;
-  const serverOutputPath = serverTargetOptions.outputPath;
-  await mkdir(join(destDir, serverOutputPath), { recursive: true });
-  await mkdir(join(destDir, browserOutputPath), { recursive: true });
-  await copy(join(sourceDir, serverOutputPath), join(destDir, serverOutputPath));
-  await copy(join(sourceDir, browserOutputPath), join(destDir, browserOutputPath));
-  const bootstrapScript = `exports.handle = require('./${serverOutputPath}/main.js').app();\n`;
-  const bundleDependencies = serverTargetOptions.bundleDependencies ?? true;
-=======
-export async function ɵcodegenPublicDirectory(sourceDir: string, destDir: string) {
-  const { outputPath, baseHref, defaultLocale, locales } = await getBrowserConfig(sourceDir);
   await mkdir(join(destDir, baseHref), { recursive: true });
   if (locales) {
     await Promise.all([
@@ -195,7 +136,33 @@
   }
 }
 
-export async function ɵcodegenFunctionsDirectory(sourceDir: string, destDir: string) {
+export async function getValidBuildTargets(purpose: BUILD_TARGET_PURPOSE, dir: string) {
+  console.log("getValidBuildTargets", { purpose });
+  const validTargetNames = new Set(["development", "production"]);
+  const { workspaceProject, browserTarget, serverTarget, serveTarget } = await getContext(dir);
+  const { target } = ((purpose === "serve" && serveTarget) || serverTarget || browserTarget)!;
+  const workspaceTarget = workspaceProject.targets.get(target)!;
+  Object.keys(workspaceTarget.configurations || {}).forEach((it) => validTargetNames.add(it));
+  return [...validTargetNames];
+}
+
+export async function shouldUseDevModeHandle(configuration: string, dir: string) {
+  console.log("shouldUseDevModeHandle", { configuration });
+  if (configuration === "production") return false;
+  const { serveTarget, workspaceProject } = await getContext(dir);
+  console.log("shouldUseDevModeHandle", { serveTarget })
+  if (!serveTarget) return false;
+  if (configuration === "development") return true;
+  const { configurations = {} } = workspaceProject.targets.get(serveTarget.target)!;
+  console.log("shouldUseDevModeHandle", { configurations: Object.keys(configurations) });
+  return Object.keys(configurations).includes(configuration);
+}
+
+export async function ɵcodegenFunctionsDirectory(
+  sourceDir: string,
+  destDir: string,
+  configuration: string
+) {
   const {
     packageJson,
     serverOutputPath,
@@ -207,7 +174,7 @@
     externalDependencies,
     baseHref: baseUrl,
     serveOptimizedImages,
-  } = await getServerConfig(sourceDir);
+  } = await getServerConfig(sourceDir, configuration);
 
   const dotEnv = { __NG_BROWSER_OUTPUT_PATH__: browserOutputPath };
   let rewriteSource: string | undefined = undefined;
@@ -223,7 +190,6 @@
     ),
   ]);
 
->>>>>>> bea955f9
   if (bundleDependencies) {
     const dependencies: Record<string, string> = {};
     for (const externalDependency of externalDependencies) {
@@ -233,63 +199,10 @@
       }
     }
     packageJson.dependencies = dependencies;
-<<<<<<< HEAD
-  }
-  return { bootstrapScript, packageJson };
-}
-
-export async function getValidBuildTargets(purpose: BUILD_TARGET_PURPOSE, dir: string) {
-  const validTargetNames = new Set(["development", "production"]);
-  const { workspaceProject, browserTarget, serverTarget, serveTarget } = await getContext(dir);
-  const { target } = ((purpose === "serve" && serveTarget) || serverTarget || browserTarget)!;
-  const workspaceTarget = workspaceProject.targets.get(target)!;
-  Object.keys(workspaceTarget.configurations || {}).forEach((it) => validTargetNames.add(it));
-  return [...validTargetNames];
-}
-
-export async function shouldUseDevModeHandle(configuration: string, dir: string) {
-  if (configuration === "production") return false;
-  const { serveTarget, workspaceProject } = await getContext(dir);
-  if (!serveTarget) return false;
-  if (configuration === "development") return true;
-  const { configurations = {} } = workspaceProject.targets.get(serveTarget.target)!;
-  return Object.keys(configurations).includes(configuration);
-}
-
-// TODO(jamesdaniels) memoize, dry up
-async function getContext(dir: string, configuration?: string) {
-  const { NodeJsAsyncHost } = relativeRequire(dir, "@angular-devkit/core/node");
-  const { workspaces } = relativeRequire(dir, "@angular-devkit/core");
-  const { WorkspaceNodeModulesArchitectHost } = relativeRequire(
-    dir,
-    "@angular-devkit/architect/node"
-  );
-  const { Architect, targetFromTargetString, targetStringFromTarget } = relativeRequire(
-    dir,
-    "@angular-devkit/architect"
-  );
-  const { parse } = relativeRequire(dir, "jsonc-parser");
-
-  const host = workspaces.createWorkspaceHost(new NodeJsAsyncHost());
-  const { workspace } = await workspaces.readWorkspace(dir, host);
-  const architectHost = new WorkspaceNodeModulesArchitectHost(workspace, dir);
-  const architect = new Architect(architectHost);
-
-  let project: string | undefined = (globalThis as any).NG_DEPLOY_PROJECT;
-  let browserTarget: Target | undefined;
-  let serverTarget: Target | undefined;
-  let prerenderTarget: Target | undefined;
-  let serveTarget: Target | undefined;
-
-  if (!project) {
-    const angularJson = parse(await host.readFile(join(dir, "angular.json")));
-    project = angularJson.defaultProject;
-=======
   } else if (serverOutputPath) {
     packageJson.dependencies ||= {};
   } else {
     packageJson.dependencies = {};
->>>>>>> bea955f9
   }
 
   if (serveOptimizedImages) {
@@ -315,48 +228,6 @@
       localizedApps.set(locale, app);
       app(req,res);
     }
-<<<<<<< HEAD
-  } else if (workspaceProject.targets.has("prerender")) {
-    prerenderTarget = { project, target: "prerender", configuration: "production" };
-    const production = await architectHost.getOptionsForTarget(prerenderTarget);
-    if (typeof production?.browserTarget !== "string")
-      throw new Error("Prerender browserTarget expected to be string, check your angular.json.");
-    browserTarget = targetFromTargetString(production.browserTarget);
-    if (typeof production?.serverTarget !== "string")
-      throw new Error("Prerender serverTarget expected to be string, check your angular.json.");
-    serverTarget = targetFromTargetString(production.serverTarget);
-  } else {
-    if (workspaceProject.targets.has("build")) {
-      browserTarget = { project, target: "build", configuration: "production" };
-    }
-    if (workspaceProject.targets.has("server")) {
-      serverTarget = { project, target: "server", configuration: "production" };
-    }
-  }
-
-  if (serverTarget && workspaceProject.targets.has("serve-ssr")) {
-    serveTarget = { project, target: "serve-ssr", configuration: "development" };
-  } else if (workspaceProject.targets.has("serve")) {
-    if (serverTarget) console.warn(`No server-ssr target found.`);
-  }
-
-  if (configuration) {
-    if (prerenderTarget) prerenderTarget.configuration = configuration;
-    if (serverTarget) serverTarget.configuration = configuration;
-    if (browserTarget) browserTarget.configuration = configuration;
-  }
-
-  return {
-    workspaceProject,
-    architect,
-    architectHost,
-    host,
-    browserTarget,
-    prerenderTarget,
-    serverTarget,
-    serveTarget,
-  };
-=======
   });
 };\n`;
   } else if (serverOutputPath) {
@@ -367,5 +238,4 @@
   }
 
   return { bootstrapScript, packageJson, baseUrl, dotEnv, rewriteSource };
->>>>>>> bea955f9
 }