import { readJSON as originalReadJSON } from "fs-extra";
import type { ReadOptions } from "fs-extra";
import { join } from "path";
import { readFile } from "fs/promises";
<<<<<<< HEAD
import { IncomingMessage, request, ServerResponse } from "http";
=======
import { IncomingMessage, request as httpRequest, ServerResponse, Agent } from "http";
import { logger } from "../logger";
>>>>>>> 6d25faad

/**
 * Whether the given string starts with http:// or https://
 */
export function isUrl(url: string): boolean {
  return /^https?:\/\//.test(url);
}

/**
 * add type to readJSON
 */
export function readJSON<JsonType = any>(
  file: string,
  options?: ReadOptions | BufferEncoding | string
): Promise<JsonType> {
  return originalReadJSON(file, options) as Promise<JsonType>;
}

/**
 * Prints a warning if the build script in package.json
 * contains anything other than allowedBuildScripts.
 */
export async function warnIfCustomBuildScript(
  dir: string,
  framework: string,
  defaultBuildScripts: string[]
): Promise<void> {
  const packageJsonBuffer = await readFile(join(dir, "package.json"));
  const packageJson = JSON.parse(packageJsonBuffer.toString());
  const buildScript = packageJson.scripts?.build;

  if (buildScript && !defaultBuildScripts.includes(buildScript)) {
    console.warn(
      `\nWARNING: Your package.json contains a custom build that is being ignored. Only the ${framework} default build script (e.g, "${defaultBuildScripts[0]}") is respected. If you have a more advanced build process you should build a custom integration https://firebase.google.com/docs/hosting/express\n`
    );
  }
}

<<<<<<< HEAD
export function simpleProxy(host: string) {
  return (req: IncomingMessage, res: ServerResponse, next: () => void) => {
    const { method, headers, url: path } = req;
    if (!method || !path) {
      return res.end();
    }
    const { hostname, port, protocol } = new URL(host);
    const opts = {
      protocol,
      hostname,
      port,
      path,
      method,
      headers: {
        ...headers,
        host,
        "X-Forwarded-Host": headers.host,
      },
    };
    const proxy = request(opts, (proxyResponse) => {
      const { statusCode } = proxyResponse;
      if (!statusCode) {
        return res.end();
      }
      if (statusCode === 404) {
        next();
        return;
      }
      res.writeHead(statusCode, proxyResponse.headers);
      proxyResponse.pipe(res);
    });
    req.pipe(proxy);
=======
type RequestHandler = (req: IncomingMessage, res: ServerResponse) => Promise<void>;

export function simpleProxy(hostOrRequestHandler: string | RequestHandler) {
  const agent = new Agent({ keepAlive: true });
  return async (originalReq: IncomingMessage, originalRes: ServerResponse, next: () => void) => {
    const { method, headers, url: path } = originalReq;
    if (!method || !path) {
      return originalRes.end();
    }
    // If the path is a the auth token sync URL pass through to Cloud Functions
    const firebaseDefaultsJSON = process.env.__FIREBASE_DEFAULTS__;
    const authTokenSyncURL: string | undefined =
      firebaseDefaultsJSON && JSON.parse(firebaseDefaultsJSON)._authTokenSyncURL;
    if (path === authTokenSyncURL) {
      return next();
    }
    if (typeof hostOrRequestHandler === "string") {
      const host = hostOrRequestHandler;
      const { hostname, port, protocol, username, password } = new URL(host);
      const auth = username || password ? `${username}:${password}` : undefined;
      const opts = {
        agent,
        auth,
        protocol,
        hostname,
        port,
        path,
        method,
        headers: {
          ...headers,
          host,
          "X-Forwarded-Host": headers.host,
        },
      };
      const req = httpRequest(opts, (response) => {
        const { statusCode, statusMessage, headers } = response;
        originalRes.writeHead(statusCode!, statusMessage, headers);
        response.pipe(originalRes);
      });
      originalReq.pipe(req);
      req.on("error", (err) => {
        logger.debug("Error encountered while proxying request:", method, path, err);
        originalRes.end();
      });
    } else {
      await hostOrRequestHandler(originalReq, originalRes);
    }
>>>>>>> 6d25faad
  };
}<|MERGE_RESOLUTION|>--- conflicted
+++ resolved
@@ -2,12 +2,8 @@
 import type { ReadOptions } from "fs-extra";
 import { join } from "path";
 import { readFile } from "fs/promises";
-<<<<<<< HEAD
-import { IncomingMessage, request, ServerResponse } from "http";
-=======
 import { IncomingMessage, request as httpRequest, ServerResponse, Agent } from "http";
 import { logger } from "../logger";
->>>>>>> 6d25faad
 
 /**
  * Whether the given string starts with http:// or https://
@@ -46,40 +42,6 @@
   }
 }
 
-<<<<<<< HEAD
-export function simpleProxy(host: string) {
-  return (req: IncomingMessage, res: ServerResponse, next: () => void) => {
-    const { method, headers, url: path } = req;
-    if (!method || !path) {
-      return res.end();
-    }
-    const { hostname, port, protocol } = new URL(host);
-    const opts = {
-      protocol,
-      hostname,
-      port,
-      path,
-      method,
-      headers: {
-        ...headers,
-        host,
-        "X-Forwarded-Host": headers.host,
-      },
-    };
-    const proxy = request(opts, (proxyResponse) => {
-      const { statusCode } = proxyResponse;
-      if (!statusCode) {
-        return res.end();
-      }
-      if (statusCode === 404) {
-        next();
-        return;
-      }
-      res.writeHead(statusCode, proxyResponse.headers);
-      proxyResponse.pipe(res);
-    });
-    req.pipe(proxy);
-=======
 type RequestHandler = (req: IncomingMessage, res: ServerResponse) => Promise<void>;
 
 export function simpleProxy(hostOrRequestHandler: string | RequestHandler) {
@@ -127,6 +89,5 @@
     } else {
       await hostOrRequestHandler(originalReq, originalRes);
     }
->>>>>>> 6d25faad
   };
 }