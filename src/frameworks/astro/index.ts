--- conflicted
+++ resolved
@@ -3,7 +3,6 @@
 import { join } from "path";
 import { BuildResult, Discovery, FrameworkType, SupportLevel } from "../interfaces";
 import { FirebaseError } from "../../error";
-<<<<<<< HEAD
 import {
   readJSON,
   simpleProxy,
@@ -11,23 +10,12 @@
   findNPMDependency,
   getNodeModuleBin,
 } from "../utils";
-import { getBootstrapScript, getConfig } from "./utils";
-=======
-import { readJSON, simpleProxy, warnIfCustomBuildScript, getNodeModuleBin } from "../utils";
 import { getAstroVersion, getBootstrapScript, getConfig } from "./utils";
->>>>>>> 12660ff2
 
 export const name = "Astro";
 export const support = SupportLevel.Experimental;
 export const type = FrameworkType.MetaFramework;
 
-<<<<<<< HEAD
-function getAstroVersion(cwd: string): string | undefined {
-  return findNPMDependency("astro", { cwd, depth: 0, omitDev: false })?.version;
-}
-
-=======
->>>>>>> 12660ff2
 export async function discover(dir: string): Promise<Discovery | undefined> {
   if (!existsSync(join(dir, "package.json"))) return;
   if (!getAstroVersion(dir)) return;
