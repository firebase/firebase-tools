--- conflicted
+++ resolved
@@ -21,172 +21,6 @@
 import { requireHostingSite } from "../requireHostingSite";
 import * as experiments from "../experiments";
 import { implicitInit } from "../hosting/implicitInit";
-<<<<<<< HEAD
-import { runWithVirtualEnv } from "../functions/python";
-import { fileExistsSync } from "../fsutils";
-
-// Use "true &&"" to keep typescript from compiling this file and rewriting
-// the import statement into a require
-const { dynamicImport } = require(true && "../dynamicImport");
-
-export interface Discovery {
-  mayWantBackend: boolean;
-  publicDirectory: string;
-}
-
-export interface BuildResult {
-  rewrites?: any[];
-  redirects?: any[];
-  headers?: any[];
-  wantsBackend?: boolean;
-  trailingSlash?: boolean;
-}
-
-interface NodeJSFramework {
-  bootstrapScript?: string;
-  packageJson: any;
-  frameworksEntry?: string;
-}
-
-interface PythonFramework {
-  imports: [string, string];
-  requirementsTxt: string;
-}
-
-export interface Framework {
-  discover: (dir: string) => Promise<Discovery | undefined>;
-  type: FrameworkType;
-  name: string;
-  build: (dir: string) => Promise<BuildResult | void>;
-  support: SupportLevel;
-  init?: (setup: any, config: any) => Promise<void>;
-  getDevModeHandle?: (
-    dir: string,
-    hostingEmulatorInfo?: EmulatorInfo
-  ) => Promise<(req: IncomingMessage, res: ServerResponse, next: () => void) => void>;
-  ɵcodegenPublicDirectory: (dir: string, dest: string) => Promise<void>;
-  ɵcodegenFunctionsDirectory?: (
-    dir: string,
-    dest: string
-  ) => Promise<Partial<NodeJSFramework & PythonFramework>>;
-}
-
-// TODO pull from @firebase/util when published
-interface FirebaseDefaults {
-  config?: Object;
-  emulatorHosts?: Record<string, string>;
-  _authTokenSyncURL?: string;
-}
-
-interface FindDepOptions {
-  cwd: string;
-  depth?: number;
-  omitDev: boolean;
-}
-
-// These serve as the order of operations for discovery
-// E.g, a framework utilizing Vite should be given priority
-// over the vite tooling
-export const enum FrameworkType {
-  Custom = 0, // express
-  Monorep, // nx, lerna
-  MetaFramework, // next.js, nest.js
-  Framework, // angular, react
-  Toolchain, // vite
-}
-
-export const enum SupportLevel {
-  Experimental = "experimental",
-  Community = "community-supported",
-}
-
-const SupportLevelWarnings = {
-  [SupportLevel.Experimental]: clc.yellow(
-    `This is an experimental integration, proceed with caution.`
-  ),
-  [SupportLevel.Community]: clc.yellow(
-    `This is a community-supported integration, support is best effort.`
-  ),
-};
-
-export const FIREBASE_FRAMEWORKS_VERSION = "^0.7.0";
-export const FIREBASE_FUNCTIONS_VERSION = "^3.23.0";
-export const FIREBASE_ADMIN_VERSION = "^11.0.1";
-export const NODE_VERSION = parseInt(process.versions.node, 10).toString();
-export const DEFAULT_REGION = "us-central1";
-export const ALLOWED_SSR_REGIONS = [
-  { name: "us-central1 (Iowa)", value: "us-central1" },
-  { name: "us-west1 (Oregon)", value: "us-west1" },
-  { name: "us-east1 (South Carolina)", value: "us-east1" },
-  { name: "europe-west1 (Belgium)", value: "europe-west1" },
-  { name: "asia-east1 (Taiwan)", value: "asia-east1" },
-];
-
-const DEFAULT_FIND_DEP_OPTIONS: FindDepOptions = {
-  cwd: process.cwd(),
-  omitDev: true,
-};
-
-export const WebFrameworks: Record<string, Framework> = Object.fromEntries(
-  readdirSync(__dirname)
-    .filter((path) => statSync(join(__dirname, path)).isDirectory())
-    .map((path) => {
-      // If not called by the CLI, (e.g., by the VS Code Extension)
-      // __dirname won't refer to this folder and these files won't be available.
-      // Instead it may find sibling folders that aren't modules, and this
-      // require will throw.
-      // Long term fix may be to bundle this instead of reading files at runtime
-      // but for now, this prevents crashing.
-      try {
-        return [path, require(join(__dirname, path))];
-      } catch (e) {
-        return [];
-      }
-    })
-    .filter(
-      ([, obj]) =>
-        obj && obj.name && obj.discover && obj.build && obj.type !== undefined && obj.support
-    )
-);
-
-export function relativeRequire(
-  dir: string,
-  mod: "@angular-devkit/core"
-): typeof import("@angular-devkit/core");
-export function relativeRequire(
-  dir: string,
-  mod: "@angular-devkit/core/node"
-): typeof import("@angular-devkit/core/node");
-export function relativeRequire(
-  dir: string,
-  mod: "@angular-devkit/architect"
-): typeof import("@angular-devkit/architect");
-export function relativeRequire(
-  dir: string,
-  mod: "@angular-devkit/architect/node"
-): typeof import("@angular-devkit/architect/node");
-export function relativeRequire(
-  dir: string,
-  mod: "next/dist/build"
-): typeof import("next/dist/build");
-export function relativeRequire(
-  dir: string,
-  mod: "next/dist/server/config"
-): typeof import("next/dist/server/config");
-export function relativeRequire(
-  dir: string,
-  mod: "next/constants"
-): typeof import("next/constants");
-export function relativeRequire(dir: string, mod: "next"): typeof import("next");
-export function relativeRequire(dir: string, mod: "vite"): typeof import("vite");
-export function relativeRequire(dir: string, mod: "jsonc-parser"): typeof import("jsonc-parser");
-
-// TODO the types for @nuxt/kit are causing a lot of troubles, need to do something other than any
-// Nuxt 2
-export function relativeRequire(dir: string, mod: "nuxt/dist/nuxt.js"): Promise<any>;
-// Nuxt 3
-export function relativeRequire(dir: string, mod: "@nuxt/kit"): Promise<any>;
-=======
 import {
   findDependency,
   conjoinOptions,
@@ -205,8 +39,8 @@
   NODE_VERSION,
   SupportLevelWarnings,
   VALID_ENGINES,
-  WebFrameworks,
 } from "./constants";
+import { WebFrameworks } from "./frameworks";
 import {
   BUILD_TARGET_PURPOSE,
   BuildResult,
@@ -220,7 +54,9 @@
 import { isDeepStrictEqual } from "util";
 import { resolveProjectPath } from "../projectPath";
 import { logger } from "../logger";
->>>>>>> ab045540
+import { runWithVirtualEnv } from "../functions/python";
+import e from "express";
+import { dirExistsSync } from "../fsutils";
 
 export { WebFrameworks };
 
@@ -500,16 +336,6 @@
       }
 
       const codebase = `firebase-frameworks-${site}`;
-      const existingFunctionsConfig = options.config.get("functions")
-        ? [].concat(options.config.get("functions"))
-        : [];
-      options.config.set("functions", [
-        ...existingFunctionsConfig,
-        {
-          source: relative(projectRoot, functionsDist),
-          codebase,
-        },
-      ]);
 
       // N.B. the pin-tags experiment already does this holistically later.
       // This is just a fallback for previous behavior if the user manually
@@ -541,15 +367,8 @@
         await mkdirp(functionsDist);
       }
 
-      const {
-        requirementsTxt,
-        imports,
-        packageJson,
-        bootstrapScript,
-        frameworksEntry = framework,
-        dotEnv = {},
-        rewriteSource,
-      } = await codegenFunctionsDirectory(getProjectPath(), functionsDist, frameworksBuildTarget);
+      const codegenFunctionsResult = await codegenFunctionsDirectory(getProjectPath(), functionsDist, frameworksBuildTarget);
+      const { rewriteSource } = codegenFunctionsResult;
 
       const rewrite = {
         source: rewriteSource || posix.join(baseUrl, "**"),
@@ -569,119 +388,83 @@
         rewrites.push(rewrite);
       }
 
-      // Set the framework entry in the env variables to handle generation of the functions.yaml
-      process.env.__FIREBASE_FRAMEWORKS_ENTRY__ = frameworksEntry;
-
-<<<<<<< HEAD
-      let existingDotEnvContents = "";
-=======
-      packageJson.main = "server.js";
-      packageJson.dependencies ||= {};
-      packageJson.dependencies["firebase-frameworks"] ||= FIREBASE_FRAMEWORKS_VERSION;
-      packageJson.dependencies["firebase-functions"] ||= FIREBASE_FUNCTIONS_VERSION;
-      packageJson.dependencies["firebase-admin"] ||= FIREBASE_ADMIN_VERSION;
-      packageJson.engines ||= {};
-      const validEngines = VALID_ENGINES.node.filter((it) => it <= NODE_VERSION);
-      const engine = validEngines[validEngines.length - 1] || VALID_ENGINES.node[0];
-      if (engine !== NODE_VERSION) {
-        logWarning(
-          `This integration expects Node version ${conjoinOptions(
-            VALID_ENGINES.node,
-            "or"
-          )}. You're running version ${NODE_VERSION}, problems may be encountered.`
+      let runtime: string|undefined;
+
+      if ("packageJson" in codegenFunctionsResult) {
+
+        const {
+          packageJson,
+          bootstrapScript,
+          frameworksEntry = framework,
+          dotEnv = {},
+        } = codegenFunctionsResult;
+
+        // Set the framework entry in the env variables to handle generation of the functions.yaml
+        process.env.__FIREBASE_FRAMEWORKS_ENTRY__ = frameworksEntry;
+
+
+        if (await pathExists(getProjectPath(".npmrc"))) {
+          await copyFile(getProjectPath(".npmrc"), join(functionsDist, ".npmrc"));
+        }
+
+        let dotEnvContents = "";
+        if (await pathExists(getProjectPath(".env"))) {
+          dotEnvContents = (await readFile(getProjectPath(".env"))).toString();
+        }
+
+        for (const [key, value] of Object.entries(dotEnv)) {
+          dotEnvContents += `\n${key}=${value}`;
+        }
+
+        await writeFile(
+          join(functionsDist, ".env"),
+          `${dotEnvContents}
+  __FIREBASE_FRAMEWORKS_ENTRY__=${frameworksEntry}
+  ${
+    firebaseDefaults ? `__FIREBASE_DEFAULTS__=${JSON.stringify(firebaseDefaults)}\n` : ""
+  }`.trimStart()
         );
-      }
-      packageJson.engines.node ||= engine.toString();
-      delete packageJson.scripts;
-      delete packageJson.devDependencies;
-
-      const bundledDependencies: Record<string, string> = packageJson.bundledDependencies || {};
-      if (Object.keys(bundledDependencies).length) {
-        logWarning(
-          "Bundled dependencies aren't supported in Cloud Functions, converting to dependencies."
+
+        const envs = await new Promise<string[]>((resolve, reject) =>
+          glob(getProjectPath(".env.*"), (err, matches) => {
+            if (err) reject(err);
+            resolve(matches);
+          })
         );
-        for (const [dep, version] of Object.entries(bundledDependencies)) {
-          packageJson.dependencies[dep] ||= version;
-        }
-        delete packageJson.bundledDependencies;
-      }
-
-      for (const [name, version] of Object.entries(
-        packageJson.dependencies as Record<string, string>
-      )) {
-        if (version.startsWith("file:")) {
-          const path = version.replace(/^file:/, "");
-          if (!(await pathExists(path))) continue;
-          const stats = await stat(path);
-          if (stats.isDirectory()) {
-            const result = spawnSync(
-              "npm",
-              ["pack", relative(functionsDist, path), "--json=true"],
-              {
-                cwd: functionsDist,
-              }
-            );
-            if (result.status !== 0)
-              throw new FirebaseError(`Error running \`npm pack\` at ${path}`);
-            const { filename } = JSON.parse(result.stdout.toString())[0];
-            packageJson.dependencies[name] = `file:${filename}`;
-          } else {
-            const filename = basename(path);
-            await copyFile(path, join(functionsDist, filename));
-            packageJson.dependencies[name] = `file:${filename}`;
-          }
-        }
-      }
-      await writeFile(join(functionsDist, "package.json"), JSON.stringify(packageJson, null, 2));
-
-      await copyFile(
-        getProjectPath("package-lock.json"),
-        join(functionsDist, "package-lock.json")
-      ).catch(() => {
-        // continue
-      });
-
-      if (await pathExists(getProjectPath(".npmrc"))) {
-        await copyFile(getProjectPath(".npmrc"), join(functionsDist, ".npmrc"));
-      }
-
-      let dotEnvContents = "";
->>>>>>> ab045540
-      if (await pathExists(getProjectPath(".env"))) {
-        dotEnvContents = (await readFile(getProjectPath(".env"))).toString();
-      }
-
-      for (const [key, value] of Object.entries(dotEnv)) {
-        dotEnvContents += `\n${key}=${value}`;
-      }
-
-      await writeFile(
-        join(functionsDist, ".env"),
-        `${dotEnvContents}
-__FIREBASE_FRAMEWORKS_ENTRY__=${frameworksEntry}
-${
-  firebaseDefaults ? `__FIREBASE_DEFAULTS__=${JSON.stringify(firebaseDefaults)}\n` : ""
-}`.trimStart()
-      );
-
-      const envs = await new Promise<string[]>((resolve, reject) =>
-        glob(getProjectPath(".env.*"), (err, matches) => {
-          if (err) reject(err);
-          resolve(matches);
-        })
-      );
-
-      await Promise.all(envs.map((path) => copyFile(path, join(functionsDist, basename(path)))));
-
-      if (packageJson) {
+
+        await Promise.all(envs.map((path) => copyFile(path, join(functionsDist, basename(path)))));
+
         packageJson.main = "server.js";
-        delete packageJson.devDependencies;
         packageJson.dependencies ||= {};
         packageJson.dependencies["firebase-frameworks"] ||= FIREBASE_FRAMEWORKS_VERSION;
         packageJson.dependencies["firebase-functions"] ||= FIREBASE_FUNCTIONS_VERSION;
         packageJson.dependencies["firebase-admin"] ||= FIREBASE_ADMIN_VERSION;
         packageJson.engines ||= {};
-        packageJson.engines.node ||= NODE_VERSION;
+        const validEngines = VALID_ENGINES.node.filter((it) => it <= NODE_VERSION);
+        const engine = validEngines[validEngines.length - 1] || VALID_ENGINES.node[0];
+        if (engine !== NODE_VERSION) {
+          logWarning(
+            `This integration expects Node version ${conjoinOptions(
+              VALID_ENGINES.node,
+              "or"
+            )}. You're running version ${NODE_VERSION}, problems may be encountered.`
+          );
+        }
+        packageJson.engines.node ||= engine.toString();
+        delete packageJson.scripts;
+        delete packageJson.devDependencies;
+        runtime = `node${engine.toString()}`;
+
+        const bundledDependencies: Record<string, string> = packageJson.bundledDependencies || {};
+        if (Object.keys(bundledDependencies).length) {
+          logWarning(
+            "Bundled dependencies aren't supported in Cloud Functions, converting to dependencies."
+          );
+          for (const [dep, version] of Object.entries(bundledDependencies)) {
+            packageJson.dependencies[dep] ||= version;
+          }
+          delete packageJson.bundledDependencies;
+        }
 
         for (const [name, version] of Object.entries(
           packageJson.dependencies as Record<string, string>
@@ -691,11 +474,16 @@
             if (!(await pathExists(path))) continue;
             const stats = await stat(path);
             if (stats.isDirectory()) {
-              const result = spawnSync("npm", ["pack", relative(functionsDist, path)], {
-                cwd: functionsDist,
-              });
-              if (!result.stdout) throw new Error(`Error running \`npm pack\` at ${path}`);
-              const filename = result.stdout.toString().trim();
+              const result = spawnSync(
+                "npm",
+                ["pack", relative(functionsDist, path), "--json=true"],
+                {
+                  cwd: functionsDist,
+                }
+              );
+              if (result.status !== 0)
+                throw new FirebaseError(`Error running \`npm pack\` at ${path}`);
+              const { filename } = JSON.parse(result.stdout.toString())[0];
               packageJson.dependencies[name] = `file:${filename}`;
             } else {
               const filename = basename(path);
@@ -705,7 +493,7 @@
           }
         }
         await writeFile(join(functionsDist, "package.json"), JSON.stringify(packageJson, null, 2));
-
+        
         await copyFile(
           getProjectPath("package-lock.json"),
           join(functionsDist, "package-lock.json")
@@ -746,11 +534,16 @@
   `
           );
         }
-      } else if (requirementsTxt) {
+      } else {
+
+        const {
+          requirementsTxt,
+          imports,
+        } = codegenFunctionsResult;
+
         await writeFile(
           join(functionsDist, "requirements.txt"),
-          requirementsTxt +
-            "\ngit+https://github.com/firebase/firebase-functions-python.git@main#egg=firebase-functions"
+          `${requirementsTxt}\nfirebase_functions`.trimStart()
         );
         await writeFile(
           join(functionsDist, "main.py"),
@@ -778,11 +571,15 @@
     return status, headers, body.getvalue()
 
 @https_fn.on_request()
-def ssr(req: https_fn.Request) -> https_fn.Response:
+def ${functionId}(req: https_fn.Request) -> https_fn.Response:
     status, headers, body = handle(discoveredApp, req.environ)
     return https_fn.Response(body, status, headers)
 `
         );
+        const python = getProjectPath("venv", "bin", "python");
+        if (!dirExistsSync(join(functionsDist, "venv")) ) {
+          spawnSync(python, ["-m", "venv", "venv"], { cwd: functionsDist });
+        }
         await new Promise<void>((resolve) => {
           const child = runWithVirtualEnv(
             ["pip", "install", "-r", "requirements.txt"],
@@ -792,7 +589,22 @@
           );
           child.on("exit", () => resolve());
         });
-      }
+        const pythonVersion = spawnSync(python, ['--version']).stdout.toString().trim().split(' ')[1];
+        runtime = `python${pythonVersion.split('.').slice(0,2).join('')}`;
+      }
+
+      const existingFunctionsConfig = options.config.get("functions")
+        ? [].concat(options.config.get("functions"))
+        : [];
+      options.config.set("functions", [
+        ...existingFunctionsConfig,
+        {
+          source: relative(projectRoot, functionsDist),
+          codebase,
+          runtime,
+        },
+      ]);
+
     } else {
       if (await pathExists(functionsDist)) {
         await rm(functionsDist, { recursive: true });
