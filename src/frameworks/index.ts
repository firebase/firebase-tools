--- conflicted
+++ resolved
@@ -331,15 +331,6 @@
           firebaseDefaults ||= {};
           firebaseDefaults.config = firebaseConfig;
         } else {
-<<<<<<< HEAD
-          if (!options.nonInteractive) {
-            const continueDeploy = await promptOnce({
-              type: "confirm",
-              default: true,
-              message: "Would you like to continue with the deploy?",
-            });
-            if (!continueDeploy) exit(1);
-=======
           const defaultConfig = await implicitInit(options);
           if (defaultConfig.json) {
             console.warn(
@@ -363,7 +354,6 @@
               });
               if (!continueDeploy) exit(1);
             }
->>>>>>> 174309e5
           }
         }
       }
