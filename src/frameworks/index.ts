--- conflicted
+++ resolved
@@ -2,11 +2,6 @@
 import { exit } from "process";
 import { execSync } from "child_process";
 import { sync as spawnSync } from "cross-spawn";
-<<<<<<< HEAD
-import { pathToFileURL } from "url";
-import { IncomingMessage, ServerResponse } from "http";
-=======
->>>>>>> f21c068b
 import { copyFile, readdir, readFile, rm, writeFile } from "fs/promises";
 import { mkdirp, pathExists, stat } from "fs-extra";
 import * as process from "node:process";
@@ -27,145 +22,6 @@
 import { requireHostingSite } from "../requireHostingSite";
 import * as experiments from "../experiments";
 import { implicitInit } from "../hosting/implicitInit";
-<<<<<<< HEAD
-import { fileExistsSync } from "../fsutils";
-import { WebFrameworks } from "./frameworks";
-
-export { WebFrameworks };
-
-// Use "true &&"" to keep typescript from compiling this file and rewriting
-// the import statement into a require
-const { dynamicImport } = require(true && "../dynamicImport");
-
-export interface Discovery {
-  mayWantBackend: boolean;
-  publicDirectory: string;
-}
-
-export interface BuildResult {
-  rewrites?: any[];
-  redirects?: any[];
-  headers?: any[];
-  wantsBackend?: boolean;
-  trailingSlash?: boolean;
-}
-
-export interface Framework {
-  discover: (dir: string) => Promise<Discovery | undefined>;
-  type: FrameworkType;
-  name: string;
-  build: (dir: string) => Promise<BuildResult | void>;
-  support: SupportLevel;
-  init?: (setup: any, config: any) => Promise<void>;
-  getDevModeHandle?: (
-    dir: string,
-    hostingEmulatorInfo?: EmulatorInfo
-  ) => Promise<(req: IncomingMessage, res: ServerResponse, next: () => void) => void>;
-  ɵcodegenPublicDirectory: (dir: string, dest: string) => Promise<void>;
-  ɵcodegenFunctionsDirectory?: (
-    dir: string,
-    dest: string
-  ) => Promise<{
-    bootstrapScript?: string;
-    packageJson: any;
-    frameworksEntry?: string;
-  }>;
-}
-
-// TODO pull from @firebase/util when published
-interface FirebaseDefaults {
-  config?: Object;
-  emulatorHosts?: Record<string, string>;
-  _authTokenSyncURL?: string;
-}
-
-interface FindDepOptions {
-  cwd: string;
-  depth?: number;
-  omitDev: boolean;
-}
-
-// These serve as the order of operations for discovery
-// E.g, a framework utilizing Vite should be given priority
-// over the vite tooling
-export const enum FrameworkType {
-  Custom = 0, // express
-  Monorep, // nx, lerna
-  MetaFramework, // next.js, nest.js
-  Framework, // angular, react
-  Toolchain, // vite
-}
-
-export const enum SupportLevel {
-  Experimental = "experimental",
-  Community = "community-supported",
-}
-
-const SupportLevelWarnings = {
-  [SupportLevel.Experimental]: clc.yellow(
-    `This is an experimental integration, proceed with caution.`
-  ),
-  [SupportLevel.Community]: clc.yellow(
-    `This is a community-supported integration, support is best effort.`
-  ),
-};
-
-export const FIREBASE_FRAMEWORKS_VERSION = "^0.8.0";
-export const FIREBASE_FUNCTIONS_VERSION = "^3.23.0";
-export const FIREBASE_ADMIN_VERSION = "^11.0.1";
-export const NODE_VERSION = parseInt(process.versions.node, 10).toString();
-export const DEFAULT_REGION = "us-central1";
-export const ALLOWED_SSR_REGIONS = [
-  { name: "us-central1 (Iowa)", value: "us-central1" },
-  { name: "us-west1 (Oregon)", value: "us-west1" },
-  { name: "us-east1 (South Carolina)", value: "us-east1" },
-  { name: "europe-west1 (Belgium)", value: "europe-west1" },
-  { name: "asia-east1 (Taiwan)", value: "asia-east1" },
-];
-
-const DEFAULT_FIND_DEP_OPTIONS: FindDepOptions = {
-  cwd: process.cwd(),
-  omitDev: true,
-};
-
-export function relativeRequire(
-  dir: string,
-  mod: "@angular-devkit/core"
-): typeof import("@angular-devkit/core");
-export function relativeRequire(
-  dir: string,
-  mod: "@angular-devkit/core/node"
-): typeof import("@angular-devkit/core/node");
-export function relativeRequire(
-  dir: string,
-  mod: "@angular-devkit/architect"
-): typeof import("@angular-devkit/architect");
-export function relativeRequire(
-  dir: string,
-  mod: "@angular-devkit/architect/node"
-): typeof import("@angular-devkit/architect/node");
-export function relativeRequire(
-  dir: string,
-  mod: "next/dist/build"
-): typeof import("next/dist/build");
-export function relativeRequire(
-  dir: string,
-  mod: "next/dist/server/config"
-): typeof import("next/dist/server/config");
-export function relativeRequire(
-  dir: string,
-  mod: "next/constants"
-): typeof import("next/constants");
-export function relativeRequire(dir: string, mod: "next"): typeof import("next");
-export function relativeRequire(dir: string, mod: "vite"): typeof import("vite");
-export function relativeRequire(dir: string, mod: "jsonc-parser"): typeof import("jsonc-parser");
-
-// TODO the types for @nuxt/kit are causing a lot of troubles, need to do something other than any
-// Nuxt 2
-export function relativeRequire(dir: string, mod: "nuxt/dist/nuxt.js"): Promise<any>;
-// Nuxt 3
-export function relativeRequire(dir: string, mod: "@nuxt/kit"): Promise<any>;
-=======
 import { findDependency, conjoinOptions, frameworksCallToAction } from "./utils";
 import {
   ALLOWED_SSR_REGIONS,
@@ -183,7 +39,6 @@
 import { logWarning } from "../utils";
 import { ensureTargeted } from "../functions/ensureTargeted";
 import { isDeepStrictEqual } from "util";
->>>>>>> f21c068b
 
 export { WebFrameworks };
 
@@ -646,19 +501,10 @@
   `
         );
       }
-<<<<<<< HEAD
-=======
     } else {
       if (await pathExists(functionsDist)) {
         await rm(functionsDist, { recursive: true });
       }
-      // No function, treat as an SPA
-      // TODO(jamesdaniels) be smarter about this, leave it to the framework?
-      config.rewrites.push({
-        source: "**",
-        destination: "/index.html",
-      });
->>>>>>> f21c068b
     }
 
     if (firebaseDefaults) {
