import { join, relative, extname, basename } from "path";
import { exit } from "process";
import { execSync } from "child_process";
import { sync as spawnSync } from "cross-spawn";
import { readdirSync, statSync } from "fs";
import { pathToFileURL } from "url";
import { IncomingMessage, ServerResponse } from "http";
import { copyFile, readdir, readFile, rm, writeFile } from "fs/promises";
import { mkdirp, pathExists, stat } from "fs-extra";
import * as clc from "colorette";
import * as process from "node:process";
import * as semver from "semver";
import * as glob from "glob";

import { needProjectId } from "../projectUtils";
import { hostingConfig } from "../hosting/config";
import { listSites } from "../hosting/api";
import { getAppConfig, AppPlatform } from "../management/apps";
import { promptOnce } from "../prompt";
import { EmulatorInfo, Emulators, EMULATORS_SUPPORTED_BY_USE_EMULATOR } from "../emulator/types";
import { getCredentialPathAsync } from "../defaultCredentials";
import { getProjectDefaultAccount } from "../auth";
import { formatHost } from "../emulator/functionsEmulatorShared";
import { Constants } from "../emulator/constants";
import { FirebaseError } from "../error";
import { requireHostingSite } from "../requireHostingSite";
import { HostingRewrites } from "../firebaseConfig";
import * as experiments from "../experiments";
import { ensureTargeted } from "../functions/ensureTargeted";
import { implicitInit } from "../hosting/implicitInit";
import { fileExistsSync } from "../fsutils";

// Use "true &&"" to keep typescript from compiling this file and rewriting
// the import statement into a require
const { dynamicImport } = require(true && "../dynamicImport");

export interface Discovery {
  mayWantBackend: boolean;
  publicDirectory: string;
}

export interface BuildResult {
  rewrites?: any[];
  redirects?: any[];
  headers?: any[];
  wantsBackend?: boolean;
  trailingSlash?: boolean;
}

export interface Framework {
  discover: (dir: string) => Promise<Discovery | undefined>;
  type: FrameworkType;
  name: string;
  build: (dir: string) => Promise<BuildResult | void>;
  support: SupportLevel;
  init?: (setup: any, config: any) => Promise<void>;
  getDevModeHandle?: (
    dir: string,
    hostingEmulatorInfo?: EmulatorInfo
  ) => Promise<(req: IncomingMessage, res: ServerResponse, next: () => void) => void>;
  ɵcodegenPublicDirectory: (dir: string, dest: string) => Promise<void>;
  ɵcodegenFunctionsDirectory?: (
    dir: string,
    dest: string
  ) => Promise<{
    bootstrapScript?: string;
    packageJson: any;
    frameworksEntry?: string;
  }>;
}

// TODO pull from @firebase/util when published
interface FirebaseDefaults {
  config?: Object;
  emulatorHosts?: Record<string, string>;
  _authTokenSyncURL?: string;
}

interface FindDepOptions {
  cwd: string;
  depth?: number;
  omitDev: boolean;
}

// These serve as the order of operations for discovery
// E.g, a framework utilizing Vite should be given priority
// over the vite tooling
export const enum FrameworkType {
  Custom = 0, // express
  Monorep, // nx, lerna
  MetaFramework, // next.js, nest.js
  Framework, // angular, react
  Toolchain, // vite
}

export const enum SupportLevel {
  Experimental = "experimental",
  Community = "community-supported",
}

const SupportLevelWarnings = {
  [SupportLevel.Experimental]: clc.yellow(
    `This is an experimental integration, proceed with caution.`
  ),
  [SupportLevel.Community]: clc.yellow(
    `This is a community-supported integration, support is best effort.`
  ),
};

export const FIREBASE_FRAMEWORKS_VERSION = "^0.7.0";
export const FIREBASE_FUNCTIONS_VERSION = "^3.23.0";
export const FIREBASE_ADMIN_VERSION = "^11.0.1";
export const NODE_VERSION = parseInt(process.versions.node, 10).toString();
export const DEFAULT_REGION = "us-central1";
export const ALLOWED_SSR_REGIONS = [
  { name: "us-central1 (Iowa)", value: "us-central1" },
  { name: "us-west1 (Oregon)", value: "us-west1" },
  { name: "us-east1 (South Carolina)", value: "us-east1" },
  { name: "europe-west1 (Belgium)", value: "europe-west1" },
  { name: "asia-east1 (Taiwan)", value: "asia-east1" },
];

const DEFAULT_FIND_DEP_OPTIONS: FindDepOptions = {
  cwd: process.cwd(),
  omitDev: true,
};

export const WebFrameworks: Record<string, Framework> = Object.fromEntries(
  readdirSync(__dirname)
    .filter((path) => statSync(join(__dirname, path)).isDirectory())
    .map((path) => {
      // If not called by the CLI, (e.g., by the VS Code Extension)
      // __dirname won't refer to this folder and these files won't be available.
      // Instead it may find sibling folders that aren't modules, and this
      // require will throw.
      // Long term fix may be to bundle this instead of reading files at runtime
      // but for now, this prevents crashing.
      try {
        return [path, require(join(__dirname, path))];
      } catch (e) {
        return [];
      }
    })
    .filter(
      ([, obj]) =>
        obj && obj.name && obj.discover && obj.build && obj.type !== undefined && obj.support
    )
);

export function relativeRequire(
  dir: string,
  mod: "@angular-devkit/core"
): typeof import("@angular-devkit/core");
export function relativeRequire(
  dir: string,
  mod: "@angular-devkit/core/node"
): typeof import("@angular-devkit/core/node");
export function relativeRequire(
  dir: string,
  mod: "@angular-devkit/architect"
): typeof import("@angular-devkit/architect");
export function relativeRequire(
  dir: string,
  mod: "@angular-devkit/architect/node"
): typeof import("@angular-devkit/architect/node");
export function relativeRequire(
  dir: string,
  mod: "next/dist/build"
): typeof import("next/dist/build");
export function relativeRequire(
  dir: string,
  mod: "next/dist/server/config"
): typeof import("next/dist/server/config");
export function relativeRequire(
  dir: string,
  mod: "next/constants"
): typeof import("next/constants");
export function relativeRequire(dir: string, mod: "next"): typeof import("next");
export function relativeRequire(dir: string, mod: "vite"): typeof import("vite");
export function relativeRequire(dir: string, mod: "jsonc-parser"): typeof import("jsonc-parser");

// TODO the types for @nuxt/kit are causing a lot of troubles, need to do something other than any
// Nuxt 2
export function relativeRequire(dir: string, mod: "nuxt/dist/nuxt.js"): Promise<any>;
// Nuxt 3
export function relativeRequire(dir: string, mod: "@nuxt/kit"): Promise<any>;

/**
 *
 */
export function relativeRequire(dir: string, mod: string) {
  try {
    const path = require.resolve(mod, { paths: [dir] });
    if (extname(path) === ".mjs") {
      return dynamicImport(pathToFileURL(path).toString());
    } else {
      return require(path);
    }
  } catch (e) {
    const path = relative(process.cwd(), dir);
    console.error(
      `Could not load dependency ${mod} in ${
        path.startsWith("..") ? path : `./${path}`
      }, have you run \`npm install\`?`
    );
    throw e;
  }
}

/**
 *
 */
export async function discover(dir: string, warn = true) {
  const allFrameworkTypes = [
    ...new Set(Object.values(WebFrameworks).map(({ type }) => type)),
  ].sort();
  for (const discoveryType of allFrameworkTypes) {
    const frameworksDiscovered = [];
    for (const framework in WebFrameworks) {
      if (WebFrameworks[framework]) {
        const { discover, type } = WebFrameworks[framework];
        if (type !== discoveryType) continue;
        const result = await discover(dir);
        if (result) frameworksDiscovered.push({ framework, ...result });
      }
    }
    if (frameworksDiscovered.length > 1) {
      if (warn) console.error("Multiple conflicting frameworks discovered.");
      return;
    }
    if (frameworksDiscovered.length === 1) return frameworksDiscovered[0];
  }
  if (warn) console.warn("Could not determine the web framework in use.");
  return;
}

function scanDependencyTree(searchingFor: string, dependencies = {}): any {
  for (const [name, dependency] of Object.entries(
    dependencies as Record<string, Record<string, any>>
  )) {
    if (name === searchingFor) return dependency;
    const result = scanDependencyTree(searchingFor, dependency.dependencies);
    if (result) return result;
  }
  return;
}

export function getNodeModuleBin(name: string, cwd: string) {
<<<<<<< HEAD
  const cantFindExecutable = (p: string) =>
    new FirebaseError(`Could not find the ${name} executable at ${p}`);
  const npmBin = spawnSync("npm", ["bin"], { cwd }).stdout?.toString().trim();
  if (!npmBin) {
    throw cantFindExecutable("");
=======
  const cantFindExecutable = new FirebaseError(`Could not find the ${name} executable.`);
  const npmRoot = spawnSync("npm", ["root"], { cwd }).stdout?.toString().trim();
  if (!npmRoot) {
    throw cantFindExecutable;
>>>>>>> 71d8260b
  }
  const path = join(npmRoot, ".bin", name);
  if (!fileExistsSync(path)) {
    throw cantFindExecutable(path);
  }
  return path;
}

/**
 *
 */
export function findDependency(name: string, options: Partial<FindDepOptions> = {}) {
  const { cwd: dir, depth, omitDev } = { ...DEFAULT_FIND_DEP_OPTIONS, ...options };
  const cwd = spawnSync("npm", ["root"], { cwd: dir }).stdout?.toString().trim();
  if (!cwd) return;
  const env: any = Object.assign({}, process.env);
  delete env.NODE_ENV;
  const result = spawnSync(
    "npm",
    [
      "list",
      name,
      "--json",
      ...(omitDev ? ["--omit", "dev"] : []),
      ...(depth === undefined ? [] : ["--depth", depth.toString(10)]),
    ],
    { cwd, env }
  );
  if (!result.stdout) return;
  const json = JSON.parse(result.stdout.toString());
  return scanDependencyTree(name, json.dependencies);
}

/**
 *
 */
export async function prepareFrameworks(
  targetNames: string[],
  context: any,
  options: any,
  emulators: EmulatorInfo[] = []
): Promise<void> {
  // `firebase-frameworks` requires Node >= 16. We must check for this to avoid horrible errors.
  const nodeVersion = process.version;
  if (!semver.satisfies(nodeVersion, ">=16.0.0")) {
    throw new FirebaseError(
      `The frameworks awareness feature requires Node.JS >= 16 and npm >= 8 in order to work correctly, due to some of the downstream dependencies. Please upgrade your version of Node.JS, reinstall firebase-tools, and give it another go.`
    );
  }

  const project = needProjectId(context);
  const { projectRoot } = options;
  const account = getProjectDefaultAccount(projectRoot);
  // options.site is not present when emulated. We could call requireHostingSite but IAM permissions haven't
  // been booted up (at this point) and we may be offline, so just use projectId. Most of the time
  // the default site is named the same as the project & for frameworks this is only used for naming the
  // function... unless you're using authenticated server-context TODO explore the implication here.

  // N.B. Trying to work around this in a rush but it's not 100% clear what to do here.
  // The code previously injected a cache for the hosting options after specifying site: project
  // temporarily in options. But that means we're caching configs with the wrong
  // site specified. As a compromise we'll do our best to set the correct site,
  // which should succeed when this method is being called from "deploy". I don't
  // think this breaks any other situation because we don't need a site during
  // emulation unless we have multiple sites, in which case we're guaranteed to
  // either have site or target set.
  if (!options.site) {
    try {
      await requireHostingSite(options);
    } catch {
      options.site = project;
    }
  }
  const configs = hostingConfig(options);
  let firebaseDefaults: FirebaseDefaults | undefined = undefined;
  if (configs.length === 0) {
    return;
  }
  const allowedRegionsValues = ALLOWED_SSR_REGIONS.map((r) => r.value);
  for (const config of configs) {
    const { source, site, public: publicDir, frameworksBackend } = config;
    if (!source) {
      continue;
    }
    config.rewrites ||= [];
    config.redirects ||= [];
    config.headers ||= [];
    config.cleanUrls ??= true;
    const dist = join(projectRoot, ".firebase", site);
    const hostingDist = join(dist, "hosting");
    const functionsDist = join(dist, "functions");
    if (publicDir) {
      throw new Error(`hosting.public and hosting.source cannot both be set in firebase.json`);
    }
    const ssrRegion = frameworksBackend?.region ?? DEFAULT_REGION;
    if (!allowedRegionsValues.includes(ssrRegion)) {
      const validRegions = allowedRegionsValues.join(", ");
      throw new FirebaseError(
        `Hosting config for site ${site} places server-side content in region ${ssrRegion} which is not known. Valid regions are ${validRegions}`
      );
    }
    const getProjectPath = (...args: string[]) => join(projectRoot, source, ...args);
    const functionId = `ssr${site.toLowerCase().replace(/-/g, "")}`;
    const usesFirebaseAdminSdk = !!findDependency("firebase-admin", { cwd: getProjectPath() });
    const usesFirebaseJsSdk = !!findDependency("@firebase/app", { cwd: getProjectPath() });
    if (usesFirebaseAdminSdk) {
      process.env.GOOGLE_CLOUD_PROJECT = project;
      if (account && !process.env.GOOGLE_APPLICATION_CREDENTIALS) {
        const defaultCredPath = await getCredentialPathAsync(account);
        if (defaultCredPath) process.env.GOOGLE_APPLICATION_CREDENTIALS = defaultCredPath;
      }
    }
    emulators.forEach((info) => {
      if (usesFirebaseAdminSdk) {
        if (info.name === Emulators.FIRESTORE)
          process.env[Constants.FIRESTORE_EMULATOR_HOST] = formatHost(info);
        if (info.name === Emulators.AUTH)
          process.env[Constants.FIREBASE_AUTH_EMULATOR_HOST] = formatHost(info);
        if (info.name === Emulators.DATABASE)
          process.env[Constants.FIREBASE_DATABASE_EMULATOR_HOST] = formatHost(info);
        if (info.name === Emulators.STORAGE)
          process.env[Constants.FIREBASE_STORAGE_EMULATOR_HOST] = formatHost(info);
      }
      if (usesFirebaseJsSdk && EMULATORS_SUPPORTED_BY_USE_EMULATOR.includes(info.name)) {
        firebaseDefaults ||= {};
        firebaseDefaults.emulatorHosts ||= {};
        firebaseDefaults.emulatorHosts[info.name] = formatHost(info);
      }
    });
    let firebaseConfig = null;
    if (usesFirebaseJsSdk) {
      const sites = await listSites(project);
      const selectedSite = sites.find((it) => it.name && it.name.split("/").pop() === site);
      if (selectedSite) {
        const { appId } = selectedSite;
        if (appId) {
          firebaseConfig = await getAppConfig(appId, AppPlatform.WEB);
          firebaseDefaults ||= {};
          firebaseDefaults.config = firebaseConfig;
        } else {
          const defaultConfig = await implicitInit(options);
          if (defaultConfig.json) {
            console.warn(
              `No Firebase app associated with site ${site}, injecting project default config.
  You can link a Web app to a Hosting site here https://console.firebase.google.com/project/${project}/settings/general/web`
            );
            firebaseDefaults ||= {};
            firebaseDefaults.config = JSON.parse(defaultConfig.json);
          } else {
            // N.B. None of us know when this can ever happen and the deploy would
            // still succeed. Maaaaybe if someone tried calling firebase serve
            // on a project that never initialized hosting?
            console.warn(
              `No Firebase app associated with site ${site}, unable to provide authenticated server context.
  You can link a Web app to a Hosting site here https://console.firebase.google.com/project/${project}/settings/general/web`
            );
            if (!options.nonInteractive) {
              const continueDeploy = await promptOnce({
                type: "confirm",
                default: true,
                message: "Would you like to continue with the deploy?",
              });
              if (!continueDeploy) exit(1);
            }
          }
        }
      }
    }
    if (firebaseDefaults) {
      process.env.__FIREBASE_DEFAULTS__ = JSON.stringify(firebaseDefaults);
    }
    const results = await discover(getProjectPath());
    if (!results)
      throw new FirebaseError(
        "Unable to detect the web framework in use, check firebase-debug.log for more info."
      );
    const { framework, mayWantBackend, publicDirectory } = results;
    const {
      build,
      ɵcodegenPublicDirectory,
      ɵcodegenFunctionsDirectory: codegenProdModeFunctionsDirectory,
      getDevModeHandle,
      name,
      support,
    } = WebFrameworks[framework];
    console.log(`Detected a ${name} codebase. ${SupportLevelWarnings[support] || ""}\n`);
    // TODO allow for override
    const isDevMode = context._name === "serve" || context._name === "emulators:start";

    const hostingEmulatorInfo = emulators.find((e) => e.name === Emulators.HOSTING);

    const devModeHandle =
      isDevMode &&
      getDevModeHandle &&
      (await getDevModeHandle(getProjectPath(), hostingEmulatorInfo));
    let codegenFunctionsDirectory: Framework["ɵcodegenFunctionsDirectory"];
    if (devModeHandle) {
      config.public = relative(projectRoot, publicDirectory);
      // Attach the handle to options, it will be used when spinning up superstatic
      options.frameworksDevModeHandle = devModeHandle;
      // null is the dev-mode entry for firebase-framework-tools
      if (mayWantBackend && firebaseDefaults) {
        codegenFunctionsDirectory = codegenDevModeFunctionsDirectory;
      }
    } else {
      const {
        wantsBackend = false,
        rewrites = [],
        redirects = [],
        headers = [],
        trailingSlash,
      } = (await build(getProjectPath())) || {};
      config.rewrites.push(...rewrites);
      config.redirects.push(...redirects);
      config.headers.push(...headers);
      config.trailingSlash ??= trailingSlash;
      if (await pathExists(hostingDist)) await rm(hostingDist, { recursive: true });
      await mkdirp(hostingDist);
      await ɵcodegenPublicDirectory(getProjectPath(), hostingDist);
      config.public = relative(projectRoot, hostingDist);
      if (wantsBackend) codegenFunctionsDirectory = codegenProdModeFunctionsDirectory;
    }
    config.webFramework = `${framework}${codegenFunctionsDirectory ? "_ssr" : ""}`;
    if (codegenFunctionsDirectory) {
      if (firebaseDefaults) {
        firebaseDefaults._authTokenSyncURL = "/__session";
        process.env.__FIREBASE_DEFAULTS__ = JSON.stringify(firebaseDefaults);
      }

      const rewrite: HostingRewrites = {
        source: "**",
        function: {
          functionId,
        },
      };
      if (experiments.isEnabled("pintags")) {
        rewrite.function.pinTag = true;
      }
      config.rewrites.push(rewrite);

      const codebase = `firebase-frameworks-${site}`;
      const existingFunctionsConfig = options.config.get("functions")
        ? [].concat(options.config.get("functions"))
        : [];
      options.config.set("functions", [
        ...existingFunctionsConfig,
        {
          source: relative(projectRoot, functionsDist),
          codebase,
        },
      ]);

      if (!targetNames.includes("functions")) {
        targetNames.unshift("functions");
      }
      if (options.only) {
        options.only = ensureTargeted(options.only, codebase);
      }

      // if exists, delete everything but the node_modules directory and package-lock.json
      // this should speed up repeated NPM installs
      if (await pathExists(functionsDist)) {
        const functionsDistStat = await stat(functionsDist);
        if (functionsDistStat?.isDirectory()) {
          const files = await readdir(functionsDist);
          for (const file of files) {
            if (file !== "node_modules" && file !== "package-lock.json")
              await rm(join(functionsDist, file), { recursive: true });
          }
        } else {
          await rm(functionsDist);
        }
      } else {
        await mkdirp(functionsDist);
      }

      const {
        packageJson,
        bootstrapScript,
        frameworksEntry = framework,
      } = await codegenFunctionsDirectory(getProjectPath(), functionsDist);

      // Set the framework entry in the env variables to handle generation of the functions.yaml
      process.env.__FIREBASE_FRAMEWORKS_ENTRY__ = frameworksEntry;

      packageJson.main = "server.js";
      delete packageJson.devDependencies;
      packageJson.dependencies ||= {};
      packageJson.dependencies["firebase-frameworks"] ||= FIREBASE_FRAMEWORKS_VERSION;
      packageJson.dependencies["firebase-functions"] ||= FIREBASE_FUNCTIONS_VERSION;
      packageJson.dependencies["firebase-admin"] ||= FIREBASE_ADMIN_VERSION;
      packageJson.engines ||= {};
      packageJson.engines.node ||= NODE_VERSION;

      for (const [name, version] of Object.entries(
        packageJson.dependencies as Record<string, string>
      )) {
        if (version.startsWith("file:")) {
          const path = version.replace(/^file:/, "");
          if (!(await pathExists(path))) continue;
          const stats = await stat(path);
          if (stats.isDirectory()) {
            const result = spawnSync("npm", ["pack", relative(functionsDist, path)], {
              cwd: functionsDist,
            });
            if (!result.stdout) throw new Error(`Error running \`npm pack\` at ${path}`);
            const filename = result.stdout.toString().trim();
            packageJson.dependencies[name] = `file:${filename}`;
          } else {
            const filename = basename(path);
            await copyFile(path, join(functionsDist, filename));
            packageJson.dependencies[name] = `file:${filename}`;
          }
        }
      }
      await writeFile(join(functionsDist, "package.json"), JSON.stringify(packageJson, null, 2));

      await copyFile(
        getProjectPath("package-lock.json"),
        join(functionsDist, "package-lock.json")
      ).catch(() => {
        // continue
      });

      if (await pathExists(getProjectPath(".npmrc"))) {
        await copyFile(getProjectPath(".npmrc"), join(functionsDist, ".npmrc"));
      }

      let existingDotEnvContents = "";
      if (await pathExists(getProjectPath(".env"))) {
        existingDotEnvContents = (await readFile(getProjectPath(".env"))).toString();
      }

      await writeFile(
        join(functionsDist, ".env"),
        `${existingDotEnvContents}
__FIREBASE_FRAMEWORKS_ENTRY__=${frameworksEntry}
${firebaseDefaults ? `__FIREBASE_DEFAULTS__=${JSON.stringify(firebaseDefaults)}\n` : ""}`
      );

      const envs = await new Promise<string[]>((resolve, reject) =>
        glob(getProjectPath(".env.*"), (err, matches) => {
          if (err) reject(err);
          resolve(matches);
        })
      );

      await Promise.all(envs.map((path) => copyFile(path, join(functionsDist, basename(path)))));

      execSync(`npm i --omit dev --no-audit`, {
        cwd: functionsDist,
        stdio: "inherit",
      });

      if (bootstrapScript) await writeFile(join(functionsDist, "bootstrap.js"), bootstrapScript);

      // TODO move to templates

      if (packageJson.type === "module") {
        await writeFile(
          join(functionsDist, "server.js"),
          `import { onRequest } from 'firebase-functions/v2/https';
  const server = import('firebase-frameworks');
  export const ${functionId} = onRequest(${JSON.stringify(
            frameworksBackend || {}
          )}, (req, res) => server.then(it => it.handle(req, res)));
  `
        );
      } else {
        await writeFile(
          join(functionsDist, "server.js"),
          `const { onRequest } = require('firebase-functions/v2/https');
  const server = import('firebase-frameworks');
  exports.${functionId} = onRequest(${JSON.stringify(
            frameworksBackend || {}
          )}, (req, res) => server.then(it => it.handle(req, res)));
  `
        );
      }
    } else {
      // No function, treat as an SPA
      // TODO(jamesdaniels) be smarter about this, leave it to the framework?
      config.rewrites.push({
        source: "**",
        destination: "/index.html",
      });
    }

    if (firebaseDefaults) {
      const encodedDefaults = Buffer.from(JSON.stringify(firebaseDefaults)).toString("base64url");
      const expires = new Date(new Date().getTime() + 60_000_000_000);
      const sameSite = "Strict";
      const path = `/`;
      config.headers.push({
        source: "**/*.js",
        headers: [
          {
            key: "Set-Cookie",
            value: `__FIREBASE_DEFAULTS__=${encodedDefaults}; SameSite=${sameSite}; Expires=${expires.toISOString()}; Path=${path};`,
          },
        ],
      });
    }
  }
}

function codegenDevModeFunctionsDirectory() {
  const packageJson = {};
  return Promise.resolve({ packageJson, frameworksEntry: "_devMode" });
}<|MERGE_RESOLUTION|>--- conflicted
+++ resolved
@@ -246,22 +246,14 @@
 }
 
 export function getNodeModuleBin(name: string, cwd: string) {
-<<<<<<< HEAD
-  const cantFindExecutable = (p: string) =>
-    new FirebaseError(`Could not find the ${name} executable at ${p}`);
-  const npmBin = spawnSync("npm", ["bin"], { cwd }).stdout?.toString().trim();
-  if (!npmBin) {
-    throw cantFindExecutable("");
-=======
   const cantFindExecutable = new FirebaseError(`Could not find the ${name} executable.`);
   const npmRoot = spawnSync("npm", ["root"], { cwd }).stdout?.toString().trim();
   if (!npmRoot) {
     throw cantFindExecutable;
->>>>>>> 71d8260b
   }
   const path = join(npmRoot, ".bin", name);
   if (!fileExistsSync(path)) {
-    throw cantFindExecutable(path);
+    throw cantFindExecutable;
   }
   return path;
 }
