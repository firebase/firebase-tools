--- conflicted
+++ resolved
@@ -38,173 +38,7 @@
 import { logWarning } from "../utils";
 import { ensureTargeted } from "../functions/ensureTargeted";
 
-<<<<<<< HEAD
-// Use "true &&"" to keep typescript from compiling this file and rewriting
-// the import statement into a require
-const { dynamicImport } = require(true && "../dynamicImport");
-
-export interface Discovery {
-  mayWantBackend: boolean;
-  publicDirectory: string;
-}
-
-export interface BuildResult {
-  rewrites?: any[];
-  redirects?: any[];
-  headers?: any[];
-  wantsBackend?: boolean;
-  trailingSlash?: boolean;
-  i18n?: any;
-}
-
-export interface Framework {
-  discover: (dir: string) => Promise<Discovery | undefined>;
-  type: FrameworkType;
-  name: string;
-  build: (dir: string) => Promise<BuildResult | void>;
-  support: SupportLevel;
-  init?: (setup: any) => Promise<void>;
-  getDevModeHandle?: (
-    dir: string,
-    hostingEmulatorInfo?: EmulatorInfo
-  ) => Promise<(req: IncomingMessage, res: ServerResponse, next: () => void) => void>;
-  ɵcodegenPublicDirectory: (
-    dir: string,
-    dest: string,
-    context: { site: string; project: string }
-  ) => Promise<void>;
-  ɵcodegenFunctionsDirectory?: (
-    dir: string,
-    dest: string
-  ) => Promise<{
-    bootstrapScript?: string;
-    packageJson: any;
-    frameworksEntry?: string;
-  }>;
-}
-
-// TODO pull from @firebase/util when published
-interface FirebaseDefaults {
-  config?: Object;
-  emulatorHosts?: Record<string, string>;
-  _authTokenSyncURL?: string;
-}
-
-interface FindDepOptions {
-  cwd: string;
-  depth?: number;
-  omitDev: boolean;
-}
-
-// These serve as the order of operations for discovery
-// E.g, a framework utilizing Vite should be given priority
-// over the vite tooling
-export const enum FrameworkType {
-  Custom = 0, // express
-  Monorep, // nx, lerna
-  MetaFramework, // next.js, nest.js
-  Framework, // angular, react
-  Toolchain, // vite
-}
-
-export const enum SupportLevel {
-  Experimental = "experimental",
-  Community = "community-supported",
-}
-
-const SupportLevelWarnings = {
-  [SupportLevel.Experimental]: clc.yellow(
-    `This is an experimental integration, proceed with caution.`
-  ),
-  [SupportLevel.Community]: clc.yellow(
-    `This is a community-supported integration, support is best effort.`
-  ),
-};
-
-export const FIREBASE_FRAMEWORKS_VERSION = "^0.6.0";
-export const FIREBASE_FUNCTIONS_VERSION = "^3.23.0";
-export const FIREBASE_ADMIN_VERSION = "^11.0.1";
-export const DEFAULT_REGION = "us-central1";
-export const NODE_VERSION = parseInt(process.versions.node, 10).toString();
-
-const DEFAULT_FIND_DEP_OPTIONS: FindDepOptions = {
-  cwd: process.cwd(),
-  omitDev: true,
-};
-
-const NPM_COMMAND = process.platform === "win32" ? "npm.cmd" : "npm";
-
-export const WebFrameworks: Record<string, Framework> = Object.fromEntries(
-  readdirSync(__dirname)
-    .filter((path) => statSync(join(__dirname, path)).isDirectory())
-    .map((path) => [path, require(join(__dirname, path))])
-    .filter(
-      ([, obj]) => obj.name && obj.discover && obj.build && obj.type !== undefined && obj.support
-    )
-);
-
-export function relativeRequire(
-  dir: string,
-  mod: "@angular-devkit/core"
-): typeof import("@angular-devkit/core");
-export function relativeRequire(
-  dir: string,
-  mod: "@angular-devkit/core/node"
-): typeof import("@angular-devkit/core/node");
-export function relativeRequire(
-  dir: string,
-  mod: "@angular-devkit/architect"
-): typeof import("@angular-devkit/architect");
-export function relativeRequire(
-  dir: string,
-  mod: "@angular-devkit/architect/node"
-): typeof import("@angular-devkit/architect/node");
-export function relativeRequire(
-  dir: string,
-  mod: "next/dist/build"
-): typeof import("next/dist/build");
-export function relativeRequire(
-  dir: string,
-  mod: "next/dist/server/config"
-): typeof import("next/dist/server/config");
-export function relativeRequire(
-  dir: string,
-  mod: "next/constants"
-): typeof import("next/constants");
-export function relativeRequire(dir: string, mod: "next"): typeof import("next");
-export function relativeRequire(dir: string, mod: "vite"): typeof import("vite");
-export function relativeRequire(dir: string, mod: "jsonc-parser"): typeof import("jsonc-parser");
-
-// TODO the types for @nuxt/kit are causing a lot of troubles, need to do something other than any
-// Nuxt 2
-export function relativeRequire(dir: string, mod: "nuxt/dist/nuxt.js"): Promise<any>;
-// Nuxt 3
-export function relativeRequire(dir: string, mod: "@nuxt/kit"): Promise<any>;
-
-/**
- *
- */
-export function relativeRequire(dir: string, mod: string) {
-  try {
-    const path = require.resolve(mod, { paths: [dir] });
-    if (extname(path) === ".mjs") {
-      return dynamicImport(pathToFileURL(path).toString());
-    } else {
-      return require(path);
-    }
-  } catch (e) {
-    const path = relative(process.cwd(), dir);
-    console.error(
-      `Could not load dependency ${mod} in ${
-        path.startsWith("..") ? path : `./${path}`
-      }, have you run \`npm install\`?`
-    );
-    throw e;
-  }
-}
-=======
 export { WebFrameworks };
->>>>>>> 85ea802b
 
 /**
  *
