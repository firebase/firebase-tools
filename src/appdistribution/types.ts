/**
 * Helper interface for an app that is provisioned with App Distribution
 */
export interface AabInfo {
  name: string;
  integrationState: IntegrationState;
  testCertificate: TestCertificate | null;
}

export interface TestCertificate {
  hashSha1: string;
  hashSha256: string;
  hashMd5: string;
}

/** Enum representing the App Bundles state for the App */
export enum IntegrationState {
  AAB_INTEGRATION_STATE_UNSPECIFIED = "AAB_INTEGRATION_STATE_UNSPECIFIED",
  INTEGRATED = "INTEGRATED",
  PLAY_ACCOUNT_NOT_LINKED = "PLAY_ACCOUNT_NOT_LINKED",
  NO_APP_WITH_GIVEN_BUNDLE_ID_IN_PLAY_ACCOUNT = "NO_APP_WITH_GIVEN_BUNDLE_ID_IN_PLAY_ACCOUNT",
  APP_NOT_PUBLISHED = "APP_NOT_PUBLISHED",
  AAB_STATE_UNAVAILABLE = "AAB_STATE_UNAVAILABLE",
  PLAY_IAS_TERMS_NOT_ACCEPTED = "PLAY_IAS_TERMS_NOT_ACCEPTED",
}

export enum UploadReleaseResult {
  UPLOAD_RELEASE_RESULT_UNSPECIFIED = "UPLOAD_RELEASE_RESULT_UNSPECIFIED",
  RELEASE_CREATED = "RELEASE_CREATED",
  RELEASE_UPDATED = "RELEASE_UPDATED",
  RELEASE_UNMODIFIED = "RELEASE_UNMODIFIED",
}

export interface Release {
  name: string;
  releaseNotes: ReleaseNotes;
  displayVersion: string;
  buildVersion: string;
  createTime: Date;
  firebaseConsoleUri: string;
  testingUri: string;
  binaryDownloadUri: string;
}

export interface ReleaseNotes {
  text: string;
}

export interface UploadReleaseResponse {
  result: UploadReleaseResult;
  release: Release;
}

export interface BatchRemoveTestersResponse {
  emails: string[];
}

export interface ListGroupsResponse {
  groups: Group[];
  nextPageToken?: string;
}

export interface Group {
  name: string;
  displayName: string;
  testerCount?: number;
  releaseCount?: number;
  inviteLinkCount?: number;
}

export interface ListTestersResponse {
  testers: Tester[];
  nextPageToken?: string;
}

export interface Tester {
  name: string;
  displayName?: string;
  groups?: string[];
  lastActivityTime: Date;
}

export interface CreateReleaseTestRequest {
  releaseTest: ReleaseTest;
}

export interface TestDevice {
  model: string;
  version: string;
  locale: string;
  orientation: string;
}

export type TestState = "IN_PROGRESS" | "PASSED" | "FAILED" | "INCONCLUSIVE";

export interface DeviceExecution {
  device: TestDevice;
  state?: TestState;
  failedReason?: string;
  inconclusiveReason?: string;
}

export interface FieldHints {
  usernameResourceName?: string;
  passwordResourceName?: string;
}

export interface LoginCredential {
  username?: string;
  password?: string;
  fieldHints?: FieldHints;
}

export interface ReleaseTest {
  name?: string;
  deviceExecutions: DeviceExecution[];
  loginCredential?: LoginCredential;
  testCase?: string;
<<<<<<< HEAD
  aiInstructions?: AIInstruction;
}

export interface AIInstruction {
  steps: AIStep[];
}

export interface AIStep {
  goal: string;
  hint?: string;
  successCriteria?: string;
=======
}

export interface AiStep {
  goal: string;
  hint?: string;
  successCriteria?: string;
}

export interface AiInstructions {
  steps: AiStep[];
}

export interface TestCase {
  name?: string;
  displayName: string;
  prerequisiteTestCase?: string;
  aiInstructions: AiInstructions;
}

export interface ListTestCasesResponse {
  testCases: TestCase[];
  nextPageToken?: string;
}

export interface UpdateTestCaseRequest {
  testCase: TestCase;
  allowMissing?: boolean;
}

export interface BatchUpdateTestCasesRequest {
  requests: UpdateTestCaseRequest[];
}

export interface BatchUpdateTestCasesResponse {
  testCases: TestCase[];
>>>>>>> 96345327
}<|MERGE_RESOLUTION|>--- conflicted
+++ resolved
@@ -116,7 +116,6 @@
   deviceExecutions: DeviceExecution[];
   loginCredential?: LoginCredential;
   testCase?: string;
-<<<<<<< HEAD
   aiInstructions?: AIInstruction;
 }
 
@@ -128,7 +127,6 @@
   goal: string;
   hint?: string;
   successCriteria?: string;
-=======
 }
 
 export interface AiStep {
@@ -164,5 +162,4 @@
 
 export interface BatchUpdateTestCasesResponse {
   testCases: TestCase[];
->>>>>>> 96345327
 }