--- conflicted
+++ resolved
@@ -11,10 +11,6 @@
   only: "",
   except: "",
   nonInteractive: false,
-<<<<<<< HEAD
-  interactive: false,
-=======
->>>>>>> 1ed4791f
   debug: false,
   force: false,
   filteredTargets: [],
