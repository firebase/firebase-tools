import { expect } from "chai";
import * as sinon from "sinon";
import { Config } from "../../config";
import * as gcs from "../../gcp/storage";
import { RC } from "../../rc";
import { Context } from "./args";
import deploy from "./deploy";
import * as util from "./util";
import * as fs from "fs";
import * as getProjectNumber from "../../getProjectNumber";

const BASE_OPTS = {
  cwd: "/",
  configPath: "/",
  except: "",
  force: false,
  nonInteractive: false,
  interactive: false,
  debug: false,
  filteredTargets: [],
  rc: new RC(),
  json: false,
};

function initializeContext(): Context {
  return {
    backendConfigs: {
      foo: {
        backendId: "foo",
        rootDir: "/",
        ignore: [],
      },
<<<<<<< HEAD
      fooLocalBuild: {
	backendId: "fooLocalBuild",
	rootDir: "/",
	ignore: [],
	localBuild: true,
      }
    },
    backendLocations: { foo: "us-central1" , fooLocalBuild: "us-central1"},
    backendStorageUris: {},
    backendLocalBuilds: {
      fooLocalBuild: {
	buildDir: "./nextjs/standalone",
	buildConfig: {},
	annotations: {},
      },
    },
    };
=======
    },
    backendLocations: { foo: "us-central1" },
    backendStorageUris: {},
  };
}
>>>>>>> a540fde5

describe("apphosting", () => {
  let upsertBucketStub: sinon.SinonStub;
  let uploadObjectStub: sinon.SinonStub;
  let createArchiveStub: sinon.SinonStub;
  let createReadStreamStub: sinon.SinonStub;
  let getProjectNumberStub: sinon.SinonStub;

  beforeEach(() => {
    getProjectNumberStub = sinon
      .stub(getProjectNumber, "getProjectNumber")
      .throws("Unexpected getProjectNumber call");
    upsertBucketStub = sinon.stub(gcs, "upsertBucket").throws("Unexpected upsertBucket call");
    uploadObjectStub = sinon.stub(gcs, "uploadObject").throws("Unexpected uploadObject call");
    createArchiveStub = sinon.stub(util, "createArchive").throws("Unexpected createArchive call");
    createReadStreamStub = sinon
      .stub(fs, "createReadStream")
      .throws("Unexpected createReadStream call");
  });

  afterEach(() => {
    sinon.verifyAndRestore();
  });

  describe("deploy local source", () => {
    const opts = {
      ...BASE_OPTS,
      projectId: "my-project",
      only: "apphosting",
      config: new Config({
        apphosting: [
          {
            backendId: "foo",
            rootDir: "/",
            ignore: [],
          },
          {
            backendId: "fooLocalBuild",
            rootDir: "/",
            ignore: [],
            localBuild: true,
          },
        ],
      }),
    };

    it("upserts regional GCS bucket", async () => {
      const context = initializeContext();
      getProjectNumberStub.resolves("000000000000");
      upsertBucketStub.resolves();
<<<<<<< HEAD
      createArchiveStub.onFirstCall().resolves("path/to/foo-1234.zip");
      createArchiveStub.onSecondCall().resolves("path/to/foo-local-build-1234.zip");
      uploadObjectStub.onFirstCall().resolves({
=======
      createArchiveStub.resolves("path/to/foo-1234.zip");
      uploadObjectStub.resolves({
>>>>>>> a540fde5
        bucket: "firebaseapphosting-sources-12345678-us-central1",
        object: "foo-1234",
      });
      uploadObjectStub.onSecondCall().resolves({
        bucket: "firebaseapphosting-build-12345678-us-central1",
        object: "foo-local-build-1234",
      });

      createReadStreamStub.resolves();

      await deploy(context, opts);

<<<<<<< HEAD
      // assert backend foo calls
=======
>>>>>>> a540fde5
      expect(upsertBucketStub).to.be.calledWith({
        product: "apphosting",
        createMessage:
          "Creating Cloud Storage bucket in us-central1 to store App Hosting source code uploads at firebaseapphosting-sources-000000000000-us-central1...",
        projectId: "my-project",
        req: {
          name: "firebaseapphosting-sources-000000000000-us-central1",
          location: "us-central1",
          lifecycle: {
            rule: [
              {
                action: { type: "Delete" },
                condition: { age: 30 },
              },
            ],
          },
        },
      });
<<<<<<< HEAD
      expect(createArchiveStub).to.be.calledWithExactly(
        context.backendConfigs.get("foo"),
        process.cwd(),
        undefined,
      );
      expect(uploadObjectStub).to.be.calledWithMatch(
        sinon.match.any,
        "firebaseapphosting-sources-000000000000-us-central1",
      );

      // assert backend foo-local-build calls
      expect(upsertBucketStub).to.be.calledWith({
	product: "apphosting",
	createMessage:
        "Creating Cloud Storage bucket in us-central1 to store App Hosting source code uploads at firebaseapphosting-sources-000000000000-us-central1...",
        projectId: "my-project",
        req: {
          name: "firebaseapphosting-build-000000000000-us-central1",
          location: "us-central1",
          rule: [
            {
              action: { type: "Delete" },
              condition: { age: 30 },
            },
          ],
        },
      });
      expect(createArchiveStub).to.be.calledWithExactly(
        context.backendConfigs.get("foo-local-build"),
        process.cwd(),
        "./nextjs/standalone",
      );
      expect(uploadObjectStub).to.be.calledWithMatch(
        sinon.match.any,
        "firebaseapphosting-build-000000000000-us-central1",
      );
=======
>>>>>>> a540fde5
    });

    it("correctly creates and sets storage URIs", async () => {
      const context = initializeContext();
      getProjectNumberStub.resolves("000000000000");
      upsertBucketStub.resolves();
<<<<<<< HEAD
      createArchiveStub.onFirstCall().resolves("path/to/foo-1234.zip");
      createArchiveStub.onSecondCall().resolves("path/to/foo-local-build-1234.zip");

      uploadObjectStub.onFirstCall().resolves({
        bucket: "firebaseapphosting-sources-000000000000-us-central1",
=======
      createArchiveStub.resolves("path/to/foo-1234.zip");
      uploadObjectStub.resolves({
        bucket: "firebaseapphosting-sources-12345678-us-central1",
>>>>>>> a540fde5
        object: "foo-1234",
      });

      uploadObjectStub.onSecondCall().resolves({
        bucket: "firebaseapphosting-build-000000000000-us-central1",
        object: "foo-local-build-1234",
      });
      createReadStreamStub.resolves();

      await deploy(context, opts);

      expect(context.backendStorageUris["foo"]).to.equal(
        "gs://firebaseapphosting-sources-000000000000-us-central1/foo-1234.zip",
      );
      expect(context.backendStorageUris.get("foo-local-build")).to.equal(
        "gs://firebaseapphosting-build-000000000000-us-central1/foo-local-build-1234.zip",
      );
    });
  });
});<|MERGE_RESOLUTION|>--- conflicted
+++ resolved
@@ -30,31 +30,24 @@
         rootDir: "/",
         ignore: [],
       },
-<<<<<<< HEAD
       fooLocalBuild: {
-	backendId: "fooLocalBuild",
-	rootDir: "/",
-	ignore: [],
-	localBuild: true,
+    	  backendId: "fooLocalBuild",
+      	rootDir: "/",
+      	ignore: [],
+      	localBuild: true,
       }
     },
     backendLocations: { foo: "us-central1" , fooLocalBuild: "us-central1"},
     backendStorageUris: {},
     backendLocalBuilds: {
       fooLocalBuild: {
-	buildDir: "./nextjs/standalone",
-	buildConfig: {},
-	annotations: {},
+      	buildDir: "./nextjs/standalone",
+      	buildConfig: {},
+      	annotations: {},
       },
     },
-    };
-=======
-    },
-    backendLocations: { foo: "us-central1" },
-    backendStorageUris: {},
   };
 }
->>>>>>> a540fde5
 
 describe("apphosting", () => {
   let upsertBucketStub: sinon.SinonStub;
@@ -105,14 +98,9 @@
       const context = initializeContext();
       getProjectNumberStub.resolves("000000000000");
       upsertBucketStub.resolves();
-<<<<<<< HEAD
       createArchiveStub.onFirstCall().resolves("path/to/foo-1234.zip");
       createArchiveStub.onSecondCall().resolves("path/to/foo-local-build-1234.zip");
       uploadObjectStub.onFirstCall().resolves({
-=======
-      createArchiveStub.resolves("path/to/foo-1234.zip");
-      uploadObjectStub.resolves({
->>>>>>> a540fde5
         bucket: "firebaseapphosting-sources-12345678-us-central1",
         object: "foo-1234",
       });
@@ -125,10 +113,8 @@
 
       await deploy(context, opts);
 
-<<<<<<< HEAD
       // assert backend foo calls
-=======
->>>>>>> a540fde5
+
       expect(upsertBucketStub).to.be.calledWith({
         product: "apphosting",
         createMessage:
@@ -147,21 +133,11 @@
           },
         },
       });
-<<<<<<< HEAD
-      expect(createArchiveStub).to.be.calledWithExactly(
-        context.backendConfigs.get("foo"),
-        process.cwd(),
-        undefined,
-      );
-      expect(uploadObjectStub).to.be.calledWithMatch(
-        sinon.match.any,
-        "firebaseapphosting-sources-000000000000-us-central1",
-      );
 
       // assert backend foo-local-build calls
       expect(upsertBucketStub).to.be.calledWith({
-	product: "apphosting",
-	createMessage:
+	      product: "apphosting",
+      	createMessage:
         "Creating Cloud Storage bucket in us-central1 to store App Hosting source code uploads at firebaseapphosting-sources-000000000000-us-central1...",
         projectId: "my-project",
         req: {
@@ -184,25 +160,17 @@
         sinon.match.any,
         "firebaseapphosting-build-000000000000-us-central1",
       );
-=======
->>>>>>> a540fde5
     });
 
     it("correctly creates and sets storage URIs", async () => {
       const context = initializeContext();
       getProjectNumberStub.resolves("000000000000");
       upsertBucketStub.resolves();
-<<<<<<< HEAD
       createArchiveStub.onFirstCall().resolves("path/to/foo-1234.zip");
       createArchiveStub.onSecondCall().resolves("path/to/foo-local-build-1234.zip");
 
       uploadObjectStub.onFirstCall().resolves({
         bucket: "firebaseapphosting-sources-000000000000-us-central1",
-=======
-      createArchiveStub.resolves("path/to/foo-1234.zip");
-      uploadObjectStub.resolves({
-        bucket: "firebaseapphosting-sources-12345678-us-central1",
->>>>>>> a540fde5
         object: "foo-1234",
       });
 
