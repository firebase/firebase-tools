import { expect } from "chai";
import * as sinon from "sinon";
import { Config } from "../../config";
import * as gcs from "../../gcp/storage";
import { RC } from "../../rc";
import { Context } from "./args";
import deploy from "./deploy";
import * as util from "./util";
import * as fs from "fs";
import * as getProjectNumber from "../../getProjectNumber";

const BASE_OPTS = {
  cwd: "/",
  configPath: "/",
  except: "",
  force: false,
  nonInteractive: false,
  interactive: false,
  debug: false,
  filteredTargets: [],
  rc: new RC(),
  json: false,
};

function initializeContext(): Context {
  return {
    backendConfigs: {
      foo: {
        backendId: "foo",
        rootDir: "/",
        ignore: [],
      },
      fooLocalBuild: {
        backendId: "fooLocalBuild",
        rootDir: "/",
        ignore: [],
        localBuild: true,
      },
    },
    backendLocations: { foo: "us-central1", fooLocalBuild: "us-central1" },
    backendStorageUris: {},
    backendLocalBuilds: {
      fooLocalBuild: {
        buildDir: "./nextjs/standalone",
        buildConfig: {},
        annotations: {},
      },
    },
  };
}

describe("apphosting", () => {
  let upsertBucketStub: sinon.SinonStub;
  let uploadObjectStub: sinon.SinonStub;
  let createArchiveStub: sinon.SinonStub;
  let createReadStreamStub: sinon.SinonStub;
  let getProjectNumberStub: sinon.SinonStub;

  beforeEach(() => {
    getProjectNumberStub = sinon
      .stub(getProjectNumber, "getProjectNumber")
      .throws("Unexpected getProjectNumber call");
    upsertBucketStub = sinon.stub(gcs, "upsertBucket").throws("Unexpected upsertBucket call");
    uploadObjectStub = sinon.stub(gcs, "uploadObject").throws("Unexpected uploadObject call");
    createArchiveStub = sinon.stub(util, "createArchive").throws("Unexpected createArchive call");
    createReadStreamStub = sinon
      .stub(fs, "createReadStream")
      .throws("Unexpected createReadStream call");
  });

  afterEach(() => {
    sinon.verifyAndRestore();
  });

  describe("deploy local source", () => {
    const opts = {
      ...BASE_OPTS,
      projectId: "my-project",
      only: "apphosting",
      config: new Config({
        apphosting: [
          {
            backendId: "foo",
            rootDir: "/",
            ignore: [],
          },
          {
            backendId: "fooLocalBuild",
            rootDir: "/",
            ignore: [],
            localBuild: true,
          },
        ],
      }),
    };

    it("upserts regional GCS bucket", async () => {
      const context = initializeContext();
<<<<<<< HEAD
      getProjectNumberStub.resolves("000000000000");
      upsertBucketStub.resolves();
      createArchiveStub.onFirstCall().resolves("path/to/foo-1234.zip");
      createArchiveStub.onSecondCall().resolves("path/to/foo-local-build-1234.zip");
      uploadObjectStub.onFirstCall().resolves({
        bucket: "firebaseapphosting-sources-12345678-us-central1",
        object: "foo-1234",
      });
      uploadObjectStub.onSecondCall().resolves({
        bucket: "firebaseapphosting-build-12345678-us-central1",
        object: "foo-local-build-1234",
      });

      createReadStreamStub.resolves();
=======
      const projectNumber = "000000000000";
      const location = "us-central1";
      const bucketName = `firebaseapphosting-sources-${projectNumber}-${location}`;

      getProjectNumberStub.resolves(projectNumber);
      upsertBucketStub.resolves(bucketName);
      createArchiveStub.resolves("path/to/foo-1234.zip");
      uploadObjectStub.resolves({
        bucket: bucketName,
        object: "foo-1234",
      });
      createReadStreamStub.returns("stream" as any);
>>>>>>> dd01bb14

      await deploy(context, opts);

      // assert backend foo calls

      expect(upsertBucketStub).to.be.calledWith({
        product: "apphosting",
        createMessage: `Creating Cloud Storage bucket in ${location} to store App Hosting source code uploads at ${bucketName}...`,
        projectId: "my-project",
        req: {
          baseName: bucketName,
          purposeLabel: `apphosting-source-${location}`,
          location: location,
          lifecycle: {
            rule: [
              {
                action: { type: "Delete" },
                condition: { age: 30 },
              },
            ],
          },
        },
      });

      // assert backend fooLocalBuild calls
      expect(upsertBucketStub).to.be.calledWith({
        product: "apphosting",
        createMessage:
          "Creating Cloud Storage bucket in us-central1 to store App Hosting source code uploads at firebaseapphosting-build-000000000000-us-central1...",
        projectId: "my-project",
        req: {
          name: "firebaseapphosting-build-000000000000-us-central1",
          location: "us-central1",
          lifecycle: {
            rule: [
              {
                action: { type: "Delete" },
                condition: { age: 30 },
              },
            ],
          },
        },
      });
      expect(createArchiveStub).to.be.calledWithExactly(
        context.backendConfigs["fooLocalBuild"],
        process.cwd(),
        "./nextjs/standalone",
      );
      expect(uploadObjectStub).to.be.calledWithMatch(
        sinon.match.any,
        "firebaseapphosting-build-000000000000-us-central1",
      );
    });

    it("correctly creates and sets storage URIs", async () => {
      const context = initializeContext();
<<<<<<< HEAD
      getProjectNumberStub.resolves("000000000000");
      upsertBucketStub.resolves();
      createArchiveStub.onFirstCall().resolves("path/to/foo-1234.zip");
      createArchiveStub.onSecondCall().resolves("path/to/foo-local-build-1234.zip");

      uploadObjectStub.onFirstCall().resolves({
        bucket: "firebaseapphosting-sources-000000000000-us-central1",
        object: "foo-1234",
      });

      uploadObjectStub.onSecondCall().resolves({
        bucket: "firebaseapphosting-build-000000000000-us-central1",
        object: "foo-local-build-1234",
      });
      createReadStreamStub.resolves();

      await deploy(context, opts);

      expect(context.backendStorageUris["foo"]).to.equal(
        "gs://firebaseapphosting-sources-000000000000-us-central1/foo-1234.zip",
      );
      expect(context.backendStorageUris["fooLocalBuild"]).to.equal(
        "gs://firebaseapphosting-build-000000000000-us-central1/foo-local-build-1234.zip",
      );
=======
      const projectNumber = "000000000000";
      const location = "us-central1";
      const bucketName = `firebaseapphosting-sources-${projectNumber}-${location}`;

      getProjectNumberStub.resolves(projectNumber);
      upsertBucketStub.resolves(bucketName);
      createArchiveStub.resolves("path/to/foo-1234.zip");
      uploadObjectStub.resolves({
        bucket: bucketName,
        object: "foo-1234",
      });
      createReadStreamStub.returns("stream" as any);

      await deploy(context, opts);

      expect(context.backendStorageUris["foo"]).to.equal(`gs://${bucketName}/foo-1234.zip`);
>>>>>>> dd01bb14
    });
  });
});<|MERGE_RESOLUTION|>--- conflicted
+++ resolved
@@ -96,35 +96,24 @@
 
     it("upserts regional GCS bucket", async () => {
       const context = initializeContext();
-<<<<<<< HEAD
-      getProjectNumberStub.resolves("000000000000");
+      const projectNumber = "000000000000";
+      const location = "us-central1";
+      const bucketName = `firebaseapphosting-sources-${projectNumber}-${location}`;
+      getProjectNumberStub.resolves(projectNumber);
       upsertBucketStub.resolves();
       createArchiveStub.onFirstCall().resolves("path/to/foo-1234.zip");
       createArchiveStub.onSecondCall().resolves("path/to/foo-local-build-1234.zip");
+      
       uploadObjectStub.onFirstCall().resolves({
-        bucket: "firebaseapphosting-sources-12345678-us-central1",
+        bucket: bucketName,
         object: "foo-1234",
       });
       uploadObjectStub.onSecondCall().resolves({
-        bucket: "firebaseapphosting-build-12345678-us-central1",
+        bucket: bucketName,
         object: "foo-local-build-1234",
       });
 
-      createReadStreamStub.resolves();
-=======
-      const projectNumber = "000000000000";
-      const location = "us-central1";
-      const bucketName = `firebaseapphosting-sources-${projectNumber}-${location}`;
-
-      getProjectNumberStub.resolves(projectNumber);
-      upsertBucketStub.resolves(bucketName);
-      createArchiveStub.resolves("path/to/foo-1234.zip");
-      uploadObjectStub.resolves({
-        bucket: bucketName,
-        object: "foo-1234",
-      });
       createReadStreamStub.returns("stream" as any);
->>>>>>> dd01bb14
 
       await deploy(context, opts);
 
@@ -153,10 +142,10 @@
       expect(upsertBucketStub).to.be.calledWith({
         product: "apphosting",
         createMessage:
-          "Creating Cloud Storage bucket in us-central1 to store App Hosting source code uploads at firebaseapphosting-build-000000000000-us-central1...",
+          "Creating Cloud Storage bucket in us-central1 to store App Hosting source code uploads at firebaseapphosting-sources-000000000000-us-central1...",
         projectId: "my-project",
         req: {
-          name: "firebaseapphosting-build-000000000000-us-central1",
+          name: "firebaseapphosting-sources-000000000000-us-central1",
           location: "us-central1",
           lifecycle: {
             rule: [
@@ -175,55 +164,39 @@
       );
       expect(uploadObjectStub).to.be.calledWithMatch(
         sinon.match.any,
-        "firebaseapphosting-build-000000000000-us-central1",
+        "firebaseapphosting-sources-000000000000-us-central1",
       );
     });
 
     it("correctly creates and sets storage URIs", async () => {
       const context = initializeContext();
-<<<<<<< HEAD
-      getProjectNumberStub.resolves("000000000000");
-      upsertBucketStub.resolves();
-      createArchiveStub.onFirstCall().resolves("path/to/foo-1234.zip");
-      createArchiveStub.onSecondCall().resolves("path/to/foo-local-build-1234.zip");
-
-      uploadObjectStub.onFirstCall().resolves({
-        bucket: "firebaseapphosting-sources-000000000000-us-central1",
-        object: "foo-1234",
-      });
-
-      uploadObjectStub.onSecondCall().resolves({
-        bucket: "firebaseapphosting-build-000000000000-us-central1",
-        object: "foo-local-build-1234",
-      });
-      createReadStreamStub.resolves();
-
-      await deploy(context, opts);
-
-      expect(context.backendStorageUris["foo"]).to.equal(
-        "gs://firebaseapphosting-sources-000000000000-us-central1/foo-1234.zip",
-      );
-      expect(context.backendStorageUris["fooLocalBuild"]).to.equal(
-        "gs://firebaseapphosting-build-000000000000-us-central1/foo-local-build-1234.zip",
-      );
-=======
       const projectNumber = "000000000000";
       const location = "us-central1";
       const bucketName = `firebaseapphosting-sources-${projectNumber}-${location}`;
-
       getProjectNumberStub.resolves(projectNumber);
       upsertBucketStub.resolves(bucketName);
-      createArchiveStub.resolves("path/to/foo-1234.zip");
-      uploadObjectStub.resolves({
+      createArchiveStub.onFirstCall().resolves("path/to/foo-1234.zip");
+      createArchiveStub.onSecondCall().resolves("path/to/foo-local-build-1234.zip");
+
+      uploadObjectStub.onFirstCall().resolves({
         bucket: bucketName,
         object: "foo-1234",
       });
+
+      uploadObjectStub.onSecondCall().resolves({
+        bucket: bucketName,
+        object: "foo-local-build-1234",
+      });
       createReadStreamStub.returns("stream" as any);
 
       await deploy(context, opts);
 
-      expect(context.backendStorageUris["foo"]).to.equal(`gs://${bucketName}/foo-1234.zip`);
->>>>>>> dd01bb14
+      expect(context.backendStorageUris["foo"]).to.equal(
+        `gs://${bucketName}/foo-1234.zip`,
+      );
+      expect(context.backendStorageUris["fooLocalBuild"]).to.equal(
+        `gs://${bucketName}/foo-local-build-1234.zip`,
+      );
     });
   });
 });