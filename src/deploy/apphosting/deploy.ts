import * as fs from "fs";
import * as path from "path";
import { FirebaseError } from "../../error";
import * as gcs from "../../gcp/storage";
import { getProjectNumber } from "../../getProjectNumber";
import { Options } from "../../options";
import { needProjectId } from "../../projectUtils";
import { logLabeledBullet } from "../../utils";
import { Context } from "./args";
import { createArchive } from "./util";

/**
 * Zips and uploads App Hosting source code to Google Cloud Storage in preparation for
 * build and deployment. Creates storage buckets if necessary.
 */
export default async function (context: Context, options: Options): Promise<void> {
  if (Object.entries(context.backendConfigs).length === 0) {
    return;
  }
  const projectId = needProjectId(options);
  options.projectNumber = await getProjectNumber(options);
  if (!context.backendConfigs) {
    return;
  }

  // Ensure that a bucket exists in each region that a backend is or will be deployed to
  const bucketsPerLocation: Record<string, string> = {};
  await Promise.all(
<<<<<<< HEAD
    Object.entries(context.backendLocations).map(async ([backendId, loc]) => {
      const cfg = context.backendConfigs[backendId];
      if (!cfg) {
        throw new FirebaseError(
          `Failed to find config for backend ${backendId}. Please contact support with the contents of your firebase-debug.log to report your issue.`,
        );
      }

      const bucketName = `firebaseapphosting-${cfg.localBuild ? "build" : "sources"}-${options.projectNumber}-${loc.toLowerCase()}`;
      await gcs.upsertBucket({
=======
    Object.values(context.backendLocations).map(async (loc) => {
      const baseName = `firebaseapphosting-sources-${options.projectNumber}-${loc.toLowerCase()}`;
      const resolvedName = await gcs.upsertBucket({
>>>>>>> dd01bb14
        product: "apphosting",
        createMessage: `Creating Cloud Storage bucket in ${loc} to store App Hosting source code uploads at ${baseName}...`,
        projectId,
        req: {
          baseName,
          purposeLabel: `apphosting-source-${loc.toLowerCase()}`,
          location: loc,
          lifecycle: {
            rule: [
              {
                action: {
                  type: "Delete",
                },
                condition: {
                  age: 30,
                },
              },
            ],
          },
        },
      });
      bucketsPerLocation[loc] = resolvedName;
    }),
  );

  // Zip and upload code to GCS bucket.
  await Promise.all(
    Object.values(context.backendConfigs).map(async (cfg) => {
      const rootDir = options.projectRoot ?? process.cwd();
      let builtAppDir;
      if (cfg.localBuild) {
        builtAppDir = context.backendLocalBuilds[cfg.backendId].buildDir;
        if (!builtAppDir) {
          throw new FirebaseError(`No local build dir found for ${cfg.backendId}`);
        }
      }
      const zippedSourcePath = await createArchive(cfg, rootDir, builtAppDir);
      logLabeledBullet(
        "apphosting",
        `Zipped ${cfg.localBuild ? "built app" : "source"} for backend ${cfg.backendId}`,
      );

      const backendLocation = context.backendLocations[cfg.backendId];
      if (!backendLocation) {
        throw new FirebaseError(
          `Failed to find location for backend ${cfg.backendId}. Please contact support with the contents of your firebase-debug.log to report your issue.`,
        );
      }
      logLabeledBullet(
        "apphosting",
        `Uploading ${cfg.localBuild ? "built app" : "source"} for backend ${cfg.backendId}...`,
      );
<<<<<<< HEAD
      const bucketName = `firebaseapphosting-${cfg.localBuild ? "build" : "sources"}-${options.projectNumber}-${backendLocation.toLowerCase()}`;

=======
      const bucketName = bucketsPerLocation[backendLocation]!;
>>>>>>> dd01bb14
      const { bucket, object } = await gcs.uploadObject(
        {
          file: zippedSourcePath,
          stream: fs.createReadStream(zippedSourcePath),
        },
        bucketName,
      );
      logLabeledBullet("apphosting", `Uploaded at gs://${bucket}/${object}`);
      context.backendStorageUris[cfg.backendId] =
        `gs://${bucketName}/${path.basename(zippedSourcePath)}`;
    }),
  );
}<|MERGE_RESOLUTION|>--- conflicted
+++ resolved
@@ -26,7 +26,6 @@
   // Ensure that a bucket exists in each region that a backend is or will be deployed to
   const bucketsPerLocation: Record<string, string> = {};
   await Promise.all(
-<<<<<<< HEAD
     Object.entries(context.backendLocations).map(async ([backendId, loc]) => {
       const cfg = context.backendConfigs[backendId];
       if (!cfg) {
@@ -34,14 +33,8 @@
           `Failed to find config for backend ${backendId}. Please contact support with the contents of your firebase-debug.log to report your issue.`,
         );
       }
-
-      const bucketName = `firebaseapphosting-${cfg.localBuild ? "build" : "sources"}-${options.projectNumber}-${loc.toLowerCase()}`;
-      await gcs.upsertBucket({
-=======
-    Object.values(context.backendLocations).map(async (loc) => {
       const baseName = `firebaseapphosting-sources-${options.projectNumber}-${loc.toLowerCase()}`;
       const resolvedName = await gcs.upsertBucket({
->>>>>>> dd01bb14
         product: "apphosting",
         createMessage: `Creating Cloud Storage bucket in ${loc} to store App Hosting source code uploads at ${baseName}...`,
         projectId,
@@ -94,12 +87,7 @@
         "apphosting",
         `Uploading ${cfg.localBuild ? "built app" : "source"} for backend ${cfg.backendId}...`,
       );
-<<<<<<< HEAD
-      const bucketName = `firebaseapphosting-${cfg.localBuild ? "build" : "sources"}-${options.projectNumber}-${backendLocation.toLowerCase()}`;
-
-=======
       const bucketName = bucketsPerLocation[backendLocation]!;
->>>>>>> dd01bb14
       const { bucket, object } = await gcs.uploadObject(
         {
           file: zippedSourcePath,
