--- conflicted
+++ resolved
@@ -35,27 +35,18 @@
 
   const projectId = needProjectId(options);
   const rollouts = backendIds.map((backendId) =>
-<<<<<<< HEAD
     // TODO(9114): Add run_command
-=======
->>>>>>> a540fde5
     orchestrateRollout({
       projectId,
       backendId,
       location: context.backendLocations[backendId],
       buildInput: {
-<<<<<<< HEAD
-	config: context.backendLocalBuilds[backendId].buildConfig,
-=======
->>>>>>> a540fde5
+    	config: context.backendLocalBuilds[backendId].buildConfig,
         source: {
           archive: {
             userStorageUri: context.backendStorageUris[backendId],
             rootDirectory: context.backendConfigs[backendId].rootDir,
-<<<<<<< HEAD
-	    locallBuiltSource: config.localBuild,
-=======
->>>>>>> a540fde5
+      	    locallBuiltSource: config.localBuild,
           },
         },
       },
