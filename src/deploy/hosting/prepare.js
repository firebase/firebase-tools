--- conflicted
+++ resolved
@@ -70,7 +70,6 @@
     }
 
     if (cfg.i18n) {
-<<<<<<< HEAD
       if (!cfg.i18n.root) {
         throw new FirebaseError("The root in the i18n config can't be empty.");
       } else {
@@ -82,16 +81,6 @@
               `could not be found within '${cfg.public}' at root '${cfg.i18n.root}'.`
           );
         }
-=======
-      const i18nPath = path.join(cfg.public, cfg.i18n.root);
-      if (!fsutils.dirExistsSync(resolveProjectPath(options.cwd, i18nPath))) {
-        utils.logLabeledWarning(
-          "hosting",
-          `The I18n Rewrites feature is enabled, but the directory ` +
-            `could not be found within '${cfg.public}' at root '${cfg.i18n.root}'.`
-        );
->>>>>>> 891a5c39
-      }
     }
 
     versionCreates.push(
