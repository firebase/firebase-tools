import { FirebaseError } from "../../error";
<<<<<<< HEAD
import * as api from "../../hosting/api";
=======
import { client } from "./client";
import { needProjectNumber } from "../../projectUtils";
>>>>>>> 3771da25
import * as config from "../../hosting/config";
import { convertConfig } from "./convertConfig";
import * as deploymentTool from "../../deploymentTool";
import { Payload } from "./args";
import { Context } from "./context";
import { Options } from "../../options";

/**
 *  Prepare creates versions for each Hosting site to be deployed.
 */
export async function prepare(context: Context, options: Options, payload: Payload): Promise<void> {
  // Allow the public directory to be overridden by the --public flag
  if (options.public) {
    if (Array.isArray(options.config.get("hosting"))) {
      throw new FirebaseError("Cannot specify --public option with multi-site configuration.");
    }

    options.config.set("hosting.public", options.public);
  }

<<<<<<< HEAD
=======
  const projectNumber = await needProjectNumber(options);

>>>>>>> 3771da25
  const configs = config.hostingConfig(options);
  if (configs.length === 0) {
    return Promise.resolve();
  }

  context.hosting = {
    deploys: configs.map((cfg) => {
      // The null assertion is safe because the hostingConfig helper also calls
      // config.resolveTargets which ensures all configs have a site.
      return { config: cfg, site: cfg.site! };
    }),
  };

  const versionCreates: unknown[] = [];

  for (const deploy of context.hosting.deploys) {
    const cfg = deploy.config;

<<<<<<< HEAD
    const data: Omit<api.Version, api.VERSION_OUTPUT_FIELDS> = {
      status: "CREATED",
=======
    const data = {
>>>>>>> 3771da25
      config: await convertConfig(context, payload, cfg, false),
      labels: deploymentTool.labels(),
    };

    versionCreates.push(
      (async () => {
        // TODO: Fix this inconsistency. Site and project are ids but version
        // is a name.
        deploy.version = await api.createVersion(deploy.site, data);
      })()
    );
  }

  await Promise.all(versionCreates);
}<|MERGE_RESOLUTION|>--- conflicted
+++ resolved
@@ -1,10 +1,5 @@
 import { FirebaseError } from "../../error";
-<<<<<<< HEAD
 import * as api from "../../hosting/api";
-=======
-import { client } from "./client";
-import { needProjectNumber } from "../../projectUtils";
->>>>>>> 3771da25
 import * as config from "../../hosting/config";
 import { convertConfig } from "./convertConfig";
 import * as deploymentTool from "../../deploymentTool";
@@ -25,11 +20,6 @@
     options.config.set("hosting.public", options.public);
   }
 
-<<<<<<< HEAD
-=======
-  const projectNumber = await needProjectNumber(options);
-
->>>>>>> 3771da25
   const configs = config.hostingConfig(options);
   if (configs.length === 0) {
     return Promise.resolve();
@@ -37,9 +27,7 @@
 
   context.hosting = {
     deploys: configs.map((cfg) => {
-      // The null assertion is safe because the hostingConfig helper also calls
-      // config.resolveTargets which ensures all configs have a site.
-      return { config: cfg, site: cfg.site! };
+      return { config: cfg, site: cfg.site };
     }),
   };
 
@@ -48,12 +36,8 @@
   for (const deploy of context.hosting.deploys) {
     const cfg = deploy.config;
 
-<<<<<<< HEAD
     const data: Omit<api.Version, api.VERSION_OUTPUT_FIELDS> = {
       status: "CREATED",
-=======
-    const data = {
->>>>>>> 3771da25
       config: await convertConfig(context, payload, cfg, false),
       labels: deploymentTool.labels(),
     };
