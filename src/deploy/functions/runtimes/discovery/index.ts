import fetch from "node-fetch";
import * as fs from "fs";
import * as path from "path";
import * as yaml from "js-yaml";
import { promisify } from "util";

import { logger } from "../../../../logger";
import * as api from "../../.../../../../api";
import * as backend from "../../backend";
import * as runtimes from "..";
import * as v1alpha1 from "./v1alpha1";
import { FirebaseError } from "../../../../error";

export const readFileAsync = promisify(fs.readFile);

export function yamlToBackend(
  yaml: any,
  project: string,
  region: string,
  runtime: runtimes.Runtime
): backend.Backend {
  try {
    if (!yaml.specVersion) {
      throw new FirebaseError("Expect backend yaml to specify a version number");
    }
    if (yaml.specVersion === "v1alpha1") {
      return v1alpha1.backendFromV1Alpha1(yaml, project, region, runtime);
    }
    throw new FirebaseError(
      "It seems you are using a newer SDK than this version of the CLI can handle. Please update your CLI with `npm install -g firebase-tools`"
    );
  } catch (err: any) {
    throw new FirebaseError("Failed to parse backend specification", { children: [err] });
  }
}

export async function detectFromYaml(
  directory: string,
  project: string,
  runtime: runtimes.Runtime
): Promise<backend.Backend | undefined> {
  let text: string;
  try {
<<<<<<< HEAD
    text = await exports.readFileAsync(path.join(directory, "stack.yaml"), "utf8");
  } catch (err) {
=======
    text = await exports.readFileAsync(path.join(directory, "backend.yaml"), "utf8");
  } catch (err: any) {
>>>>>>> 2e68803f
    if (err.code === "ENOENT") {
      logger.debug("Could not find stack.yaml. Must use http discovery");
    } else {
      logger.debug("Unexpected error looking for stack.yaml file:", err);
    }
    return;
  }

  logger.debug("Found stack.yaml. Got spec:", text);
  const parsed = yaml.load(text);
  return yamlToBackend(parsed, project, api.functionsDefaultRegion, runtime);
}

export async function detectFromPort(
  port: number,
  project: string,
  runtime: runtimes.Runtime,
  timeout: number = 30_000 /* 30s to boot up */
): Promise<backend.Backend> {
  // The result type of fetch isn't exported
  let res: { text(): Promise<string> };
  const timedOut = new Promise<never>((resolve, reject) => {
    setTimeout(() => {
      reject(new FirebaseError("User code failed to load. Cannot determine backend specification"));
    }, timeout);
  });

  while (true) {
    try {
      res = await Promise.race([fetch(`http://localhost:${port}/stack.yaml`), timedOut]);
      break;
    } catch (err: any) {
      // Allow us to wait until the server is listening.
      if (err?.code === "ECONNREFUSED") {
        continue;
      }
      throw err;
    }
  }

  const text = await res.text();
  logger.debug("Got response from /stack.yaml", text);

  let parsed: any;
  try {
    parsed = yaml.load(text);
  } catch (err: any) {
    throw new FirebaseError("Failed to parse backend specification", { children: [err] });
  }

  return yamlToBackend(parsed, project, api.functionsDefaultRegion, runtime);
}<|MERGE_RESOLUTION|>--- conflicted
+++ resolved
@@ -41,13 +41,8 @@
 ): Promise<backend.Backend | undefined> {
   let text: string;
   try {
-<<<<<<< HEAD
     text = await exports.readFileAsync(path.join(directory, "stack.yaml"), "utf8");
-  } catch (err) {
-=======
-    text = await exports.readFileAsync(path.join(directory, "backend.yaml"), "utf8");
   } catch (err: any) {
->>>>>>> 2e68803f
     if (err.code === "ENOENT") {
       logger.debug("Could not find stack.yaml. Must use http discovery");
     } else {
