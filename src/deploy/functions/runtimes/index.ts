import * as backend from "../backend";
import * as build from "../build";
import * as python from "./python";
import * as node from "./node";
import * as validate from "../validate";
import { FirebaseError } from "../../../error";

/** Supported runtimes for new Cloud Functions. */
<<<<<<< HEAD
const RUNTIMES: string[] = ["nodejs10", "nodejs12", "nodejs14", "nodejs16"];

=======
const RUNTIMES: string[] = ["nodejs10", "nodejs12", "nodejs14", "nodejs16", "nodejs18"];
>>>>>>> 17562130
// Experimental runtimes are part of the Runtime type, but are in a
// different list to help guard against some day accidentally iterating over
// and printing a hidden runtime to the user.
const EXPERIMENTAL_RUNTIMES = ["go113", "python310"];
export type Runtime = typeof RUNTIMES[number] | typeof EXPERIMENTAL_RUNTIMES[number];

/** Runtimes that can be found in existing backends but not used for new functions. */
const DEPRECATED_RUNTIMES = ["nodejs6", "nodejs8"];
export type DeprecatedRuntime = typeof DEPRECATED_RUNTIMES[number];

/** Type deduction helper for a runtime string */
export function isDeprecatedRuntime(runtime: string): runtime is DeprecatedRuntime {
  return DEPRECATED_RUNTIMES.includes(runtime);
}

/** Type deduction helper for a runtime string. */
export function isValidRuntime(runtime: string): runtime is Runtime {
  return RUNTIMES.includes(runtime) || EXPERIMENTAL_RUNTIMES.includes(runtime);
}

const MESSAGE_FRIENDLY_RUNTIMES: Record<Runtime | DeprecatedRuntime, string> = {
  nodejs6: "Node.js 6 (Deprecated)",
  nodejs8: "Node.js 8 (Deprecated)",
  nodejs10: "Node.js 10",
  nodejs12: "Node.js 12",
  nodejs14: "Node.js 14",
  nodejs16: "Node.js 16",
  nodejs18: "Node.js 18",
  go113: "Go 1.13",
  python310: "Python 3.10",
};

/**
 * Returns a friendly string denoting the chosen runtime: Node.js 8 for nodejs 8
 * for example. If no friendly name for runtime is found, returns back the raw runtime.
 * @param runtime name of runtime in raw format, ie, "nodejs8" or "nodejs10"
 * @return A human-friendly string describing the runtime.
 */
export function getHumanFriendlyRuntimeName(runtime: Runtime | DeprecatedRuntime): string {
  return MESSAGE_FRIENDLY_RUNTIMES[runtime] || runtime;
}

/**
 * RuntimeDelegate is a language-agnostic strategy for managing
 * customer source.
 */
export interface RuntimeDelegate {
  /** A friendly name for the runtime; used for debug purposes */
  name: string;

  /**
   * The name of the specific runtime of this source code.
   * This will often differ from `name` because `name` will be
   * version-free but this will include a specific runtime for
   * the GCF API.
   */
  runtime: Runtime;

  /**
   * Validate makes sure the customers' code is actually viable.
   * This includes checks like making sure a package.json file is
   * well formed.
   * This is a first line of defense for static analysis and does
   * not include any build or runtime errors in the customer's code.
   */
  validate(): Promise<void>;

  /**
   * Perform any steps necessary to build a customer's code. This can
   * include transpiling TypeScript, calling a Go compiler, or running
   * docker build. This step will be run before a function is deployed.
   */
  build(): Promise<void>;

  /**
   * Perform any steps necessary to continuously build a customer's code.
   * This is for languages like TypeScript which have a "watch" feature.
   * Returns a cancel function.
   */
  watch(): Promise<() => Promise<void>>;

  /**
   * Inspect the customer's source for the backend spec it describes.
   */
  // TODO: Once discoverSpec supports/is all an HTTP contract, we should find a way
  // for this to reuse or keep alive an HTTP server. This will speed up the emulator
  // by only loading customer code once. This part of the interface will be easier
  // to figure out as we go.
  discoverBuild(
    configValues: backend.RuntimeConfigValues,
    envs: backend.EnvironmentVariables
  ): Promise<build.Build>;
}

export interface DelegateContext {
  projectId: string;
  // Absolute path of the Firebase project directory.
  projectDir: string;
  // Absolute path of the source directory.
  sourceDir: string;
  runtime?: string;
}

type Factory = (context: DelegateContext) => Promise<RuntimeDelegate | undefined>;
// Note: golang has been removed from delegates because it does not work and it
// is not worth having an experiment for yet.
const factories: Factory[] = [node.tryCreateDelegate, python.tryCreateDelegate];

/**
 *
 */
export async function getRuntimeDelegate(context: DelegateContext): Promise<RuntimeDelegate> {
  const { projectDir, sourceDir, runtime } = context;
  validate.functionsDirectoryExists(sourceDir, projectDir);

  // There isn't currently an easy way to map from runtime name to a delegate, but we can at least guarantee
  // that any explicit runtime from firebase.json is valid
  if (runtime && !isValidRuntime(runtime)) {
    throw new FirebaseError(`Cannot deploy function with runtime ${runtime}`);
  }

  for (const factory of factories) {
    const delegate = await factory(context);
    if (delegate) {
      return delegate;
    }
  }

  throw new FirebaseError(`Could not detect language for functions at ${sourceDir}`);
}<|MERGE_RESOLUTION|>--- conflicted
+++ resolved
@@ -6,12 +6,7 @@
 import { FirebaseError } from "../../../error";
 
 /** Supported runtimes for new Cloud Functions. */
-<<<<<<< HEAD
-const RUNTIMES: string[] = ["nodejs10", "nodejs12", "nodejs14", "nodejs16"];
-
-=======
 const RUNTIMES: string[] = ["nodejs10", "nodejs12", "nodejs14", "nodejs16", "nodejs18"];
->>>>>>> 17562130
 // Experimental runtimes are part of the Runtime type, but are in a
 // different list to help guard against some day accidentally iterating over
 // and printing a hidden runtime to the user.
