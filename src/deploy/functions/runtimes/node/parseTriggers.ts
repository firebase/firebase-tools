--- conflicted
+++ resolved
@@ -70,11 +70,7 @@
   };
   blockingTrigger?: {
     eventType: string;
-<<<<<<< HEAD
     options?: Record<string, unknown>;
-=======
-    options?: Record<string, any>;
->>>>>>> 53b78990
   };
   failurePolicy?: {};
   schedule?: ScheduleAnnotation;
