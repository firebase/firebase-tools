--- conflicted
+++ resolved
@@ -226,10 +226,6 @@
       for (const secret of annotation.secrets) {
         const secretEnv: backend.SecretEnvVar = {
           secret,
-<<<<<<< HEAD
-          projectId,
-=======
->>>>>>> b44f1955
           key: secret,
         };
         secretEnvs.push(secretEnv);
