import * as backend from "./backend";
import { DEFAULT_CODEBASE, ValidatedConfig } from "../../functions/projectConfig";

export interface EndpointFilter {
  // If codebase is undefined, match all functions in all codebase that matches the idChunks.
  // This is useful when trying to filter just using id chunks across all codebases.
  codebase?: string;
  // If id chunks is undefined, match all function in the said codebase.
  idChunks?: string[];
}

/**
 * Returns true if endpoint matches any of the given filter.
 *
 * If no filter is passed, always returns true.
 */
export function endpointMatchesAnyFilter(
  endpoint: backend.Endpoint,
  filters?: EndpointFilter[]
): boolean {
  if (!filters) {
    return true;
  }
  return filters.some((filter) => endpointMatchesFilter(endpoint, filter));
}

/**
 * Returns true if endpoint matches the given filter.
 */
export function endpointMatchesFilter(endpoint: backend.Endpoint, filter: EndpointFilter): boolean {
  // Only enforce codebase-based filtering when both the endpoint and filter provides them.
  // This allows us to filter using idChunks across all codebases.
  if (endpoint.codebase && filter.codebase) {
    if (endpoint.codebase !== filter.codebase) {
      return false;
    }
  }

  if (!filter.idChunks) {
    // If idChunks is not provided, we match all functions.
    return true;
  }

  const idChunks = endpoint.id.split("-");
  if (idChunks.length < filter.idChunks.length) {
    return false;
  }
  for (let i = 0; i < filter.idChunks.length; i += 1) {
    if (idChunks[i] !== filter.idChunks[i]) {
      return false;
    }
  }
  return true;
}

/**
 * Returns list of filters after parsing selector.
 */
export function parseFunctionSelector(selector: string): EndpointFilter[] {
  const fragments = selector.split(":");
  if (fragments.length < 2) {
    // This is a plain selector w/o codebase prefix (e.g. "abc" not "abc:efg") .
    // This could mean 2 things:
    //
    //   1. Only the codebase selector (i.e. "abc" refers to a codebase).
    //   2. Id filter for the DEFAULT codebase (i.e. "abc" refers to a function id in the default codebase).
    //
    // We decide here to create filter for both conditions. This sounds sloppy, but it's only troublesome if there is
    // conflict between a codebase name as function id in the default codebase.
    return [
      { codebase: fragments[0] },
      { codebase: DEFAULT_CODEBASE, idChunks: fragments[0].split(/[-.]/) },
    ];
  }
  return [
    {
      codebase: fragments[0],
      idChunks: fragments[1].split(/[-.]/),
    },
  ];
}

/**
 * Returns parsed --only commandline argument for functions product.
 *
 * For example, when user pass the following commandline argument:
 *   options.only = "functions:abc,functions:g1-gfn,hosting,functions:python:another-func
 *
 * We process the input as follows:
 *
 *   "functions:abc": Filter function w/ id "abc" in the default codebase OR all functions in the "func" codebase.
 *   "functions:g1-gfn": Filter function w/ id "gfn" in function group g1 OR all functions in the "g1.gfn" codebase.
 *   "hosting": Ignored.
 *   "functions:python:another-func": Filter function w/ id "another-func" in "python" codebase.
 *
 *   Note that filters like "functions:abc" are ambiguous. Is it referring to:
 *     1) Function id "abc" in the default codebase?
 *     2) Grouped functions w/ "abc" prefix in the default codebase?
 *     3) All functions in the "abc" codebase?
 *
 *   Current implementation creates filters that match against all conditions.
 *
 *   If no filter exists, we return undefined which the caller should interpret as "match all functions".
 */
export function getEndpointFilters(options: { only?: string }): EndpointFilter[] | undefined {
  if (!options.only) {
    return undefined;
  }

  const selectors = options.only.split(",");
  const filters: EndpointFilter[] = [];
  for (let selector of selectors) {
    if (selector.startsWith("functions:")) {
      selector = selector.replace("functions:", "");
      if (selector.length > 0) {
        filters.push(...parseFunctionSelector(selector));
      }
    }
  }

  if (filters.length === 0) {
    return undefined;
  }
  return filters;
}

/**
 * Generate label for a function.
 */
export function getFunctionLabel(fn: backend.TargetIds & { codebase?: string }): string {
  let id = `${fn.id}(${fn.region})`;
  if (fn.codebase && fn.codebase !== DEFAULT_CODEBASE) {
    id = `[${fn.codebase}]${id}`;
  }
  return id;
}

/**
 * Returns list of codebases specified in firebase.json filtered by --only filters if present.
 */
export function targetCodebases(config: ValidatedConfig, filters?: EndpointFilter[]): string[] {
<<<<<<< HEAD
  const codebasesFromConfig = new Set(Object.values(config).map((c) => c.codebase));
=======
  const codebasesFromConfig = [...new Set(Object.values(config).map((c) => c.codebase))];
>>>>>>> e70451c3
  if (!filters) {
    return [...codebasesFromConfig];
  }

<<<<<<< HEAD
  const codebasesFromFilters = new Set(
    filters.map((f) => f.codebase).filter((c) => c !== undefined)
  );

  if (codebasesFromFilters.size === 0) {
    return [...codebasesFromConfig];
  }

  const intersections = new Set<string>();
  for (const codebase of codebasesFromConfig) {
    if (codebasesFromFilters.has(codebase)) {
      intersections.add(codebase);
    }
  }
  return [...intersections];
}

/**
 * Breakup backends by codebase.
=======
  const codebasesFromFilters = [
    ...new Set(filters.map((f) => f.codebase).filter((c) => c !== undefined)),
  ];

  if (codebasesFromFilters.length === 0) {
    return [...codebasesFromConfig];
  }

  const intersections: string[] = [];
  for (const codebase of codebasesFromConfig) {
    if (codebasesFromFilters.includes(codebase)) {
      intersections.push(codebase);
    }
  }
  return intersections;
}

/**
 * Assign each endpoint deployed in the project to a codebase.
>>>>>>> e70451c3
 *
 * An endpoint is part a codebase if:
 *   1. Endpoint is associated w/ the current codebase (duh).
 *   2. Endpoint name matches name of an endoint we want to deploy
 *
 * Condition (2) might feel wrong but is a practical conflict resolution strategy as it makes migrating a function
 * from one codebase to another straightforward.
 */
<<<<<<< HEAD
export function groupByCodebase(
  wantBackends: Record<string, backend.Backend>,
  haveBackend: backend.Backend
): Record<string, backend.Backend> {
  const grouped: Record<string, backend.Backend> = {};
  // currentBackends will hold endpoints not assigned to any codebase.
  let currentBackend: backend.Backend = haveBackend;
=======
export function groupEndpointsByCodebase(
  wantBackends: Record<string, backend.Backend>,
  haveEndpoints: backend.Endpoint[]
): Record<string, backend.Backend> {
  const grouped: Record<string, backend.Backend> = {};
  // endpointsToAssign will hold endpoints not assigned to any codebase.
  let endpointsToAssign: backend.Endpoint[] = haveEndpoints;
>>>>>>> e70451c3

  // First, dole out endpoints using names. If resource name matches, endpoint belongs to that codebase regardless
  // of the codebase annotation.
  for (const codebase of Object.keys(wantBackends)) {
    const names = backend.allEndpoints(wantBackends[codebase]).map((e) => backend.functionName(e));
<<<<<<< HEAD
    grouped[codebase] = backend.matchingBackend(currentBackend, (endpoint) => {
      return names.includes(backend.functionName(endpoint));
    });
    // Update current backend, removing all endpoints we've assigned in this iteration.
    currentBackend = backend.matchingBackend(currentBackend, (endpoint) => {
      return !names.includes(backend.functionName(endpoint));
    });
=======
    grouped[codebase] = backend.of(
      ...endpointsToAssign.filter((e) => names.includes(backend.functionName(e)))
    );
    // Remove all endpoints we've assigned in this iteration.
    endpointsToAssign = endpointsToAssign.filter((e) => !names.includes(backend.functionName(e)));
>>>>>>> e70451c3
  }

  // Next, dole out endpoints using codebase annotation.
  for (const codebase of Object.keys(wantBackends)) {
<<<<<<< HEAD
    const matchedBackend = backend.matchingBackend(currentBackend, (endpoint) => {
      return endpoint.codebase === codebase;
    });
    grouped[codebase] = backend.merge(grouped[codebase], matchedBackend);
    // Update current backend, removing all endpoints we've assigned in this iteration.
    const matchedNames = backend.allEndpoints(matchedBackend).map((e) => backend.functionName(e));
    currentBackend = backend.matchingBackend(currentBackend, (endpoint) => {
      return !matchedNames.includes(backend.functionName(endpoint));
=======
    const matchedEndpoints = endpointsToAssign.filter((e) => e.codebase === codebase);
    grouped[codebase] = backend.merge(grouped[codebase], backend.of(...matchedEndpoints));
    // Update current backend, removing all endpoints we've assigned in this iteration.
    const matchedNames = matchedEndpoints.map((e) => backend.functionName(e));
    endpointsToAssign = endpointsToAssign.filter((e) => {
      return !matchedNames.includes(backend.functionName(e));
>>>>>>> e70451c3
    });
  }
  // What about unassigned endpoints? We leave them, as it's possible that these endpoints belong to codebases
  // defined in other project repositories.
  return grouped;
}<|MERGE_RESOLUTION|>--- conflicted
+++ resolved
@@ -139,36 +139,11 @@
  * Returns list of codebases specified in firebase.json filtered by --only filters if present.
  */
 export function targetCodebases(config: ValidatedConfig, filters?: EndpointFilter[]): string[] {
-<<<<<<< HEAD
-  const codebasesFromConfig = new Set(Object.values(config).map((c) => c.codebase));
-=======
   const codebasesFromConfig = [...new Set(Object.values(config).map((c) => c.codebase))];
->>>>>>> e70451c3
   if (!filters) {
     return [...codebasesFromConfig];
   }
 
-<<<<<<< HEAD
-  const codebasesFromFilters = new Set(
-    filters.map((f) => f.codebase).filter((c) => c !== undefined)
-  );
-
-  if (codebasesFromFilters.size === 0) {
-    return [...codebasesFromConfig];
-  }
-
-  const intersections = new Set<string>();
-  for (const codebase of codebasesFromConfig) {
-    if (codebasesFromFilters.has(codebase)) {
-      intersections.add(codebase);
-    }
-  }
-  return [...intersections];
-}
-
-/**
- * Breakup backends by codebase.
-=======
   const codebasesFromFilters = [
     ...new Set(filters.map((f) => f.codebase).filter((c) => c !== undefined)),
   ];
@@ -188,7 +163,6 @@
 
 /**
  * Assign each endpoint deployed in the project to a codebase.
->>>>>>> e70451c3
  *
  * An endpoint is part a codebase if:
  *   1. Endpoint is associated w/ the current codebase (duh).
@@ -197,15 +171,6 @@
  * Condition (2) might feel wrong but is a practical conflict resolution strategy as it makes migrating a function
  * from one codebase to another straightforward.
  */
-<<<<<<< HEAD
-export function groupByCodebase(
-  wantBackends: Record<string, backend.Backend>,
-  haveBackend: backend.Backend
-): Record<string, backend.Backend> {
-  const grouped: Record<string, backend.Backend> = {};
-  // currentBackends will hold endpoints not assigned to any codebase.
-  let currentBackend: backend.Backend = haveBackend;
-=======
 export function groupEndpointsByCodebase(
   wantBackends: Record<string, backend.Backend>,
   haveEndpoints: backend.Endpoint[]
@@ -213,48 +178,26 @@
   const grouped: Record<string, backend.Backend> = {};
   // endpointsToAssign will hold endpoints not assigned to any codebase.
   let endpointsToAssign: backend.Endpoint[] = haveEndpoints;
->>>>>>> e70451c3
 
   // First, dole out endpoints using names. If resource name matches, endpoint belongs to that codebase regardless
   // of the codebase annotation.
   for (const codebase of Object.keys(wantBackends)) {
     const names = backend.allEndpoints(wantBackends[codebase]).map((e) => backend.functionName(e));
-<<<<<<< HEAD
-    grouped[codebase] = backend.matchingBackend(currentBackend, (endpoint) => {
-      return names.includes(backend.functionName(endpoint));
-    });
-    // Update current backend, removing all endpoints we've assigned in this iteration.
-    currentBackend = backend.matchingBackend(currentBackend, (endpoint) => {
-      return !names.includes(backend.functionName(endpoint));
-    });
-=======
     grouped[codebase] = backend.of(
       ...endpointsToAssign.filter((e) => names.includes(backend.functionName(e)))
     );
     // Remove all endpoints we've assigned in this iteration.
     endpointsToAssign = endpointsToAssign.filter((e) => !names.includes(backend.functionName(e)));
->>>>>>> e70451c3
   }
 
   // Next, dole out endpoints using codebase annotation.
   for (const codebase of Object.keys(wantBackends)) {
-<<<<<<< HEAD
-    const matchedBackend = backend.matchingBackend(currentBackend, (endpoint) => {
-      return endpoint.codebase === codebase;
-    });
-    grouped[codebase] = backend.merge(grouped[codebase], matchedBackend);
-    // Update current backend, removing all endpoints we've assigned in this iteration.
-    const matchedNames = backend.allEndpoints(matchedBackend).map((e) => backend.functionName(e));
-    currentBackend = backend.matchingBackend(currentBackend, (endpoint) => {
-      return !matchedNames.includes(backend.functionName(endpoint));
-=======
     const matchedEndpoints = endpointsToAssign.filter((e) => e.codebase === codebase);
     grouped[codebase] = backend.merge(grouped[codebase], backend.of(...matchedEndpoints));
     // Update current backend, removing all endpoints we've assigned in this iteration.
     const matchedNames = matchedEndpoints.map((e) => backend.functionName(e));
     endpointsToAssign = endpointsToAssign.filter((e) => {
       return !matchedNames.includes(backend.functionName(e));
->>>>>>> e70451c3
     });
   }
   // What about unassigned endpoints? We leave them, as it's possible that these endpoints belong to codebases
