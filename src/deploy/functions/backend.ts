--- conflicted
+++ resolved
@@ -7,11 +7,7 @@
 import { FirebaseError } from "../../error";
 import { Context } from "./args";
 import { previews } from "../../previews";
-<<<<<<< HEAD
-import { zip } from "../../functional";
-=======
-import { flattenArray } from "../../functional";
->>>>>>> 32a568b0
+import { flattenArray, zip } from "../../functional";
 
 /** Retry settings for a ScheduleSpec. */
 export interface ScheduleRetryConfig {
