--- conflicted
+++ resolved
@@ -134,11 +134,7 @@
 
 export interface BlockingTrigger {
   eventType: string;
-<<<<<<< HEAD
   options?: Record<string, unknown>;
-=======
-  options?: Record<string, any>;
->>>>>>> 53b78990
 }
 
 export interface BlockingTriggered {
