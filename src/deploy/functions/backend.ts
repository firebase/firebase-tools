import * as proto from "../../gcp/proto";
import * as gcf from "../../gcp/cloudfunctions";
import * as gcfV2 from "../../gcp/cloudfunctionsv2";
import * as utils from "../../utils";
import * as runtimes from "./runtimes";
import { FirebaseError } from "../../error";
import { Context } from "./args";
import { previews } from "../../previews";
import { backendFromV1Alpha1 } from "./runtimes/discovery/v1alpha1";

/** Retry settings for a ScheduleSpec. */
export interface ScheduleRetryConfig {
  retryCount?: number;
  maxRetryDuration?: proto.Duration;
  minBackoffDuration?: proto.Duration;
  maxBackoffDuration?: proto.Duration;
  maxDoublings?: number;
}

/** API agnostic version of a Pub/Sub topic. */
export interface PubSubSpec {
  id: string;
  project: string;
  labels?: Record<string, string>;

  // What we're actually planning to invoke with this topic
  targetService: TargetIds;
}

export interface ScheduleTrigger {
  // Note: schedule is missing in the existingBackend because we
  // don't actually spend the API call looking up the schedule;
  // we just infer identifiers from function labels.
  schedule?: string;
  timeZone?: string;
  retryConfig?: ScheduleRetryConfig;
}

/** API agnostic version of a CloudScheduler Job */
export interface ScheduleSpec extends ScheduleTrigger {
  id: string;
  project: string;
  transport: "pubsub" | "https";

  // What we're actually planning to invoke with this schedule
  targetService: TargetIds;
}

/** Something that has a ScheduleTrigger */
export interface ScheduleTriggered {
  scheduleTrigger: ScheduleTrigger;
}

/** API agnostic version of a Cloud Function's HTTPs trigger. */
export interface HttpsTrigger {
  invoker?: string[];
}

/** Something that has an HTTPS trigger */
export interface HttpsTriggered {
  httpsTrigger: HttpsTrigger;
}

/** Well known keys in the eventFilter attribute of an event trigger */
export type EventFilterKey = "resource";

/** API agnostic version of a Cloud Function's event trigger. */
export interface EventTrigger {
  /**
   * Primary filter for events. Must be specified for all triggers.
   * Event sources introduced during the GCFv1 alpha will have a
   * eventType that looks like providers/firebase.database/eventTypes/ref.create
   * Event sources from GCF beta+ have event types that look like
   * google.firebase.database.ref.create.
   * Event sources from EventArc are versioned and have names that
   * look like google.cloud.pubsub.topic.v1.messagePublished
   */
  eventType: string;

  /**
   * Additional filters for narrowing down which events to receive.
   * While not required by the GCF API, this is always provided in
   * the Cloud Console, and we are likely to always require it as well.
   * V1 functions will always (and only) have the "resource" filter.
   * V2 will have arbitrary filters and some EventArc filters will be
   * top-level keys in the GCF API (e.g. "pubsubTopic").
   */
  eventFilters: Record<EventFilterKey | string, string>;

  /** Should failures in a function execution cause an event to be retried. */
  retry: boolean;

  /**
   * The region of a trigger, which may not be the same region as the function.
   * Cross-regional triggers are not permitted, i.e. triggers that are in a
   * single-region location that is different from the function's region.
   * When omitted, the region defults to the function's region.
   */
  region?: string;

  /**
   * Which service account EventArc should use to emit a function.
   * This field is ignored for v1 and defaults to the
   */
  serviceAccountEmail?: string;
}

/** Something that has an EventTrigger */
export interface EventTriggered {
  eventTrigger: EventTrigger;
}

/** Type deduction helper for a function trigger. */
export function isEventTrigger(trigger: HttpsTrigger | EventTrigger): trigger is EventTrigger {
  return "eventType" in trigger;
}

/** Friendly name to label a function in stats */
export function triggerTag(fn: FunctionSpec): string {
  if (fn.labels?.["deployment-scheduled"]) {
    if (fn.platform === "gcfv1") {
      return "v1.scheduled";
    }
    return "v2.scheduled";
  }
  if (fn.labels?.["deployment-callable"]) {
    if (fn.platform === "gcfv1") {
      return "v1.callable";
    }
    return "v2.callable";
  }
  if (!isEventTrigger(fn.trigger)) {
    if (fn.platform === "gcfv1") {
      return "v1.https";
    }
    return "v2.https";
  }
  return fn.trigger.eventType;
}

/** A user-friendly string for the kind of trigger of an endpoint. */
export function endpointTriggerType(endpoint: Endpoint): string {
  if (isScheduleTriggered(endpoint)) {
    return "scheduled";
  } else if (isHttpsTriggered(endpoint)) {
    return "https";
  } else {
    return endpoint.eventTrigger.eventType;
  }
}

// TODO(inlined): Enum types should be singularly named
export type VpcEgressSettings = "PRIVATE_RANGES_ONLY" | "ALL_TRAFFIC";
export type IngressSettings = "ALLOW_ALL" | "ALLOW_INTERNAL_ONLY" | "ALLOW_INTERNAL_AND_GCLB";
export type MemoryOptions = 128 | 256 | 512 | 1024 | 2048 | 4096 | 8192;

/** Returns a human-readable name with MB or GB suffix for a MemoryOption (MB). */
export function memoryOptionDisplayName(option: MemoryOptions): string {
  return {
    128: "128MB",
    256: "256MB",
    512: "512MB",
    1024: "1GB",
    2048: "2GB",
    4096: "4GB",
    8192: "8GB",
  }[option];
}

export const SCHEDULED_FUNCTION_LABEL = Object.freeze({ deployment: "firebase-schedule" });

/**
 * IDs used to identify a regional resource.
 * This type exists so we can have lightweight references from a Pub/Sub topic
 * or Cloud Scheduler job to a function it invokes. Methods that operate on
 * a function name should take a TargetIds instead of a FunctionSpec
 * (e.g. functionName or functionLabel)
 *
 * It's possible that this type will need to become more complex when we support
 * a Cloud Run revision. We'll cross that bridge when we get to it.
 */
export interface TargetIds {
  id: string;
  region: string;
  project: string;
}

export interface ServiceConfiguration {
  concurrency?: number;
  labels?: Record<string, string>;
  environmentVariables?: Record<string, string>;
  availableMemoryMb?: MemoryOptions;
  timeout?: proto.Duration;
  maxInstances?: number;
  minInstances?: number;
  vpcConnector?: string;
  vpcConnectorEgressSettings?: VpcEgressSettings;
  ingressSettings?: IngressSettings;
  serviceAccountEmail?: "default" | string;
}

/** An API agnostic definition of a Cloud Function. */
export type FunctionSpec = TargetIds &
  ServiceConfiguration & {
    entryPoint: string;
    platform: FunctionsPlatform;
    runtime: runtimes.Runtime | runtimes.DeprecatedRuntime;
    trigger: EventTrigger | HttpsTrigger;

    // Output only

    // URI is available on GCFv1 for HTTPS triggers and
    // on GCFv2 always
    uri?: string;
    sourceUploadUrl?: string;
  };

export type FunctionsPlatform = "gcfv1" | "gcfv2";

export type Triggered = HttpsTriggered | EventTriggered | ScheduleTriggered;

/** Whether something has an HttpsTrigger */
export function isHttpsTriggered(triggered: Triggered): triggered is HttpsTriggered {
  return {}.hasOwnProperty.call(triggered, "httpsTrigger");
}

/** Whether something has an EventTrigger */
export function isEventTriggered(triggered: Triggered): triggered is EventTriggered {
  return {}.hasOwnProperty.call(triggered, "eventTrigger");
}

/** Whether something has a ScheduleTrigger */
export function isScheduleTriggered(triggered: Triggered): triggered is ScheduleTriggered {
  return {}.hasOwnProperty.call(triggered, "scheduleTrigger");
}

/**
 * An endpoint that serves traffic to a stack of services.
 * For now, this is always a Cloud Function. Future iterations may use complex
 * type unions to enforce that _either_ the Stack is all Functions or the
 * stack is all Services.
 */
export type Endpoint = TargetIds &
  ServiceConfiguration &
  Triggered & {
    entryPoint: string;
    platform: FunctionsPlatform;
    runtime: runtimes.Runtime | runtimes.DeprecatedRuntime;

    // Output only

    // URI is available on GCFv1 for HTTPS triggers and
    // on GCFv2 always
    uri?: string;
    sourceUploadUrl?: string;
  };

/** An API agnostic definition of an entire deployment a customer has or wants. */
export interface Backend {
  /**
   * requiredAPIs will be enabled when a Backend is deployed.
   * Their format is friendly name -> API name.
   * E.g. "scheduler" => "cloudscheduler.googleapis.com"
   */
  requiredAPIs: Record<string, string>;
  cloudFunctions: FunctionSpec[];
  schedules: ScheduleSpec[];
  topics: PubSubSpec[];
  environmentVariables: EnvironmentVariables;
  // region -> id -> Endpoint
  endpoints: Record<string, Record<string, Endpoint>>;
}

/**
 * A helper utility to create an empty backend.
 * Tests that verify the behavior of one possible resource in a Backend can use
 * this method to avoid compiler errors when new fields are added to Backend.
 */
export function empty(): Backend {
  return {
    requiredAPIs: {},
    endpoints: {},
    cloudFunctions: [],
    schedules: [],
    topics: [],
    environmentVariables: {},
  };
}

/**
 * A helper utility to test whether a backend is empty.
 * Consumers should use this before assuming a backend is empty (e.g. nooping
 * deploy processes) because it's possible that fields have been added.
 */
export function isEmptyBackend(backend: Backend): boolean {
  return (
    Object.keys(backend.requiredAPIs).length == 0 &&
    Object.keys(backend.endpoints).length === 0 &&
    backend.cloudFunctions.length === 0 &&
    backend.schedules.length === 0 &&
    backend.topics.length === 0
  );
}

/**
 * Deprecated fields for Runtime Config.
 * RuntimeConfig will not be available in production for GCFv2 functions.
 * Future refactors of this code should move this type deeper into the codebase.
 */
export type RuntimeConfigValues = Record<string, unknown>;

/**
 * Environment variables to be applied to backend instances.
 * Applies to both GCFv1 and GCFv2 backends.
 */
export type EnvironmentVariables = Record<string, string>;

/**
 * Gets the formal resource name for a Cloud Function.
 */
export function functionName(cloudFunction: TargetIds): string {
  return `projects/${cloudFunction.project}/locations/${cloudFunction.region}/functions/${cloudFunction.id}`;
}

/**
 * Creates a matcher function that detects whether two functions match.
 * This is useful for list comprehensions, e.g.
 * const newFunctions = wantFunctions.filter(fn => !haveFunctions.some(sameFunctionName(fn)));
 */
export const sameFunctionName = (func: TargetIds) => (test: TargetIds): boolean => {
  return func.id === test.id && func.region === test.region && func.project == test.project;
};

/**
 * Gets the formal resource name for a Cloud Scheduler job.
 * @param appEngineLocation Must be the region where the customer has enabled App Engine.
 */
export function scheduleName(schedule: ScheduleSpec, appEngineLocation: string): string {
  return `projects/${schedule.project}/locations/${appEngineLocation}/jobs/${schedule.id}`;
}

/**
 * Gets the formal resource name for a Pub/Sub topic.
 * @param topic Something that implements project/id. This is intentionally vauge so
 *              that a schedule can be passed and the topic name generated.
 */
export function topicName(topic: { project: string; id: string }): string {
  return `projects/${topic.project}/topics/${topic.id}`;
}

/**
 * The naming pattern used to create a Pub/Sub Topic or Scheduler Job ID for a given scheduled function.
 * This pattern is hard-coded and assumed throughout tooling, both in the Firebase Console and in the CLI.
 * For e.g., we automatically assume a schedule and topic with this name exists when we list funcitons and
 * see a label that it has an attached schedule. This saves us from making extra API calls.
 * DANGER: We use the pattern defined here to deploy and delete schedules,
 * and to display scheduled functions in the Firebase console
 * If you change this pattern, Firebase console will stop displaying schedule descriptions
 * and schedules created under the old pattern will no longer be cleaned up correctly
 */
export function scheduleIdForFunction(cloudFunction: TargetIds): string {
  return `firebase-schedule-${cloudFunction.id}-${cloudFunction.region}`;
}

interface PrivateContextFields {
  existingBackend: Backend;
  loadedExistingBackend?: boolean;

  // NOTE(inlined): Will this need to become a more nuanced data structure
  // if we support GCFv1, v2, and Run?
  unreachableRegions: {
    gcfV1: string[];
    gcfV2: string[];
  };
}

/**
 * A caching accessor of the existing backend.
 * The method explicitly loads Cloud Functions from their API but implicitly deduces
 * functions' schedules and topics based on function labels. Functions that are not
 * deployed with the Firebase CLI are included so that we can support customers moving
 * a function that was managed with GCloud to managed by Firebase as an update operation.
 * To determine whether a function was already managed by firebase-tools use
 * deploymentTool.isFirebaseManaged(function.labels)
 * @param context A context object, passed from the Command library and used for caching.
 * @param forceRefresh If true, ignores and overwrites the cache. These cases should eventually go away.
 * @return The backend
 */
export async function existingBackend(context: Context, forceRefresh?: boolean): Promise<Backend> {
  const ctx = context as Context & PrivateContextFields;
  if (!ctx.loadedExistingBackend || forceRefresh) {
    await loadExistingBackend(ctx);
  }
  return ctx.existingBackend;
}

async function loadExistingBackend(ctx: Context & PrivateContextFields): Promise<void> {
  ctx.loadedExistingBackend = true;
  // Note: is it worth deducing the APIs that must have been enabled for this backend to work?
  // it could reduce redundant API calls for enabling the APIs.
  ctx.existingBackend = {
    ...empty(),
  };
  ctx.unreachableRegions = {
    gcfV1: [],
    gcfV2: [],
  };
  const gcfV1Results = await gcf.listAllFunctions(ctx.projectId);
  for (const apiFunction of gcfV1Results.functions) {
    const endpoint = gcf.endpointFromFunction(apiFunction);
    ctx.existingBackend.endpoints[endpoint.region] =
      ctx.existingBackend.endpoints[endpoint.region] || {};
    ctx.existingBackend.endpoints[endpoint.region][endpoint.id] = endpoint;

    const specFunction = gcf.specFromFunction(apiFunction);
    ctx.existingBackend.cloudFunctions.push(specFunction);
    const isScheduled = apiFunction.labels?.["deployment-scheduled"] === "true";
    if (isScheduled) {
      const id = scheduleIdForFunction(specFunction);
      ctx.existingBackend.schedules.push({
        id,
        project: specFunction.project,
        transport: "pubsub",
        targetService: {
          id: specFunction.id,
          region: specFunction.region,
          project: specFunction.project,
        },
      });
      ctx.existingBackend.topics.push({
        id,
        project: specFunction.project,
        labels: SCHEDULED_FUNCTION_LABEL,
        targetService: {
          id: specFunction.id,
          region: specFunction.region,
          project: specFunction.project,
        },
      });
    }
  }
  ctx.unreachableRegions.gcfV1 = gcfV1Results.unreachable;

  if (!previews.functionsv2) {
    return;
  }

  const gcfV2Results = await gcfV2.listAllFunctions(ctx.projectId);
  for (const apiFunction of gcfV2Results.functions) {
    const endpoint = gcfV2.endpointFromFunction(apiFunction);
    ctx.existingBackend.endpoints[endpoint.region] =
      ctx.existingBackend.endpoints[endpoint.region] || {};
    ctx.existingBackend.endpoints[endpoint.region][endpoint.id] = endpoint;

    const specFunction = gcfV2.specFromFunction(apiFunction);
    ctx.existingBackend.cloudFunctions.push(specFunction);
    const pubsubScheduled = apiFunction.labels?.["deployment-scheduled"] === "true";
    const httpsScheduled = apiFunction.labels?.["deployment-scheduled"] === "https";
    if (pubsubScheduled) {
      const id = scheduleIdForFunction(specFunction);
      ctx.existingBackend.schedules.push({
        id,
        project: specFunction.project,
        transport: "pubsub",
        targetService: {
          id: specFunction.id,
          region: specFunction.region,
          project: specFunction.project,
        },
      });
      ctx.existingBackend.topics.push({
        id,
        project: specFunction.project,
        labels: SCHEDULED_FUNCTION_LABEL,
        targetService: {
          id: specFunction.id,
          region: specFunction.region,
          project: specFunction.project,
        },
      });
    }
    if (httpsScheduled) {
      const id = scheduleIdForFunction(specFunction);
      ctx.existingBackend.schedules.push({
        id,
        project: specFunction.project,
        transport: "https",
        targetService: {
          id: specFunction.id,
          region: specFunction.region,
          project: specFunction.project,
        },
      });
    }
  }
  ctx.unreachableRegions.gcfV2 = gcfV2Results.unreachable;
}

/**
 * A helper function that guards against unavailable regions affecting a backend deployment.
 * If the desired backend uses a region that is unavailable, a FirebaseError is thrown.
 * If a region is unavailable but the desired backend does not use it, a warning is logged
 * that the standard cleanup process won't happen in that region.
 * @param context A context object from the Command library. Used for caching.
 * @param want The desired backend. Can be backend.empty() to only warn about unavailability.
 */
export async function checkAvailability(context: Context, want: Backend): Promise<void> {
  const ctx = context as Context & PrivateContextFields;
  if (!ctx.loadedExistingBackend) {
    await loadExistingBackend(ctx);
  }
  const gcfV1Regions = new Set();
  const gcfV2Regions = new Set();
  for (const fn of want.cloudFunctions) {
    if (fn.platform == "gcfv1") {
      gcfV1Regions.add(fn.region);
    } else {
      gcfV2Regions.add(fn.region);
    }
  }

  const neededUnreachableV1 = ctx.unreachableRegions.gcfV1.filter((region) =>
    gcfV1Regions.has(region)
  );
  const neededUnreachableV2 = ctx.unreachableRegions.gcfV2.filter((region) =>
    gcfV2Regions.has(region)
  );
  if (neededUnreachableV1.length) {
    throw new FirebaseError(
      "The following Cloud Functions regions are currently unreachable:\n\t" +
        neededUnreachableV1.join("\n\t") +
        "\nThis deployment contains functions in those regions. Please try again in a few minutes, or exclude these regions from your deployment."
    );
  }

  if (neededUnreachableV2.length) {
    throw new FirebaseError(
      "The following Cloud Functions V2 regions are currently unreachable:\n\t" +
        neededUnreachableV2.join("\n\t") +
        "\nThis deployment contains functions in those regions. Please try again in a few minutes, or exclude these regions from your deployment."
    );
  }

  if (ctx.unreachableRegions.gcfV1.length) {
    utils.logLabeledWarning(
      "functions",
      "The following Cloud Functions regions are currently unreachable:\n" +
        ctx.unreachableRegions.gcfV1.join("\n") +
        "\nCloud Functions in these regions won't be deleted."
    );
  }

  if (ctx.unreachableRegions.gcfV2.length) {
    utils.logLabeledWarning(
      "functions",
      "The following Cloud Functions V2 regions are currently unreachable:\n" +
        ctx.unreachableRegions.gcfV2.join("\n") +
        "\nCloud Functions in these regions won't be deleted."
    );
  }
}

/** A helper utility for flattening all endpoints in a backend since typing is a bit wonky. */
export function allEndpoints(backend: Backend): Endpoint[] {
  return Object.values(backend.endpoints).reduce((accum, perRegion) => {
    return [...accum, ...Object.values(perRegion)];
  }, [] as Endpoint[]);
}

/** A helper utility for checking whether an endpoint matches a predicate. */
export function someEndpoint(
  backend: Backend,
  predicate: (endpoint: Endpoint) => boolean
): boolean {
  for (const endpoints of Object.values(backend.endpoints)) {
    if (Object.values<Endpoint>(endpoints).some(predicate)) {
      return true;
    }
  }
  return false;
}

/** A helper utility function that returns a subset of the backend that includes only matching endpoints */
export function matchingBackend(
  backend: Backend,
  predicate: (endpoint: Endpoint) => boolean
): Backend {
  const filtered: Backend = {
    ...empty(),
  };
  for (const endpoint of allEndpoints(backend)) {
    if (!predicate(endpoint)) {
      continue;
    }
    filtered.endpoints[endpoint.region] = filtered.endpoints[endpoint.region] || {};
    filtered.endpoints[endpoint.region][endpoint.id] = endpoint;
  }
  return filtered;
}

/** A helper utility for flattening all endpoints in a region since typing is a bit wonky. */
export function regionalEndpoints(backend: Backend, region: string): Endpoint[] {
<<<<<<< HEAD
  return Object.values<Endpoint>(backend.endpoints[region]);
=======
  return backend.endpoints[region] ? Object.values<Endpoint>(backend.endpoints[region]) : [];
>>>>>>> e8c527c9
}

/** A curried function used for filters, returns a matcher for functions in a backend. */
export const hasEndpoint = (backend: Backend) => (endpoint: Endpoint): boolean => {
  return !!backend.endpoints[endpoint.region] && !!backend.endpoints[endpoint.region][endpoint.id];
};

/** A curried function that is the opposite of hasEndpoint */
export const missingEndpoint = (backend: Backend) => (endpoint: Endpoint): boolean => {
  return !hasEndpoint(backend)(endpoint);
};

/** A standard method for sorting endpoints for display.
 * Future versions might consider sorting region by pricing tier before
 * alphabetically
 */
export function compareFunctions(
  left: TargetIds & { platform: FunctionsPlatform },
  right: TargetIds & { platform: FunctionsPlatform }
): number {
  if (left.platform != right.platform) {
    return right.platform < left.platform ? -1 : 1;
  }
  if (left.region < right.region) {
    return -1;
  }
  if (left.region > right.region) {
    return 1;
  }
  if (left.id < right.id) {
    return -1;
  }
  if (left.id > right.id) {
    return 1;
  }
  return 0;
}<|MERGE_RESOLUTION|>--- conflicted
+++ resolved
@@ -600,11 +600,7 @@
 
 /** A helper utility for flattening all endpoints in a region since typing is a bit wonky. */
 export function regionalEndpoints(backend: Backend, region: string): Endpoint[] {
-<<<<<<< HEAD
-  return Object.values<Endpoint>(backend.endpoints[region]);
-=======
   return backend.endpoints[region] ? Object.values<Endpoint>(backend.endpoints[region]) : [];
->>>>>>> e8c527c9
 }
 
 /** A curried function used for filters, returns a matcher for functions in a backend. */
