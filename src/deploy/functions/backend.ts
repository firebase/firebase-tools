import * as proto from "../../gcp/proto";
import * as gcf from "../../gcp/cloudfunctions";
import * as gcfV2 from "../../gcp/cloudfunctionsv2";
import * as cloudscheduler from "../../gcp/cloudscheduler";
import * as utils from "../../utils";
import { FirebaseError } from "../../error";
import { Context } from "./args";
import { logger } from "../../logger";
import { previews } from "../../previews";

/** Retry settings for a ScheduleSpec. */
export interface ScheduleRetryConfig {
  retryCount?: number;
  maxRetryDuration?: proto.Duration;
  minBackoffDuration?: proto.Duration;
  maxBackoffDuration?: proto.Duration;
  maxDoublings?: number;
}

/** API agnostic version of a Pub/Sub topic. */
export interface PubSubSpec {
  id: string;
  project: string;
  labels?: Record<string, string>;

  // What we're actually planning to invoke with this topic
  targetService: TargetIds;
}

/** API agnostic version of a CloudScheduler Job */
export interface ScheduleSpec {
  id: string;
  project: string;
  // Note: schedule is missing in the existingBackend because we
  // don't actually spend the API call looking up the schedule;
  // we just infer identifiers from function labels.
  schedule?: string;
  timeZone?: string;
  retryConfig?: ScheduleRetryConfig;
  transport: "pubsub" | "https";

  // What we're actually planning to invoke with this schedule
  targetService: TargetIds;
}

/** API agnostic version of a Cloud Function's HTTPs trigger. */
export interface HttpsTrigger {
  allowInsecure: boolean;
}

/** Well known keys in the eventFilter attribute of an event trigger */
export type EventFilterKey = "resource";

/** API agnostic version of a Cloud Function's event trigger. */
export interface EventTrigger {
  /**
   * Primary filter for events. Must be specified for all triggers.
   * Event sources introduced during the GCFv1 alpha will have a
   * eventType that looks like providers/firebase.database/eventTypes/ref.create
   * Event sources from GCF beta+ have event types that look like
   * google.firebase.database.ref.create.
   * Event sources from EventArc are versioned and have names that
   * look like google.cloud.pubsub.topic.v1.messagePublished
   */
  eventType: string;

  /**
   * Additional filters for narrowing down which events to receive.
   * While not required by the GCF API, this is always provided in
   * the Cloud Console, and we are likely to always require it as well.
   * V1 functions will always (and only) have the "resource" filter.
   * V2 will have arbitrary filters and some EventArc filters will be
   * top-level keys in the GCF API (e.g. "pubsubTopic").
   */
  eventFilters: Record<EventFilterKey | string, string>;

  /** Should failures in a function execution cause an event to be retried. */
  retry: boolean;

  /**
   * The region of a trigger, which may not be the same region as the function.
   * Cross-regional triggers are not permitted, i.e. triggers that are in a
   * single-region location that is different from the function's region.
   * When omitted, the region defults to the function's region.
   */
  region?: string;

  /**
   * Which service account EventArc should use to emit a function.
   * This field is ignored for v1 and defaults to the
   */
  serviceAccountEmail?: string;
}

/** Type deduction helper for a function trigger. */
export function isEventTrigger(trigger: HttpsTrigger | EventTrigger): trigger is EventTrigger {
  return "eventType" in trigger;
}

// TODO(inlined): Enum types should be singularly named
export type VpcEgressSettings = "PRIVATE_RANGES_ONLY" | "ALL_TRAFFIC";
export type IngressSettings = "ALLOW_ALL" | "ALLOW_INTERNAL_ONLY" | "ALLOW_INTERNAL_AND_GCLB";
export type MemoryOptions = 128 | 256 | 512 | 1024 | 2048 | 4096 | 8192;

export function memoryOptionDisplayName(option: MemoryOptions): string {
  return {
    128: "128MB",
    256: "256MB",
    512: "512MB",
    1024: "1GB",
    2048: "2GB",
    4096: "4GB",
    8192: "8GB",
  }[option];
}

export const SCHEDULED_FUNCTION_LABEL = Object.freeze({ deployment: "firebase-schedule" });

/** Supported runtimes for new Cloud Functions. */
export type Runtime = "nodejs10" | "nodejs12" | "nodejs14";

/** Runtimes that can be found in existing backends but not used for new functions. */
export type DeprecatedRuntime = "nodejs6" | "nodejs8";
const RUNTIMES: string[] = ["nodejs10", "nodejs12", "nodejs14"];

/** Type deduction helper for a runtime string. */
export function isValidRuntime(runtime: string): runtime is Runtime {
  return RUNTIMES.includes(runtime);
}

/**
 * IDs used to identify a regional resource.
 * This type exists so we can have lightweight references from a Pub/Sub topic
 * or Cloud Scheduler job to a function it invokes. Methods that operate on
 * a function name should take a TargetIds instead of a FunctionSpec
 * (e.g. functionName or functionLabel)
 *
 * It's possible that this type will need to become more complex when we support
 * a Cloud Run revision. We'll cross that bridge when we get to it.
 */
export interface TargetIds {
  id: string;
  region: string;
  project: string;
}

export type FunctionsApiVersion = 1 | 2;

/** An API agnostic definition of a Cloud Function. */
export interface FunctionSpec extends TargetIds {
  apiVersion: FunctionsApiVersion;
  entryPoint: string;
  trigger: HttpsTrigger | EventTrigger;
  runtime: Runtime | DeprecatedRuntime;

  labels?: Record<string, string>;
  environmentVariables?: Record<string, string>;
  availableMemoryMb?: MemoryOptions;
  timeout?: proto.Duration;
  maxInstances?: number;
  minInstances?: number;
  vpcConnector?: string;
  vpcConnectorEgressSettings?: VpcEgressSettings;
  ingressSettings?: IngressSettings;
  serviceAccountEmail?: "default" | string;

  // Output only:

  // present for v1 functions with HTTP triggers and v2 functions always.
  uri?: string;
  sourceUploadUrl?: string;
}

/** An API agnostic definition of an entire deployment a customer has or wants. */
export interface Backend {
  /**
   * requiredAPIs will be enabled when a Backend is deployed.
   * Their format is friendly name -> API name.
   * E.g. "scheduler" => "cloudscheduler.googleapis.com"
   */
  requiredAPIs: Record<string, string>;
  cloudFunctions: FunctionSpec[];
  schedules: ScheduleSpec[];
  topics: PubSubSpec[];
}

/**
 * A helper utility to create an empty backend.
 * Tests that verify the behavior of one possible resource in a Backend can use
 * this method to avoid compiler errors when new fields are added to Backend.
 */
export function empty(): Backend {
  return {
    requiredAPIs: {},
    cloudFunctions: [],
    schedules: [],
    topics: [],
  };
}

/**
 * A helper utility to test whether a backend is empty.
 * Consumers should use this before assuming a backend is empty (e.g. nooping
 * deploy processes) because it's possible that fields have been added.
 */
export function isEmptyBackend(backend: Backend): boolean {
  return (
    Object.keys(backend.requiredAPIs).length == 0 &&
    backend.cloudFunctions.length === 0 &&
    backend.schedules.length === 0 &&
    backend.topics.length === 0
  );
}

/**
 * Deprecated fields for Runtime Config.
 * RuntimeConfig will not be available in production for GCFv2 functions.
 * Future refactors of this code should move this type deeper into the codebase.
 */
export type RuntimeConfigValues = Record<string, unknown>;

/**
 * Gets the formal resource name for a Cloud Function.
 */
export function functionName(cloudFunction: TargetIds): string {
  return `projects/${cloudFunction.project}/locations/${cloudFunction.region}/functions/${cloudFunction.id}`;
}

/**
 * Creates a matcher function that detects whether two functions match.
 * This is useful for list comprehensions, e.g.
 * const newFunctions = wantFunctions.filter(fn => !haveFunctions.some(sameFunctionName(fn)));
 */
export const sameFunctionName = (func: TargetIds) => (test: TargetIds): boolean => {
  return func.id === test.id && func.region === test.region && func.project == test.project;
};

/**
 * Gets the formal resource name for a Cloud Scheduler job.
 * @param appEngineLocation Must be the region where the customer has enabled App Engine.
 */
export function scheduleName(schedule: ScheduleSpec, appEngineLocation: string) {
  return `projects/${schedule.project}/locations/${appEngineLocation}/jobs/${schedule.id}`;
}

/**
 * Gets the formal resource name for a Pub/Sub topic.
 * @param topic Something that implements project/id. This is intentionally vauge so
 *              that a schedule can be passed and the topic name generated.
 */
export function topicName(topic: { project: string; id: string }) {
  return `projects/${topic.project}/topics/${topic.id}`;
}

/**
 * The naming pattern used to create a Pub/Sub Topic or Scheduler Job ID for a given scheduled function.
 * This pattern is hard-coded and assumed throughout tooling, both in the Firebase Console and in the CLI.
 * For e.g., we automatically assume a schedule and topic with this name exists when we list funcitons and
 * see a label that it has an attached schedule. This saves us from making extra API calls.
 * DANGER: We use the pattern defined here to deploy and delete schedules,
 * and to display scheduled functions in the Firebase console
 * If you change this pattern, Firebase console will stop displaying schedule descriptions
 * and schedules created under the old pattern will no longer be cleaned up correctly
 */
export function scheduleIdForFunction(cloudFunction: TargetIds) {
  return `firebase-schedule-${cloudFunction.id}-${cloudFunction.region}`;
}

<<<<<<< HEAD
=======
/**
 * Convert the API agnostic FunctionSpec struct to a CloudFunction proto for the v1 API.
 */
export function toGCFv1Function(
  cloudFunction: FunctionSpec,
  sourceUploadUrl: string
): Omit<gcf.CloudFunction, gcf.OutputOnlyFields> {
  if (cloudFunction.apiVersion != 1) {
    throw new FirebaseError(
      "Trying to create a v1 CloudFunction with v2 API. This should never happen"
    );
  }

  if (!isValidRuntime(cloudFunction.runtime)) {
    throw new FirebaseError(
      "Failed internal assertion. Trying to deploy a new function with a deprecated runtime." +
        " This should never happen"
    );
  }
  const gcfFunction: Omit<gcf.CloudFunction, gcf.OutputOnlyFields> = {
    name: functionName(cloudFunction),
    sourceUploadUrl: sourceUploadUrl,
    entryPoint: cloudFunction.entryPoint,
    runtime: cloudFunction.runtime,
  };

  if (isEventTrigger(cloudFunction.trigger)) {
    gcfFunction.eventTrigger = {
      eventType: cloudFunction.trigger.eventType,
      resource: cloudFunction.trigger.eventFilters.resource,
      // Service is unnecessary and deprecated
    };

    // For field masks to pick up a deleted failure policy we must inject an undefined
    // when retry is false
    gcfFunction.eventTrigger.failurePolicy = cloudFunction.trigger.retry
      ? { retry: {} }
      : undefined;
  } else {
    gcfFunction.httpsTrigger = {
      securityLevel: cloudFunction.trigger.allowInsecure ? "SECURE_OPTIONAL" : "SECURE_ALWAYS",
    };
  }

  proto.copyIfPresent(
    gcfFunction,
    cloudFunction,
    "serviceAccountEmail",
    "timeout",
    "availableMemoryMb",
    "minInstances",
    "maxInstances",
    "vpcConnector",
    "vpcConnectorEgressSettings",
    "ingressSettings",
    "labels",
    "environmentVariables"
  );

  return gcfFunction;
}

/**
 * Converts a Cloud Function from the v1 API into a version-agnostic FunctionSpec struct.
 * This API exists outside the GCF namespace because GCF returns an Operation<CloudFunction>
 * and code may have to call this method explicitly.
 */
export function fromGCFv1Function(gcfFunction: gcf.CloudFunction): FunctionSpec {
  const [, project, , region, , id] = gcfFunction.name.split("/");
  let trigger: EventTrigger | HttpsTrigger;
  let uri: string | undefined;
  if (gcfFunction.httpsTrigger) {
    trigger = {
      // Note: default (empty) value intentionally means true
      allowInsecure: gcfFunction.httpsTrigger.securityLevel !== "SECURE_ALWAYS",
    };
    uri = gcfFunction.httpsTrigger.url;
  } else {
    trigger = {
      eventType: gcfFunction.eventTrigger!.eventType,
      eventFilters: {
        resource: gcfFunction.eventTrigger!.resource,
      },
      retry: !!gcfFunction.eventTrigger!.failurePolicy?.retry,
    };
  }

  if (!isValidRuntime(gcfFunction.runtime)) {
    logger.debug("GCFv1 function has a deprecated runtime:", JSON.stringify(gcfFunction, null, 2));
  }

  const cloudFunction: FunctionSpec = {
    apiVersion: 1,
    id,
    project,
    region,
    trigger,
    entryPoint: gcfFunction.entryPoint,
    runtime: gcfFunction.runtime,
  };
  if (uri) {
    cloudFunction.uri = uri;
  }
  proto.copyIfPresent(
    cloudFunction,
    gcfFunction,
    "serviceAccountEmail",
    "availableMemoryMb",
    "timeout",
    "minInstances",
    "maxInstances",
    "vpcConnector",
    "vpcConnectorEgressSettings",
    "ingressSettings",
    "labels",
    "environmentVariables",
    "sourceUploadUrl"
  );

  return cloudFunction;
}

export function toGCFv2Function(cloudFunction: FunctionSpec, source: gcfV2.StorageSource) {
  if (cloudFunction.apiVersion != 2) {
    throw new FirebaseError(
      "Trying to create a v2 CloudFunction with v1 API. This should never happen"
    );
  }

  if (!isValidRuntime(cloudFunction.runtime)) {
    throw new FirebaseError(
      "Failed internal assertion. Trying to deploy a new function with a deprecated runtime." +
        " This should never happen"
    );
  }

  const gcfFunction: Omit<gcfV2.CloudFunction, gcfV2.OutputOnlyFields> = {
    name: functionName(cloudFunction),
    buildConfig: {
      runtime: cloudFunction.runtime,
      entryPoint: cloudFunction.entryPoint,
      source: {
        storageSource: source,
      },
      // We don't use build environment variables,
      environmentVariables: {},
    },
    serviceConfig: {},
  };

  proto.copyIfPresent(
    gcfFunction.serviceConfig,
    cloudFunction,
    "availableMemoryMb",
    "environmentVariables",
    "vpcConnector",
    "vpcConnectorEgressSettings",
    "serviceAccountEmail",
    "ingressSettings"
  );
  proto.renameIfPresent(
    gcfFunction.serviceConfig,
    cloudFunction,
    "timeoutSeconds",
    "timeout",
    proto.secondsFromDuration
  );
  proto.renameIfPresent(
    gcfFunction.serviceConfig,
    cloudFunction,
    "minInstanceCount",
    "minInstances"
  );
  proto.renameIfPresent(
    gcfFunction.serviceConfig,
    cloudFunction,
    "maxInstanceCount",
    "maxInstances"
  );

  if (isEventTrigger(cloudFunction.trigger)) {
    gcfFunction.eventTrigger = {
      eventType: cloudFunction.trigger.eventType,
    };
    if (gcfFunction.eventTrigger.eventType === gcfV2.PUBSUB_PUBLISH_EVENT) {
      gcfFunction.eventTrigger.pubsubTopic = cloudFunction.trigger.eventFilters.resource;
    } else {
      gcfFunction.eventTrigger.eventFilters = [];
      for (const [attribute, value] of Object.entries(cloudFunction.trigger.eventFilters)) {
        gcfFunction.eventTrigger.eventFilters.push({ attribute, value });
      }
    }

    if (cloudFunction.trigger.retry) {
      logger.warn("Cannot set a retry policy on Cloud Function", cloudFunction.id);
    }
  } else if (cloudFunction.trigger.allowInsecure) {
    logger.warn("Cannot enable insecure traffic for Cloud Function", cloudFunction.id);
  }
  proto.copyIfPresent(gcfFunction, cloudFunction, "labels");

  return gcfFunction;
}

export function fromGCFv2Function(gcfFunction: gcfV2.CloudFunction): FunctionSpec {
  const [, project, , region, , id] = gcfFunction.name.split("/");
  let trigger: EventTrigger | HttpsTrigger;
  if (gcfFunction.eventTrigger) {
    trigger = {
      eventType: gcfFunction.eventTrigger!.eventType,
      eventFilters: {},
      retry: false,
    };
    if (gcfFunction.eventTrigger.pubsubTopic) {
      trigger.eventFilters.resource = gcfFunction.eventTrigger.pubsubTopic;
    } else {
      for (const { attribute, value } of gcfFunction.eventTrigger.eventFilters || []) {
        trigger.eventFilters[attribute] = value;
      }
    }
  } else {
    trigger = {
      allowInsecure: false,
    };
  }

  if (!isValidRuntime(gcfFunction.buildConfig.runtime)) {
    logger.debug("GCFv2 function has a deprecated runtime:", JSON.stringify(gcfFunction, null, 2));
  }

  const cloudFunction: FunctionSpec = {
    apiVersion: 2,
    id,
    project,
    region,
    trigger,
    entryPoint: gcfFunction.buildConfig.entryPoint,
    runtime: gcfFunction.buildConfig.runtime,
    uri: gcfFunction.serviceConfig.uri,
  };
  proto.copyIfPresent(
    cloudFunction,
    gcfFunction.serviceConfig,
    "serviceAccountEmail",
    "availableMemoryMb",
    "vpcConnector",
    "vpcConnectorEgressSettings",
    "ingressSettings",
    "environmentVariables"
  );
  proto.renameIfPresent(
    cloudFunction,
    gcfFunction.serviceConfig,
    "timeout",
    "timeoutSeconds",
    proto.durationFromSeconds
  );
  proto.renameIfPresent(
    cloudFunction,
    gcfFunction.serviceConfig,
    "minInstances",
    "minInstanceCount"
  );
  proto.renameIfPresent(
    cloudFunction,
    gcfFunction.serviceConfig,
    "maxInstances",
    "maxInstanceCount"
  );
  proto.copyIfPresent(cloudFunction, gcfFunction, "labels");

  return cloudFunction;
}

/** Converts a version agnostic ScheduleSpec to a CloudScheduler v1 Job. */
export function toJob(schedule: ScheduleSpec, appEngineLocation: string): cloudscheduler.Job {
  const job: cloudscheduler.Job = {
    name: scheduleName(schedule, appEngineLocation),
    schedule: schedule.schedule!,
  };
  proto.copyIfPresent(job, schedule, "timeZone", "retryConfig");
  if (schedule.transport === "https") {
    throw new FirebaseError("HTTPS transport for scheduled functions is not yet supported");
  }
  job.pubsubTarget = {
    topicName: topicName(schedule),
    attributes: {
      scheduled: "true",
    },
  };
  return job;
}

>>>>>>> 07f31958
interface PrivateContextFields {
  existingBackend: Backend;
  loadedExistingBackend?: boolean;

  // NOTE(inlined): Will this need to become a more nuanced data structure
  // if we support GCFv1, v2, and Run?
  unreachableRegions: {
    gcfV1: string[];
    gcfV2: string[];
  };
}

/**
 * A caching accessor of the existing backend.
 * The method explicitly loads Cloud Functions from their API but implicitly deduces
 * functions' schedules and topics based on function labels. Functions that are not
 * deployed with the Firebase CLI are included so that we can support customers moving
 * a function that was managed with GCloud to managed by Firebase as an update operation.
 * To determine whether a function was already managed by firebase-tools use
 * deploymentTool.isFirebaseManaged(function.labels)
 * @param context A context object, passed from the Command library and used for caching.
 * @param forceRefresh If true, ignores and overwrites the cache. These cases should eventually go away.
 * @return The backend
 */
export async function existingBackend(context: Context, forceRefresh?: boolean): Promise<Backend> {
  const ctx = context as Context & PrivateContextFields;
  if (!ctx.loadedExistingBackend || forceRefresh) {
    await loadExistingBackend(ctx);
  }
  return ctx.existingBackend;
}

async function loadExistingBackend(ctx: Context & PrivateContextFields): Promise<void> {
  ctx.loadedExistingBackend = true;
  // Note: is it worth deducing the APIs that must have been enabled for this backend to work?
  // it could reduce redundant API calls for enabling the APIs.
  ctx.existingBackend = {
    requiredAPIs: {},
    cloudFunctions: [],
    schedules: [],
    topics: [],
  };
  ctx.unreachableRegions = {
    gcfV1: [],
    gcfV2: [],
  };
  const gcfV1Results = await gcf.listAllFunctions(ctx.projectId);
  for (const apiFunction of gcfV1Results.functions) {
    const specFunction = gcf.specFromFunction(apiFunction);
    ctx.existingBackend.cloudFunctions.push(specFunction);
    const isScheduled = apiFunction.labels?.["deployment-scheduled"] === "true";
    if (isScheduled) {
      const id = scheduleIdForFunction(specFunction);
      ctx.existingBackend.schedules.push({
        id,
        project: specFunction.project,
        transport: "pubsub",
        targetService: {
          id: specFunction.id,
          region: specFunction.region,
          project: specFunction.project,
        },
      });
      ctx.existingBackend.topics.push({
        id,
        project: specFunction.project,
        labels: SCHEDULED_FUNCTION_LABEL,
        targetService: {
          id: specFunction.id,
          region: specFunction.region,
          project: specFunction.project,
        },
      });
    }
  }
  ctx.unreachableRegions.gcfV1 = gcfV1Results.unreachable;

  if (!previews.functionsv2) {
    return;
  }

  const gcfV2Results = await gcfV2.listAllFunctions(ctx.projectId);
  for (const apiFunction of gcfV2Results.functions) {
    const specFunction = gcfV2.specFromFunction(apiFunction);
    ctx.existingBackend.cloudFunctions.push(specFunction);
    const pubsubScheduled = apiFunction.labels?.["deployment-scheduled"] === "true";
    const httpsScheduled = apiFunction.labels?.["deployment-scheduled"] === "https";
    if (pubsubScheduled) {
      const id = scheduleIdForFunction(specFunction);
      ctx.existingBackend.schedules.push({
        id,
        project: specFunction.project,
        transport: "pubsub",
        targetService: {
          id: specFunction.id,
          region: specFunction.region,
          project: specFunction.project,
        },
      });
      ctx.existingBackend.topics.push({
        id,
        project: specFunction.project,
        labels: SCHEDULED_FUNCTION_LABEL,
        targetService: {
          id: specFunction.id,
          region: specFunction.region,
          project: specFunction.project,
        },
      });
    }
    if (httpsScheduled) {
      const id = scheduleIdForFunction(specFunction);
      ctx.existingBackend.schedules.push({
        id,
        project: specFunction.project,
        transport: "https",
        targetService: {
          id: specFunction.id,
          region: specFunction.region,
          project: specFunction.project,
        },
      });
    }
  }
  ctx.unreachableRegions.gcfV2 = gcfV2Results.unreachable;
}

/**
 * A helper function that guards against unavailable regions affecting a backend deployment.
 * If the desired backend uses a region that is unavailable, a FirebaseError is thrown.
 * If a region is unavailable but the desired backend does not use it, a warning is logged
 * that the standard cleanup process won't happen in that region.
 * @param context A context object from the Command library. Used for caching.
 * @param want The desired backend. Can be backend.empty() to only warn about unavailability.
 */
export async function checkAvailability(context: Context, want: Backend): Promise<void> {
  const ctx = context as Context & PrivateContextFields;
  if (!ctx.loadedExistingBackend) {
    await loadExistingBackend(ctx);
  }
  const gcfV1Regions = new Set();
  const gcfV2Regions = new Set();
  for (const fn of want.cloudFunctions) {
    if (fn.apiVersion === 1) {
      gcfV1Regions.add(fn.region);
    } else {
      gcfV2Regions.add(fn.region);
    }
  }

  const neededUnreachableV1 = ctx.unreachableRegions.gcfV1.filter((region) =>
    gcfV1Regions.has(region)
  );
  const neededUnreachableV2 = ctx.unreachableRegions.gcfV2.filter((region) =>
    gcfV2Regions.has(region)
  );
  if (neededUnreachableV1.length) {
    throw new FirebaseError(
      "The following Cloud Functions regions are currently unreachable:\n\t" +
        neededUnreachableV1.join("\n\t") +
        "\nThis deployment contains functions in those regions. Please try again in a few minutes, or exclude these regions from your deployment."
    );
  }

  if (neededUnreachableV2.length) {
    throw new FirebaseError(
      "The following Cloud Functions V2 regions are currently unreachable:\n\t" +
        neededUnreachableV2.join("\n\t") +
        "\nThis deployment contains functions in those regions. Please try again in a few minutes, or exclude these regions from your deployment."
    );
  }

  if (ctx.unreachableRegions.gcfV1.length) {
    utils.logLabeledWarning(
      "functions",
      "The following Cloud Functions regions are currently unreachable:\n" +
        ctx.unreachableRegions.gcfV1.join("\n") +
        "\nCloud Functions in these regions won't be deleted."
    );
  }

  if (ctx.unreachableRegions.gcfV2.length) {
    utils.logLabeledWarning(
      "functions",
      "The following Cloud Functions V2 regions are currently unreachable:\n" +
        ctx.unreachableRegions.gcfV2.join("\n") +
        "\nCloud Functions in these regions won't be deleted."
    );
  }
}<|MERGE_RESOLUTION|>--- conflicted
+++ resolved
@@ -266,302 +266,6 @@
   return `firebase-schedule-${cloudFunction.id}-${cloudFunction.region}`;
 }
 
-<<<<<<< HEAD
-=======
-/**
- * Convert the API agnostic FunctionSpec struct to a CloudFunction proto for the v1 API.
- */
-export function toGCFv1Function(
-  cloudFunction: FunctionSpec,
-  sourceUploadUrl: string
-): Omit<gcf.CloudFunction, gcf.OutputOnlyFields> {
-  if (cloudFunction.apiVersion != 1) {
-    throw new FirebaseError(
-      "Trying to create a v1 CloudFunction with v2 API. This should never happen"
-    );
-  }
-
-  if (!isValidRuntime(cloudFunction.runtime)) {
-    throw new FirebaseError(
-      "Failed internal assertion. Trying to deploy a new function with a deprecated runtime." +
-        " This should never happen"
-    );
-  }
-  const gcfFunction: Omit<gcf.CloudFunction, gcf.OutputOnlyFields> = {
-    name: functionName(cloudFunction),
-    sourceUploadUrl: sourceUploadUrl,
-    entryPoint: cloudFunction.entryPoint,
-    runtime: cloudFunction.runtime,
-  };
-
-  if (isEventTrigger(cloudFunction.trigger)) {
-    gcfFunction.eventTrigger = {
-      eventType: cloudFunction.trigger.eventType,
-      resource: cloudFunction.trigger.eventFilters.resource,
-      // Service is unnecessary and deprecated
-    };
-
-    // For field masks to pick up a deleted failure policy we must inject an undefined
-    // when retry is false
-    gcfFunction.eventTrigger.failurePolicy = cloudFunction.trigger.retry
-      ? { retry: {} }
-      : undefined;
-  } else {
-    gcfFunction.httpsTrigger = {
-      securityLevel: cloudFunction.trigger.allowInsecure ? "SECURE_OPTIONAL" : "SECURE_ALWAYS",
-    };
-  }
-
-  proto.copyIfPresent(
-    gcfFunction,
-    cloudFunction,
-    "serviceAccountEmail",
-    "timeout",
-    "availableMemoryMb",
-    "minInstances",
-    "maxInstances",
-    "vpcConnector",
-    "vpcConnectorEgressSettings",
-    "ingressSettings",
-    "labels",
-    "environmentVariables"
-  );
-
-  return gcfFunction;
-}
-
-/**
- * Converts a Cloud Function from the v1 API into a version-agnostic FunctionSpec struct.
- * This API exists outside the GCF namespace because GCF returns an Operation<CloudFunction>
- * and code may have to call this method explicitly.
- */
-export function fromGCFv1Function(gcfFunction: gcf.CloudFunction): FunctionSpec {
-  const [, project, , region, , id] = gcfFunction.name.split("/");
-  let trigger: EventTrigger | HttpsTrigger;
-  let uri: string | undefined;
-  if (gcfFunction.httpsTrigger) {
-    trigger = {
-      // Note: default (empty) value intentionally means true
-      allowInsecure: gcfFunction.httpsTrigger.securityLevel !== "SECURE_ALWAYS",
-    };
-    uri = gcfFunction.httpsTrigger.url;
-  } else {
-    trigger = {
-      eventType: gcfFunction.eventTrigger!.eventType,
-      eventFilters: {
-        resource: gcfFunction.eventTrigger!.resource,
-      },
-      retry: !!gcfFunction.eventTrigger!.failurePolicy?.retry,
-    };
-  }
-
-  if (!isValidRuntime(gcfFunction.runtime)) {
-    logger.debug("GCFv1 function has a deprecated runtime:", JSON.stringify(gcfFunction, null, 2));
-  }
-
-  const cloudFunction: FunctionSpec = {
-    apiVersion: 1,
-    id,
-    project,
-    region,
-    trigger,
-    entryPoint: gcfFunction.entryPoint,
-    runtime: gcfFunction.runtime,
-  };
-  if (uri) {
-    cloudFunction.uri = uri;
-  }
-  proto.copyIfPresent(
-    cloudFunction,
-    gcfFunction,
-    "serviceAccountEmail",
-    "availableMemoryMb",
-    "timeout",
-    "minInstances",
-    "maxInstances",
-    "vpcConnector",
-    "vpcConnectorEgressSettings",
-    "ingressSettings",
-    "labels",
-    "environmentVariables",
-    "sourceUploadUrl"
-  );
-
-  return cloudFunction;
-}
-
-export function toGCFv2Function(cloudFunction: FunctionSpec, source: gcfV2.StorageSource) {
-  if (cloudFunction.apiVersion != 2) {
-    throw new FirebaseError(
-      "Trying to create a v2 CloudFunction with v1 API. This should never happen"
-    );
-  }
-
-  if (!isValidRuntime(cloudFunction.runtime)) {
-    throw new FirebaseError(
-      "Failed internal assertion. Trying to deploy a new function with a deprecated runtime." +
-        " This should never happen"
-    );
-  }
-
-  const gcfFunction: Omit<gcfV2.CloudFunction, gcfV2.OutputOnlyFields> = {
-    name: functionName(cloudFunction),
-    buildConfig: {
-      runtime: cloudFunction.runtime,
-      entryPoint: cloudFunction.entryPoint,
-      source: {
-        storageSource: source,
-      },
-      // We don't use build environment variables,
-      environmentVariables: {},
-    },
-    serviceConfig: {},
-  };
-
-  proto.copyIfPresent(
-    gcfFunction.serviceConfig,
-    cloudFunction,
-    "availableMemoryMb",
-    "environmentVariables",
-    "vpcConnector",
-    "vpcConnectorEgressSettings",
-    "serviceAccountEmail",
-    "ingressSettings"
-  );
-  proto.renameIfPresent(
-    gcfFunction.serviceConfig,
-    cloudFunction,
-    "timeoutSeconds",
-    "timeout",
-    proto.secondsFromDuration
-  );
-  proto.renameIfPresent(
-    gcfFunction.serviceConfig,
-    cloudFunction,
-    "minInstanceCount",
-    "minInstances"
-  );
-  proto.renameIfPresent(
-    gcfFunction.serviceConfig,
-    cloudFunction,
-    "maxInstanceCount",
-    "maxInstances"
-  );
-
-  if (isEventTrigger(cloudFunction.trigger)) {
-    gcfFunction.eventTrigger = {
-      eventType: cloudFunction.trigger.eventType,
-    };
-    if (gcfFunction.eventTrigger.eventType === gcfV2.PUBSUB_PUBLISH_EVENT) {
-      gcfFunction.eventTrigger.pubsubTopic = cloudFunction.trigger.eventFilters.resource;
-    } else {
-      gcfFunction.eventTrigger.eventFilters = [];
-      for (const [attribute, value] of Object.entries(cloudFunction.trigger.eventFilters)) {
-        gcfFunction.eventTrigger.eventFilters.push({ attribute, value });
-      }
-    }
-
-    if (cloudFunction.trigger.retry) {
-      logger.warn("Cannot set a retry policy on Cloud Function", cloudFunction.id);
-    }
-  } else if (cloudFunction.trigger.allowInsecure) {
-    logger.warn("Cannot enable insecure traffic for Cloud Function", cloudFunction.id);
-  }
-  proto.copyIfPresent(gcfFunction, cloudFunction, "labels");
-
-  return gcfFunction;
-}
-
-export function fromGCFv2Function(gcfFunction: gcfV2.CloudFunction): FunctionSpec {
-  const [, project, , region, , id] = gcfFunction.name.split("/");
-  let trigger: EventTrigger | HttpsTrigger;
-  if (gcfFunction.eventTrigger) {
-    trigger = {
-      eventType: gcfFunction.eventTrigger!.eventType,
-      eventFilters: {},
-      retry: false,
-    };
-    if (gcfFunction.eventTrigger.pubsubTopic) {
-      trigger.eventFilters.resource = gcfFunction.eventTrigger.pubsubTopic;
-    } else {
-      for (const { attribute, value } of gcfFunction.eventTrigger.eventFilters || []) {
-        trigger.eventFilters[attribute] = value;
-      }
-    }
-  } else {
-    trigger = {
-      allowInsecure: false,
-    };
-  }
-
-  if (!isValidRuntime(gcfFunction.buildConfig.runtime)) {
-    logger.debug("GCFv2 function has a deprecated runtime:", JSON.stringify(gcfFunction, null, 2));
-  }
-
-  const cloudFunction: FunctionSpec = {
-    apiVersion: 2,
-    id,
-    project,
-    region,
-    trigger,
-    entryPoint: gcfFunction.buildConfig.entryPoint,
-    runtime: gcfFunction.buildConfig.runtime,
-    uri: gcfFunction.serviceConfig.uri,
-  };
-  proto.copyIfPresent(
-    cloudFunction,
-    gcfFunction.serviceConfig,
-    "serviceAccountEmail",
-    "availableMemoryMb",
-    "vpcConnector",
-    "vpcConnectorEgressSettings",
-    "ingressSettings",
-    "environmentVariables"
-  );
-  proto.renameIfPresent(
-    cloudFunction,
-    gcfFunction.serviceConfig,
-    "timeout",
-    "timeoutSeconds",
-    proto.durationFromSeconds
-  );
-  proto.renameIfPresent(
-    cloudFunction,
-    gcfFunction.serviceConfig,
-    "minInstances",
-    "minInstanceCount"
-  );
-  proto.renameIfPresent(
-    cloudFunction,
-    gcfFunction.serviceConfig,
-    "maxInstances",
-    "maxInstanceCount"
-  );
-  proto.copyIfPresent(cloudFunction, gcfFunction, "labels");
-
-  return cloudFunction;
-}
-
-/** Converts a version agnostic ScheduleSpec to a CloudScheduler v1 Job. */
-export function toJob(schedule: ScheduleSpec, appEngineLocation: string): cloudscheduler.Job {
-  const job: cloudscheduler.Job = {
-    name: scheduleName(schedule, appEngineLocation),
-    schedule: schedule.schedule!,
-  };
-  proto.copyIfPresent(job, schedule, "timeZone", "retryConfig");
-  if (schedule.transport === "https") {
-    throw new FirebaseError("HTTPS transport for scheduled functions is not yet supported");
-  }
-  job.pubsubTarget = {
-    topicName: topicName(schedule),
-    attributes: {
-      scheduled: "true",
-    },
-  };
-  return job;
-}
-
->>>>>>> 07f31958
 interface PrivateContextFields {
   existingBackend: Backend;
   loadedExistingBackend?: boolean;
