--- conflicted
+++ resolved
@@ -169,12 +169,8 @@
 export interface SecretEnvVar {
   key: string;
   secret: string;
-<<<<<<< HEAD
-  projectId: string;
-=======
 
   // Internal use only. Users cannot pin secret to a specific version.
->>>>>>> 08f22361
   version?: string;
 }
 
