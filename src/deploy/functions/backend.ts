--- conflicted
+++ resolved
@@ -169,10 +169,6 @@
 export interface SecretEnvVar {
   key: string;
   secret: string;
-<<<<<<< HEAD
-  projectId: string;
-=======
->>>>>>> 596a5e38
   version?: string;
 }
 
