--- conflicted
+++ resolved
@@ -254,11 +254,7 @@
 }
 
 /**
-<<<<<<< HEAD
- *
-=======
  * Returns full resource name of a secret version.
->>>>>>> 747ec2a3
  */
 export function secretVersionName(s: SecretEnvVar): string {
   return `projects/${s.projectId}/secrets/${s.secret}/versions/${s.version ?? "latest"}`;
