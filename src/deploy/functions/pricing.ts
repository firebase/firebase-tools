import * as backend from "./backend";

// This file takes data from
// https://cloud.google.com/functions/pricing and
// https://cloud.google.com/run/pricing
//
// It includes enough information to start eventually thinking about a pricing estimator
// because it was pretty trivial to start transcribing this information, but GCFv2
// network egress isn't included because it's _very_ complicated (there's tables for
// the source and destination region).

type tier = 1 | 2;

const V1_REGION_TO_TIER: Record<string, tier> = {
  "us-central1": 1,
  "us-east1": 1,
  "us-east4": 1,
  "europe-west1": 1,
  "europe-west2": 1,
  "asia-east2": 1,
  "asia-northeast1": 1,
  "asia-northeast2": 1,
  "us-west2": 2,
  "us-west3": 2,
  "us-west4": 2,
  "northamerica-northeast1": 2,
  "southamerica-east1": 2,
  "europe-west3": 2,
  "europe-west6": 2,
  "europe-central2": 2,
  "australia-southeast1": 2,
  "asia-south1": 2,
  "asia-southeast2": 2,
  "asia-northeast3": 2,
};

const V2_REGION_TO_TIER: Record<string, tier> = {
  "asia-east1": 1,
  "asia-northeast1": 1,
  "asia-northeast2": 1,
  "europe-north1": 1,
  "europe-west1": 1,
  "europe-west4": 1,
  "us-central1": 1,
  "us-east1": 1,
  "us-east4": 1,
  "us-west1": 1,
  "asia-east2": 2,
  "asia-northeast3": 2,
  "asia-southeast1": 2,
  "asia-southeast2": 2,
  "asia-south1": 2,
  "australia-southeast1": 2,
  "europe-central2": 2,
  "europe-west2": 2,
  "europe-west3": 2,
  "europe-west6": 2,
  "northamerica-northeast1": 2,
  "southamerica-east1": 2,
  "us-west2": 2,
  "us-west3": 2,
  "us-west4": 2,
};

export const V1_RATES = {
  invocations: 0.000_000_4,
  memoryGb: {
    1: 0.000_002_5,
    2: 0.000_003_5,
  } as Record<tier, number>,
  cpuGhz: {
    1: 0.000_01,
    2: 0.000_014,
  } as Record<tier, number>,
  idleCpuGhz: {
    1: 0.000_001,
    2: 0.000_001_45,
  },
  egress: 0.12,
};

// NOTE: Cloud Run supports committed use discounts (https://cloud.google.com/run/pricing)
// Any UX that displays this pricing should also mention the CUD.
export const V2_RATES = {
  invocations: 0.000_000_4,
  memoryGb: {
    1: 0.000_002_5,
    2: 0.000_003_5,
  },
  vCpu: {
    1: 0.000_024,
    2: 0.000_033_6,
  },
  idleVCpu: {
    1: 0.000_002_5,
    2: 0.000_003_5,
  },
  // This is much more complicated than V1. There's a full table at
  // https://cloud.google.com/vpc/network-pricing#internet_egress
};

// Free tier pricing is always based on Tier 1 prices
export const V1_FREE_TIER = {
  invocations: 2_000_000,
  memoryGb: 400_000,
  cpuGhz: 200_000,
  egress: 5,
};

export const V2_FREE_TIER = {
  invocations: 2_000_000,
  memoryGb: 360_000,
  vCpu: 180_000,
  // Pricing is within north-america
  egress: 1,
};

// In v1, CPU is automatically fixed to the memory size determines the CPU size.
// Table at https://cloud.google.com/functions/pricing#compute_time
const VCPU_TO_GHZ = 2.4;
const MB_TO_GHZ = {
  128: 0.2,
  256: 0.4,
  512: 0.8,
  1024: 1.4,
<<<<<<< HEAD
  2048: 2.4,
  4096: 2.4 * 2,
  8192: 2.4 * 2,
  16384: 2.4 * 3,
  32768: 2.4 * 4,
=======
  2048: 1 * VCPU_TO_GHZ,
  4096: 2 * VCPU_TO_GHZ,
  8192: 2 * VCPU_TO_GHZ,
  16384: 4 * VCPU_TO_GHZ,
  32768: 8 * VCPU_TO_GHZ,
>>>>>>> 32a568b0
};

/** Whether we have information in our price sheet to calculate the minInstance cost. */
export function canCalculateMinInstanceCost(endpoint: backend.Endpoint): boolean {
  if (!endpoint.minInstances) {
    return true;
  }

  if (endpoint.platform === "gcfv1") {
    if (!MB_TO_GHZ[endpoint.availableMemoryMb || 256]) {
      return false;
    }

    if (!V1_REGION_TO_TIER[endpoint.region]) {
      return false;
    }

    return true;
  }

  if (!V2_REGION_TO_TIER[endpoint.region]) {
    return false;
  }

  return true;
}

// A hypothetical month has 30d. ALWAYS PRINT THIS ASSUMPTION when printing
// a cost estimate.
const SECONDS_PER_MONTH = 30 * 24 * 60 * 60;

/** The cost of a series of endpoints at 100% idle in a 30d month. */
export function monthlyMinInstanceCost(endpoints: backend.Endpoint[]): number {
  // Assertion: canCalculateMinInstanceCost
  type Usage = {
    ram: number;
    cpu: number;
  };
  const usage: Record<backend.FunctionsPlatform, Record<tier, Usage>> = {
    gcfv1: { 1: { ram: 0, cpu: 0 }, 2: { ram: 0, cpu: 0 } },
    gcfv2: { 1: { ram: 0, cpu: 0 }, 2: { ram: 0, cpu: 0 } },
  };

  for (const endpoint of endpoints) {
    if (!endpoint.minInstances) {
      continue;
    }

    const ramMb = endpoint.availableMemoryMb || 256;
    const ramGb = ramMb / 1024;
    if (endpoint.platform === "gcfv1") {
      const cpu = MB_TO_GHZ[ramMb];
      const tier = V1_REGION_TO_TIER[endpoint.region];
      usage["gcfv1"][tier].ram =
        usage["gcfv1"][tier].ram + ramGb * SECONDS_PER_MONTH * endpoint.minInstances;
      usage["gcfv1"][tier].cpu =
        usage["gcfv1"][tier].cpu + cpu * SECONDS_PER_MONTH * endpoint.minInstances;
    } else {
      // V2 is currently fixed at 1vCPU.
      const tier = V2_REGION_TO_TIER[endpoint.region];
      usage["gcfv2"][tier].ram =
        usage["gcfv2"][tier].ram + ramGb * SECONDS_PER_MONTH * endpoint.minInstances;
      usage["gcfv2"][tier].cpu =
        usage["gcfv2"][tier].cpu +
        (endpoint.cpu as number) * SECONDS_PER_MONTH * endpoint.minInstances;
    }
  }

  // The free tier doesn't work like "your first $5 are free". Instead it's a per-resource quota
  // that is given free _at the equivalent price of a tier-1 region_.
  let v1MemoryBill =
    usage["gcfv1"][1].ram * V1_RATES.memoryGb[1] + usage["gcfv1"][2].ram * V1_RATES.memoryGb[2];
  v1MemoryBill -= V1_FREE_TIER.memoryGb * V1_RATES.memoryGb[1];
  v1MemoryBill = Math.max(v1MemoryBill, 0);

  let v1CpuBill =
    usage["gcfv1"][1].cpu * V1_RATES.idleCpuGhz[1] + usage["gcfv1"][2].cpu * V1_RATES.idleCpuGhz[2];
  v1CpuBill -= V1_FREE_TIER.cpuGhz * V1_RATES.cpuGhz[1];
  v1CpuBill = Math.max(v1CpuBill, 0);

  let v2MemoryBill =
    usage["gcfv2"][1].ram * V2_RATES.memoryGb[1] + usage["gcfv2"][2].ram * V2_RATES.memoryGb[2];
  v2MemoryBill -= V2_FREE_TIER.memoryGb * V2_RATES.memoryGb[1];
  v2MemoryBill = Math.max(v2MemoryBill, 0);

  let v2CpuBill =
    usage["gcfv2"][1].cpu * V2_RATES.idleVCpu[1] + usage["gcfv2"][2].cpu * V2_RATES.idleVCpu[2];
  v2CpuBill -= V2_FREE_TIER.vCpu * V2_RATES.vCpu[1];
  v2CpuBill = Math.max(v2CpuBill, 0);

  return v1MemoryBill + v1CpuBill + v2MemoryBill + v2CpuBill;
}<|MERGE_RESOLUTION|>--- conflicted
+++ resolved
@@ -123,19 +123,11 @@
   256: 0.4,
   512: 0.8,
   1024: 1.4,
-<<<<<<< HEAD
-  2048: 2.4,
-  4096: 2.4 * 2,
-  8192: 2.4 * 2,
-  16384: 2.4 * 3,
-  32768: 2.4 * 4,
-=======
   2048: 1 * VCPU_TO_GHZ,
   4096: 2 * VCPU_TO_GHZ,
   8192: 2 * VCPU_TO_GHZ,
   16384: 4 * VCPU_TO_GHZ,
   32768: 8 * VCPU_TO_GHZ,
->>>>>>> 32a568b0
 };
 
 /** Whether we have information in our price sheet to calculate the minInstance cost. */
