import * as backend from "./backend";
import * as gcfV2 from "../../gcp/cloudfunctionsv2";
import * as projectConfig from "../../functions/projectConfig";
import * as deployHelper from "./functionsDeployHelper";

// These types should probably be in a root deploy.ts, but we can only boil the ocean one bit at a time.

interface CodebasePayload {
  wantBackend: backend.Backend;
  haveBackend: backend.Backend;
}

<<<<<<< HEAD
// Payload holds the current/desired output per codebase.
export interface Payload {
  codebase?: Record<string, CodebasePayload>; // codebase -> payload
}

// Source holds details on location of packaged and uploaded source code.
=======
// Payload holds the output of what we want to build + what we already have.
export interface Payload {
  functions?: CodebasePayload;
}

>>>>>>> 68f13b58
export interface Source {
  // Filled in the "prepare" phase.
  functionsSourceV1?: string;
  functionsSourceV2?: string;

  // Filled in the "deploy" phase.
  sourceUrl?: string;
<<<<<<< HEAD
  storage?: Record<string, gcfV2.StorageSource>;
=======
  storage?: gcfV2.StorageSource;
>>>>>>> 68f13b58
}

// Context holds cached values of what we've looked up in handling this request.
// For non-trivial values, use helper functions that cache automatically and/or hide implementation
// details.
export interface Context {
  projectId: string;
  filters?: deployHelper.EndpointFilter[];

  // Filled in the "prepare" phase.
<<<<<<< HEAD
  config?: projectConfig.ValidatedConfig;
=======
  config?: projectConfig.ValidatedSingle;
>>>>>>> 68f13b58
  artifactRegistryEnabled?: boolean;
  firebaseConfig?: FirebaseConfig;

  // Filled in the "prepare" and "deploy" phase.
<<<<<<< HEAD
  sources?: Record<string, Source>; // codebase -> source
=======
  source?: Source;
>>>>>>> 68f13b58
}

export interface FirebaseConfig {
  locationId: string;
  projectId: string;
  storageBucket: string;
  databaseURL: string;
}<|MERGE_RESOLUTION|>--- conflicted
+++ resolved
@@ -4,26 +4,12 @@
 import * as deployHelper from "./functionsDeployHelper";
 
 // These types should probably be in a root deploy.ts, but we can only boil the ocean one bit at a time.
-
 interface CodebasePayload {
   wantBackend: backend.Backend;
   haveBackend: backend.Backend;
 }
 
-<<<<<<< HEAD
-// Payload holds the current/desired output per codebase.
-export interface Payload {
-  codebase?: Record<string, CodebasePayload>; // codebase -> payload
-}
-
 // Source holds details on location of packaged and uploaded source code.
-=======
-// Payload holds the output of what we want to build + what we already have.
-export interface Payload {
-  functions?: CodebasePayload;
-}
-
->>>>>>> 68f13b58
 export interface Source {
   // Filled in the "prepare" phase.
   functionsSourceV1?: string;
@@ -31,11 +17,12 @@
 
   // Filled in the "deploy" phase.
   sourceUrl?: string;
-<<<<<<< HEAD
-  storage?: Record<string, gcfV2.StorageSource>;
-=======
   storage?: gcfV2.StorageSource;
->>>>>>> 68f13b58
+}
+
+// Payload holds the output of what we want to build + what we already have.
+export interface Payload {
+  functions?: Record<string, CodebasePayload>; // codebase -> payload
 }
 
 // Context holds cached values of what we've looked up in handling this request.
@@ -46,20 +33,12 @@
   filters?: deployHelper.EndpointFilter[];
 
   // Filled in the "prepare" phase.
-<<<<<<< HEAD
   config?: projectConfig.ValidatedConfig;
-=======
-  config?: projectConfig.ValidatedSingle;
->>>>>>> 68f13b58
   artifactRegistryEnabled?: boolean;
   firebaseConfig?: FirebaseConfig;
 
   // Filled in the "prepare" and "deploy" phase.
-<<<<<<< HEAD
   sources?: Record<string, Source>; // codebase -> source
-=======
-  source?: Source;
->>>>>>> 68f13b58
 }
 
 export interface FirebaseConfig {
