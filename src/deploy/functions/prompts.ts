import * as clc from "cli-color";

import { getFunctionLabel } from "./functionsDeployHelper";
import { FirebaseError } from "../../error";
import { promptOnce } from "../../prompt";
import { logger } from "../../logger";
import * as backend from "./backend";
import * as pricing from "./pricing";
import * as utils from "../../utils";
import { Options } from "../../options";

/**
 * Checks if a deployment will create any functions with a failure policy
 * or add a failure policy to an existing function.
 * If there are any, prompts the user to acknowledge the retry behavior.
 * @param options
 * @param functions A list of all functions in the deployment
 */
export async function promptForFailurePolicies(
  options: Options,
  want: backend.Backend,
  have: backend.Backend
): Promise<void> {
  // Collect all the functions that have a retry policy
<<<<<<< HEAD
  const retryEndpoints = backend.allEndpoints(want).filter((fn) => {
    return backend.isEventTriggered(fn) && fn.eventTrigger.retry;
=======
  const retryEndpoints = backend.allEndpoints(want).filter((e) => {
    return backend.isEventTriggered(e) && e.eventTrigger.retry;
>>>>>>> e8c527c9
  });

  if (retryEndpoints.length === 0) {
    return;
  }

  const newRetryEndpoints = retryEndpoints.filter((endpoint) => {
    const existing = have.endpoints[endpoint.region]?.[endpoint.id];
    return !(existing && backend.isEventTriggered(existing) && existing.eventTrigger.retry);
  });

  if (newRetryEndpoints.length == 0) {
    return;
  }

  const warnMessage =
    "The following functions will newly be retried in case of failure: " +
    clc.bold(newRetryEndpoints.sort(backend.compareFunctions).map(getFunctionLabel).join(", ")) +
    ". " +
    "Retried executions are billed as any other execution, and functions are retried repeatedly until they either successfully execute or the maximum retry period has elapsed, which can be up to 7 days. " +
    "For safety, you might want to ensure that your functions are idempotent; see https://firebase.google.com/docs/functions/retries to learn more.";

  utils.logLabeledWarning("functions", warnMessage);

  if (options.force) {
    return;
  }
  if (options.nonInteractive) {
    throw new FirebaseError("Pass the --force option to deploy functions with a failure policy", {
      exit: 1,
    });
  }
  const proceed = await promptOnce({
    type: "confirm",
    name: "confirm",
    default: false,
    message: "Would you like to proceed with deployment?",
  });
  if (!proceed) {
    throw new FirebaseError("Deployment canceled.", { exit: 1 });
  }
}

/**
 * Checks if a deployment will delete any functions.
 * If there are any, prompts the user if they should be deleted or not.
 * @param options
 * @param functions A list of functions to be deleted.
 */
export async function promptForFunctionDeletion(
  functionsToDelete: (backend.TargetIds & { platform: backend.FunctionsPlatform })[],
  force: boolean,
  nonInteractive: boolean
): Promise<boolean> {
  let shouldDeleteFns = true;
  if (functionsToDelete.length === 0 || force) {
    return true;
  }
  const deleteList = functionsToDelete
    .sort(backend.compareFunctions)
    .map((fn) => "\t" + getFunctionLabel(fn))
    .join("\n");

  if (nonInteractive) {
    const deleteCommands = functionsToDelete
      .map((func) => {
        return "\tfirebase functions:delete " + func.id + " --region " + func.region;
      })
      .join("\n");

    throw new FirebaseError(
      "The following functions are found in your project but do not exist in your local source code:\n" +
        deleteList +
        "\n\nAborting because deletion cannot proceed in non-interactive mode. To fix, manually delete the functions by running:\n" +
        clc.bold(deleteCommands)
    );
  } else {
    logger.info(
      "\nThe following functions are found in your project but do not exist in your local source code:\n" +
        deleteList +
        "\n\nIf you are renaming a function or changing its region, it is recommended that you create the new " +
        "function first before deleting the old one to prevent event loss. For more info, visit " +
        clc.underline("https://firebase.google.com/docs/functions/manage-functions#modify" + "\n")
    );
    shouldDeleteFns = await promptOnce({
      type: "confirm",
      name: "confirm",
      default: false,
      message:
        "Would you like to proceed with deletion? Selecting no will continue the rest of the deployments.",
    });
  }
  return shouldDeleteFns;
}

/**
 * Checks whether a deploy will increase the min instance idle time bill of
 * any function. Cases include:
 * * Setting minInstances on a new or existing function
 * * Increasing the minInstances of an existing function
 * * Increasing the CPU or memory of a function with min instances
 * If there are any, prompts the user to confirm a minimum bill.
 */
export async function promptForMinInstances(
  options: Options,
  want: backend.Backend,
  have: backend.Backend
): Promise<void> {
  if (options.force) {
    return;
  }

<<<<<<< HEAD
  const increasesCost = backend.someEndpoint(want, (wantFn) => {
=======
  const increasesCost = backend.allEndpoints(want).some((wantE) => {
>>>>>>> e8c527c9
    // If we don't know how much this will cost, be pessimal
    if (!pricing.canCalculateMinInstanceCost(wantE)) {
      return true;
    }
<<<<<<< HEAD
    const wantCost = pricing.monthlyMinInstanceCost([wantFn]);
    const haveFn = have.endpoints[wantFn.region]?.[wantFn.id];
=======
    const wantCost = pricing.monthlyMinInstanceCost([wantE]);
    const haveE = have.endpoints[wantE.region]?.[wantE.id];
>>>>>>> e8c527c9
    let haveCost;
    if (!haveE) {
      haveCost = 0;
    } else if (!pricing.canCalculateMinInstanceCost(wantE)) {
      return true;
    } else {
      haveCost = pricing.monthlyMinInstanceCost([haveE]);
    }
    return wantCost > haveCost;
  });

  if (!increasesCost) {
    return;
  }

  if (options.nonInteractive) {
    throw new FirebaseError(
      "Pass the --force option to deploy functions that increase the minimum bill",
      {
        exit: 1,
      }
    );
  }

  // Considerations for future versions:
  // Group Tier 1 and Tier 2 regions
  // Add Tier 1 or Tier 2 annotations to functionLines
  const functionLines = backend
    .allEndpoints(want)
    .filter((fn) => fn.minInstances)
    .sort(backend.compareFunctions)
    .map((fn) => {
      return (
        `\t${getFunctionLabel(fn)}: ${fn.minInstances} instances, ` +
        backend.memoryOptionDisplayName(fn.availableMemoryMb || 256) +
        " of memory each"
      );
    })
    .join("\n");

  let costLine;
  if (backend.someEndpoint(want, (fn) => !pricing.canCalculateMinInstanceCost(fn))) {
    costLine =
      "Cannot calculate the minimum monthly bill for this configuration. Consider running " +
      clc.bold("npm install -g firebase-tools");
  } else {
    const cost = pricing.monthlyMinInstanceCost(backend.allEndpoints(want)).toFixed(2);
    costLine = `With these options, your minimum bill will be $${cost} in a 30-day month`;
  }
  let cudAnnotation = "";
  if (backend.someEndpoint(want, (fn) => fn.platform == "gcfv2" && !!fn.minInstances)) {
    cudAnnotation =
      "\nThis bill can be lowered with a one year commitment. See https://cloud.google.com/run/cud for more";
  }
  const warnMessage =
    "The following functions have reserved minimum instances. This will " +
    "reduce the frequency of cold starts but increases the minimum cost. " +
    "You will be charged for the memory allocation and a fraction of the " +
    "CPU allocation of instances while they are idle.\n\n" +
    functionLines +
    "\n\n" +
    costLine +
    cudAnnotation;

  utils.logLabeledWarning("functions", warnMessage);

  const proceed = await promptOnce({
    type: "confirm",
    name: "confirm",
    default: false,
    message: "Would you like to proceed with deployment?",
  });
  if (!proceed) {
    throw new FirebaseError("Deployment canceled.", { exit: 1 });
  }
}<|MERGE_RESOLUTION|>--- conflicted
+++ resolved
@@ -22,13 +22,8 @@
   have: backend.Backend
 ): Promise<void> {
   // Collect all the functions that have a retry policy
-<<<<<<< HEAD
-  const retryEndpoints = backend.allEndpoints(want).filter((fn) => {
-    return backend.isEventTriggered(fn) && fn.eventTrigger.retry;
-=======
   const retryEndpoints = backend.allEndpoints(want).filter((e) => {
     return backend.isEventTriggered(e) && e.eventTrigger.retry;
->>>>>>> e8c527c9
   });
 
   if (retryEndpoints.length === 0) {
@@ -141,22 +136,13 @@
     return;
   }
 
-<<<<<<< HEAD
-  const increasesCost = backend.someEndpoint(want, (wantFn) => {
-=======
-  const increasesCost = backend.allEndpoints(want).some((wantE) => {
->>>>>>> e8c527c9
+  const increasesCost = backend.someEndpoint(want, (wantE) => {
     // If we don't know how much this will cost, be pessimal
     if (!pricing.canCalculateMinInstanceCost(wantE)) {
       return true;
     }
-<<<<<<< HEAD
-    const wantCost = pricing.monthlyMinInstanceCost([wantFn]);
-    const haveFn = have.endpoints[wantFn.region]?.[wantFn.id];
-=======
     const wantCost = pricing.monthlyMinInstanceCost([wantE]);
     const haveE = have.endpoints[wantE.region]?.[wantE.id];
->>>>>>> e8c527c9
     let haveCost;
     if (!haveE) {
       haveCost = 0;
