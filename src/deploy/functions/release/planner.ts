--- conflicted
+++ resolved
@@ -164,24 +164,16 @@
   if (!backend.isEventTriggered(have)) {
     return false;
   }
-<<<<<<< HEAD
   if (want.eventTrigger.eventType != v2events.PUBSUB_PUBLISH_EVENT) {
-=======
-  if (want.eventTrigger.eventType !== gcfv2.PUBSUB_PUBLISH_EVENT) {
->>>>>>> fa667f8a
     return false;
   }
   if (have.eventTrigger.eventType !== v2events.PUBSUB_PUBLISH_EVENT) {
     return false;
   }
-<<<<<<< HEAD
 
   return (
     backend.findEventFilter(have, "topic")?.value !== backend.findEventFilter(want, "topic")?.value
   );
-=======
-  return have.eventTrigger.eventFilters["resource"] !== want.eventTrigger.eventFilters["resource"];
->>>>>>> fa667f8a
 }
 
 /** Whether a user upgraded a scheduled function (which goes from Pub/Sub to HTTPS). */
