--- conflicted
+++ resolved
@@ -25,11 +25,7 @@
 import * as utils from "../../../utils";
 import * as services from "../services";
 import { AUTH_BLOCKING_EVENTS } from "../../../functions/events/v1";
-<<<<<<< HEAD
-import * as iam from "../../../gcp/iam";
-=======
 import * as gce from "../../../gcp/computeEngine";
->>>>>>> 25673eae
 import { getHumanFriendlyPlatformName } from "../functionsDeployHelper";
 
 // TODO: Tune this for better performance.
@@ -440,11 +436,7 @@
     } else if (backend.isScheduleTriggered(endpoint)) {
       const invoker = endpoint.serviceAccount
         ? [endpoint.serviceAccount]
-<<<<<<< HEAD
-        : [iam.getDefaultComputeEngineServiceAgent(this.projectNumber)];
-=======
         : [gce.getDefaultServiceAccount(this.projectNumber)];
->>>>>>> 25673eae
       await this.executor
         .run(() => run.setInvokerCreate(endpoint.project, serviceName, invoker))
         .catch(rethrowAs(endpoint, "set invoker"));
@@ -551,11 +543,7 @@
     } else if (backend.isScheduleTriggered(endpoint)) {
       invoker = endpoint.serviceAccount
         ? [endpoint.serviceAccount]
-<<<<<<< HEAD
-        : [iam.getDefaultComputeEngineServiceAgent(this.projectNumber)];
-=======
         : [gce.getDefaultServiceAccount(this.projectNumber)];
->>>>>>> 25673eae
     }
 
     if (invoker) {
