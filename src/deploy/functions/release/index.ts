import * as clc from "cli-color";

import { Options } from "../../../options";
import { logger } from "../../../logger";
import { reduceFlat } from "../../../functional";
import * as args from "../args";
import * as backend from "../backend";
import * as containerCleaner from "../containerCleaner";
import * as planner from "./planner";
import * as fabricator from "./fabricator";
import * as reporter from "./reporter";
import * as executor from "./executor";
import * as prompts from "../prompts";
import * as secrets from "../../../functions/secrets";
import { getAppEngineLocation } from "../../../functionsConfig";
import { getFunctionLabel } from "../functionsDeployHelper";
import { FirebaseError } from "../../../error";
import { needProjectId, needProjectNumber } from "../../../projectUtils";
import { logLabeledBullet, logLabeledWarning } from "../../../utils";

function assertPreconditions(context: args.Context, options: Options, payload: args.Payload): void {
  const assertExists = function (v: unknown, msg?: string): void {
    const errMsg = `${msg || "Value unexpectedly empty."}`;
    if (!v) {
      throw new FirebaseError(
        errMsg +
          "This should never happen. Please file a bug at https://github.com/firebase/firebase-tools"
      );
    }
  };
  assertExists(context.config, "Functions config unexpectedly empty.");
  assertExists(context.sources, "Functions sources unexpectedly empty.");
  assertExists(payload.codebase, "Functions payload unexpectedly empty.");
}
/** Releases new versions of functions to prod. */
export async function release(
  context: args.Context,
  options: Options,
  payload: args.Payload
): Promise<void> {
  assertPreconditions(context, options, payload);

<<<<<<< HEAD
  let plan: planner.DeploymentPlan = {};
  for (const [codebase, { wantBackend, haveBackend }] of Object.entries(payload.codebase!)) {
    plan = {
      ...plan,
      ...planner.createDeploymentPlan({
        codebase,
        wantBackend,
        haveBackend,
        filters: context.filters,
      }),
    };
  }
=======
  const { wantBackend, haveBackend } = payload.functions!;
  const plan = planner.createDeploymentPlan(wantBackend, haveBackend, context.filters);
>>>>>>> 68f13b58

  const fnsToDelete = Object.values(plan)
    .map((regionalChanges) => regionalChanges.endpointsToDelete)
    .reduce(reduceFlat, []);
  const shouldDelete = await prompts.promptForFunctionDeletion(
    fnsToDelete,
    options.force,
    options.nonInteractive
  );
  if (!shouldDelete) {
    for (const change of Object.values(plan)) {
      change.endpointsToDelete = [];
    }
  }

  const functionExecutor: executor.QueueExecutor = new executor.QueueExecutor({
    retries: 30,
    backoff: 20000,
    concurrency: 40,
    maxBackoff: 40000,
  });

  const fab = new fabricator.Fabricator({
    functionExecutor,
    executor: new executor.QueueExecutor({}),
<<<<<<< HEAD
    sources: context.sources,
=======
    sourceUrl: context.source!.sourceUrl!,
    storage: context.source!.storage!,
>>>>>>> 68f13b58
    appEngineLocation: getAppEngineLocation(context.firebaseConfig),
  });

  const summary = await fab.applyPlan(plan);

  await reporter.logAndTrackDeployStats(summary);
  reporter.printErrors(summary);

  // N.B. Fabricator::applyPlan updates the endpoints it deploys to include the
  // uri field. createDeploymentPlan copies endpoints by reference. Both of these
  // subtleties are so we can take out a round trip API call to get the latest
  // trigger URLs by calling existingBackend again.
  const wantBackend = backend.merge(...Object.values(payload.codebase!).map((p) => p.wantBackend));
  printTriggerUrls(wantBackend);

  const haveEndpoints = backend.allEndpoints(wantBackend);
  const deletedEndpoints = Object.values(plan)
    .map((r) => r.endpointsToDelete)
    .reduce(reduceFlat, []);
  const opts: { ar?: containerCleaner.ArtifactRegistryCleaner } = {};
  if (!context.artifactRegistryEnabled) {
    opts.ar = new containerCleaner.NoopArtifactRegistryCleaner();
  }
  await containerCleaner.cleanupBuildImages(haveEndpoints, deletedEndpoints, opts);

  const allErrors = summary.results.filter((r) => r.error).map((r) => r.error) as Error[];
  if (allErrors.length) {
    const opts = allErrors.length === 1 ? { original: allErrors[0] } : { children: allErrors };
    throw new FirebaseError("There was an error deploying functions", { ...opts, exit: 2 });
  } else {
    if (secrets.of(haveEndpoints).length > 0) {
      const projectId = needProjectId(options);
      const projectNumber = await needProjectNumber(options);
      // Re-load backend with all endpoints, not just the ones deployed.
      const reloadedBackend = await backend.existingBackend({ projectId } as args.Context);
      const prunedResult = await secrets.pruneAndDestroySecrets(
        { projectId, projectNumber },
        backend.allEndpoints(reloadedBackend)
      );
      if (prunedResult.destroyed.length > 0) {
        logLabeledBullet(
          "functions",
          `Destroyed unused secret versions: ${prunedResult.destroyed
            .map((s) => `${s.secret}@${s.version}`)
            .join(", ")}`
        );
      }
      if (prunedResult.erred.length > 0) {
        logLabeledWarning(
          "functions",
          `Failed to destroy unused secret versions:\n\t${prunedResult.erred
            .map((err) => err.message)
            .join("\n\t")}`
        );
      }
    }
  }
}

/**
 * Prints the URLs of HTTPS functions.
 * Caller must eitehr force refresh the backend or assume the fabricator
 * has updated the URI of endpoints after deploy.
 */
export function printTriggerUrls(results: backend.Backend): void {
  const httpsFunctions = backend.allEndpoints(results).filter(backend.isHttpsTriggered);
  if (httpsFunctions.length === 0) {
    return;
  }

  for (const httpsFunc of httpsFunctions) {
    if (!httpsFunc.uri) {
      logger.debug("Missing URI for HTTPS function in printTriggerUrls. This shouldn't happen");
      continue;
    }
    logger.info(clc.bold("Function URL"), `(${getFunctionLabel(httpsFunc)}):`, httpsFunc.uri);
  }
}<|MERGE_RESOLUTION|>--- conflicted
+++ resolved
@@ -18,31 +18,21 @@
 import { needProjectId, needProjectNumber } from "../../../projectUtils";
 import { logLabeledBullet, logLabeledWarning } from "../../../utils";
 
-function assertPreconditions(context: args.Context, options: Options, payload: args.Payload): void {
-  const assertExists = function (v: unknown, msg?: string): void {
-    const errMsg = `${msg || "Value unexpectedly empty."}`;
-    if (!v) {
-      throw new FirebaseError(
-        errMsg +
-          "This should never happen. Please file a bug at https://github.com/firebase/firebase-tools"
-      );
-    }
-  };
-  assertExists(context.config, "Functions config unexpectedly empty.");
-  assertExists(context.sources, "Functions sources unexpectedly empty.");
-  assertExists(payload.codebase, "Functions payload unexpectedly empty.");
-}
 /** Releases new versions of functions to prod. */
 export async function release(
   context: args.Context,
   options: Options,
   payload: args.Payload
 ): Promise<void> {
-  assertPreconditions(context, options, payload);
+  if (!context.config) {
+    return;
+  }
+  if (!payload.functions) {
+    return;
+  }
 
-<<<<<<< HEAD
   let plan: planner.DeploymentPlan = {};
-  for (const [codebase, { wantBackend, haveBackend }] of Object.entries(payload.codebase!)) {
+  for (const [codebase, { wantBackend, haveBackend }] of Object.entries(payload.functions)) {
     plan = {
       ...plan,
       ...planner.createDeploymentPlan({
@@ -53,10 +43,6 @@
       }),
     };
   }
-=======
-  const { wantBackend, haveBackend } = payload.functions!;
-  const plan = planner.createDeploymentPlan(wantBackend, haveBackend, context.filters);
->>>>>>> 68f13b58
 
   const fnsToDelete = Object.values(plan)
     .map((regionalChanges) => regionalChanges.endpointsToDelete)
@@ -82,12 +68,7 @@
   const fab = new fabricator.Fabricator({
     functionExecutor,
     executor: new executor.QueueExecutor({}),
-<<<<<<< HEAD
     sources: context.sources,
-=======
-    sourceUrl: context.source!.sourceUrl!,
-    storage: context.source!.storage!,
->>>>>>> 68f13b58
     appEngineLocation: getAppEngineLocation(context.firebaseConfig),
   });
 
@@ -100,7 +81,7 @@
   // uri field. createDeploymentPlan copies endpoints by reference. Both of these
   // subtleties are so we can take out a round trip API call to get the latest
   // trigger URLs by calling existingBackend again.
-  const wantBackend = backend.merge(...Object.values(payload.codebase!).map((p) => p.wantBackend));
+  const wantBackend = backend.merge(...Object.values(payload.functions).map((p) => p.wantBackend));
   printTriggerUrls(wantBackend);
 
   const haveEndpoints = backend.allEndpoints(wantBackend);
