import * as backend from "./backend";
import * as proto from "../../gcp/proto";
import * as api from "../../.../../api";
import * as params from "./params";
import { previews } from "../../previews";
import { FirebaseError } from "../../error";
import { assertExhaustive, mapObject, nullsafeVisitor } from "../../functional";
import { UserEnvsOpts, writeUserEnvs } from "../../functions/env";
import { logger } from "../../logger";

/* The union of a customer-controlled deployment and potentially deploy-time defined parameters */
export interface Build {
  requiredAPIs: RequiredApi[];
  endpoints: Record<string, Endpoint>;
  params: params.Param[];
}

/**
 *  A utility function that returns an empty Build.
 */
export function empty(): Build {
  return {
    requiredAPIs: [],
    endpoints: {},
    params: [],
  };
}

/**
 * A utility function that creates a Build containing a map of IDs to Endpoints
 */
export function of(endpoints: Record<string, Endpoint>): Build {
  const build = empty();
  build.endpoints = endpoints;
  return build;
}

export interface RequiredApi {
  // The API that should be enabled. For Google APIs, this should be a googleapis.com subdomain
  // (e.g. vision.googleapis.com)
  api: string;

  // A reason why this codebase requires this API.
  // Will be considered required for all Extensions codebases. Considered optional for Functions
  // codebases.
  reason?: string;
}

// Defining a StringParam with { param: "FOO" } declares that "{{ params.FOO }}" is a valid
// Expression<string> elsewhere.
// Expression<number> is always an int. Float Params, list params, and secret params cannot be used in
// expressions.
// `Expression<Foo> == Expression<Foo>` is an Expression<boolean>
// `Expression<boolean> ? Expression<T> : Expression<T>` is an Expression<T>
export type Expression<T extends string | number | boolean> = string; // eslint-disable-line
export type Field<T extends string | number | boolean> = T | Expression<T> | null;

// A service account must either:
// 1. Be a project-relative email that ends with "@" (e.g. database-users@)
// 2. Be a well-known shorthand (e..g "public" and "private")
type ServiceAccount = string;

// Trigger definition for arbitrary HTTPS endpoints
export interface HttpsTrigger {
  // Which service account should be able to trigger this function. No value means "make public
  // on create and don't do anything on update." For more, see go/cf3-http-access-control
  invoker?: Array<ServiceAccount | Expression<ServiceAccount>> | null;
}

// Trigger definitions for RPCs servers using the HTTP protocol defined at
// https://firebase.google.com/docs/functions/callable-reference
// eslint-disable-next-line
interface CallableTrigger { }

// Trigger definitions for endpoints that should be called as a delegate for other operations.
// For example, before user login.
export interface BlockingTrigger {
  eventType: string;
  options?: Record<string, unknown>;
}

// Trigger definitions for endpoints that listen to CloudEvents emitted by other systems (or legacy
// Google events for GCF gen 1)
export interface EventTrigger {
  eventType: string;
  eventFilters?: Record<string, string | Expression<string>>;
  eventFilterPathPatterns?: Record<string, string | Expression<string>>;

  // whether failed function executions should retry the event execution.
  // Retries are indefinite, so developers should be sure to add some end condition (e.g. event
  // age)
  retry: Field<boolean>;

  // Region of the EventArc trigger. Must be the same region or multi-region as the event
  // trigger or be us-central1. All first party triggers (all triggers as of Jan 2022) need not
  // specify this field because tooling determines the correct value automatically.
  // N.B. This is an Expression<string> not Field<string> because it cannot be reset
  // by setting to null
  region?: string | Expression<string>;

  // The service account that EventArc should use to invoke this function. Setting this field
  // requires the EventArc P4SA to be granted the "ActAs" permission to this service account and
  // will cause the "invoker" role to be granted to this service account on the endpoint
  // (Function or Route)
  serviceAccount?: ServiceAccount | null;

  // The name of the channel where the function receives events.
  // Must be provided to receive CF3v2 custom events.
  channel?: string;
}

export interface TaskQueueRateLimits {
  maxConcurrentDispatches?: Field<number>;
  maxDispatchesPerSecond?: Field<number>;
}

export interface TaskQueueRetryConfig {
  maxAttempts?: Field<number>;
  maxRetrySeconds?: Field<number>;
  minBackoffSeconds?: Field<number>;
  maxBackoffSeconds?: Field<number>;
  maxDoublings?: Field<number>;
}

export interface TaskQueueTrigger {
  rateLimits?: TaskQueueRateLimits | null;
  retryConfig?: TaskQueueRetryConfig | null;

  // empty array means private
  invoker?: Array<ServiceAccount | Expression<ServiceAccount>> | null;
}

export interface ScheduleRetryConfig {
  retryCount?: Field<number>;
  maxRetrySeconds?: Field<number>;
  minBackoffSeconds?: Field<number>;
  maxBackoffSeconds?: Field<number>;
  maxDoublings?: Field<number>;
}

export interface ScheduleTrigger {
  schedule: string | Expression<string>;
  timeZone?: Field<string>;
  retryConfig?: ScheduleRetryConfig | null;
}

export type HttpsTriggered = { httpsTrigger: HttpsTrigger };
export type CallableTriggered = { callableTrigger: CallableTrigger };
export type BlockingTriggered = { blockingTrigger: BlockingTrigger };
export type EventTriggered = { eventTrigger: EventTrigger };
export type ScheduleTriggered = { scheduleTrigger: ScheduleTrigger };
export type TaskQueueTriggered = { taskQueueTrigger: TaskQueueTrigger };
export type Triggered =
  | HttpsTriggered
  | CallableTriggered
  | BlockingTriggered
  | EventTriggered
  | ScheduleTriggered
  | TaskQueueTriggered;

/** Whether something has an HttpsTrigger */
export function isHttpsTriggered(triggered: Triggered): triggered is HttpsTriggered {
  return {}.hasOwnProperty.call(triggered, "httpsTrigger");
}

/** Whether something has a CallableTrigger */
export function isCallableTriggered(triggered: Triggered): triggered is CallableTriggered {
  return {}.hasOwnProperty.call(triggered, "callableTrigger");
}

/** Whether something has an EventTrigger */
export function isEventTriggered(triggered: Triggered): triggered is EventTriggered {
  return {}.hasOwnProperty.call(triggered, "eventTrigger");
}

/** Whether something has a ScheduleTrigger */
export function isScheduleTriggered(triggered: Triggered): triggered is ScheduleTriggered {
  return {}.hasOwnProperty.call(triggered, "scheduleTrigger");
}

/** Whether something has a TaskQueueTrigger */
export function isTaskQueueTriggered(triggered: Triggered): triggered is TaskQueueTriggered {
  return {}.hasOwnProperty.call(triggered, "taskQueueTrigger");
}

/** Whether something has a BlockingTrigger */
export function isBlockingTriggered(triggered: Triggered): triggered is BlockingTriggered {
  return {}.hasOwnProperty.call(triggered, "blockingTrigger");
}

export interface VpcSettings {
  connector: string | Expression<string>;
  egressSettings?: "PRIVATE_RANGES_ONLY" | "ALL_TRAFFIC" | null;
}

export interface SecretEnvVar {
  key: string; // The environment variable this secret is accessible at
  secret: string; // The id of the SecretVersion - ie for projects/myproject/secrets/mysecret, this is 'mysecret'
  projectId: string; // The project containing the Secret
}

export type MemoryOption = 128 | 256 | 512 | 1024 | 2048 | 4096 | 8192 | 16384 | 32768;
const allMemoryOptions: MemoryOption[] = [128, 256, 512, 1024, 2048, 4096, 8192, 16384, 32768];
/**
 * Is a given number a valid MemoryOption?
 */
export function isValidMemoryOption(mem: unknown): mem is MemoryOption {
  return allMemoryOptions.includes(mem as MemoryOption);
}

export type FunctionsPlatform = backend.FunctionsPlatform;
export const AllFunctionsPlatforms: FunctionsPlatform[] = ["gcfv1", "gcfv2"];
export type VpcEgressSetting = backend.VpcEgressSettings;
export const AllVpcEgressSettings: VpcEgressSetting[] = ["PRIVATE_RANGES_ONLY", "ALL_TRAFFIC"];
export type IngressSetting = backend.IngressSettings;
export const AllIngressSettings: IngressSetting[] = [
  "ALLOW_ALL",
  "ALLOW_INTERNAL_ONLY",
  "ALLOW_INTERNAL_AND_GCLB",
];

export type Endpoint = Triggered & {
  // Defaults to "gcfv2". "Run" will be an additional option defined later
  platform?: "gcfv1" | "gcfv2";

  // Necessary for the GCF API to determine what code to load with the Functions Framework.
  // Will become optional once "run" is supported as a platform
  entryPoint: string;

  // The services account that this function should run as.
  // defaults to the GAE service account when a function is first created as a GCF gen 1 function.
  // Defaults to the compute service account when a function is first created as a GCF gen 2 function.
  serviceAccount?: ServiceAccount | null;

  // defaults to ["us-central1"], overridable in firebase-tools with
  //  process.env.FIREBASE_FUNCTIONS_DEFAULT_REGION
  region?: string[];

  // The Cloud project associated with this endpoint.
  project: string;

  // The runtime being deployed to this endpoint. Currently targeting "nodejs16."
  runtime: string;

  // Firebase default of 80. Cloud default of 1
  concurrency?: Field<number>;

  // Default of 256
  availableMemoryMb?: Field<number>;

  // Default of 1 for GCF 2nd gen;
  cpu?: Field<number>;

  // Default of 60
  timeoutSeconds?: Field<number>;

  // Default of 1000
  maxInstances?: Field<number>;

  // Default of 0
  minInstances?: Field<number>;

  vpc?: VpcSettings | null;
  ingressSettings?: "ALLOW_ALL" | "ALLOW_INTERNAL_ONLY" | "ALLOW_INTERNAL_AND_GCLB" | null;

  environmentVariables?: Record<string, string | Expression<string>> | null;
  secretEnvironmentVariables?: SecretEnvVar[] | null;
  labels?: Record<string, string | Expression<string>> | null;
};

/**
 *  Resolves user-defined parameters inside a Build, and returns a Backend ready for upload to the API
 */
export async function resolveBackend(
  build: Build,
  userEnvOpt: UserEnvsOpts,
  userEnvs: Record<string, string>,
  nonInteractive?: boolean
): Promise<backend.Backend> {
  const projectId = userEnvOpt.projectId;
  let paramValues: Record<string, Field<string | number | boolean>> = {};
  if (previews.functionsparams) {
<<<<<<< HEAD
    paramValues = await params.resolveParams(build.params, projectId, envWithTypes(userEnvs));
=======
    paramValues = await params.resolveParams(
      build.params,
      projectId,
      envWithTypes(userEnvs),
      nonInteractive
    );
>>>>>>> 57286430

    // TODO(vsfan@): when merging secrets support into the Build, make sure we aren't writing those to disk.
    const toWrite: Record<string, string> = {};
    for (const paramName of Object.keys(paramValues)) {
      if (userEnvs.hasOwnProperty(paramName)) {
        continue;
      }
      toWrite[paramName] = paramValues[paramName]?.toString() || "";
    }
    writeUserEnvs(toWrite, userEnvOpt);
  }

  return toBackend(build, paramValues);
}

function envWithTypes(rawEnvs: Record<string, string>): Record<string, string | number | boolean> {
  const out: Record<string, string | number | boolean> = {};
  for (const envName of Object.keys(rawEnvs)) {
    const value = rawEnvs[envName];
    if (!isNaN(+value) && isFinite(+value) && !value.includes("e")) {
      out[envName] = +value;
    } else if (value === "true") {
      out[envName] = true;
    } else if (value === "false") {
      out[envName] = false;
    } else {
      out[envName] = value;
    }
  }
  return out;
}

// Utility class to make it more fluent to use proto.convertIfPresent
// The class usese const lambdas so it doesn't loose the this context when
// passing Resolver.resolveFoo as a proto.convertIfPresent arg.
// The class also recognizes that if the input is not null the output cannot be
// null.
class Resolver {
  constructor(private readonly paramValues: Record<string, Field<string | number | boolean>>) {}

  // NB: The (Extract<T, null> | number) says "If T can be null, the return value"
  // can be null. If we know input is not null, the return type is known to not
  // be null.
  readonly resolveInt = <T extends Field<number>>(i: T): Extract<T, null> | number => {
    if (i === null) {
      return i as Extract<T, null>;
    }
    return params.resolveInt(i, this.paramValues);
  };

  readonly resolveBoolean = <T extends Field<boolean>>(i: T): Extract<T, null> | boolean => {
    if (i === null) {
      return i as Extract<T, null>;
    }
    return params.resolveBoolean(i, this.paramValues);
  };

  readonly resolveString = <T extends Field<string>>(i: T): Extract<T, null> | string => {
    if (i === null) {
      return i as Extract<T, null>;
    }
    return params.resolveString(i, this.paramValues);
  };

  resolveStrings<Key extends string>(
    dest: { [K in Key]?: string | null },
    src: { [K in Key]?: Field<string> },
    ...keys: Key[]
  ): void {
    for (const key of keys) {
      const orig = src[key];
      if (typeof orig === "undefined") {
        continue;
      }
      dest[key] = orig === null ? null : params.resolveString(orig, this.paramValues);
    }
  }

  resolveInts<Key extends string>(
    dest: { [K in Key]?: number | null },
    src: { [K in Key]?: Field<number> },
    ...keys: Key[]
  ): void {
    for (const key of keys) {
      const orig = src[key];
      if (typeof orig === "undefined") {
        continue;
      }
      dest[key] = orig === null ? null : params.resolveInt(orig, this.paramValues);
    }
  }
}

/** Converts a build specification into a Backend representation, with all Params resolved and interpolated */
// TODO(vsfan): handle Expression<T> types
export function toBackend(
  build: Build,
  paramValues: Record<string, Field<string | number | boolean>>
): backend.Backend {
  const r = new Resolver(paramValues);
  const bkEndpoints: Array<backend.Endpoint> = [];
  for (const endpointId of Object.keys(build.endpoints)) {
    const bdEndpoint = build.endpoints[endpointId];

    let regions = bdEndpoint.region;
    if (typeof regions === "undefined") {
      regions = [api.functionsDefaultRegion];
    }
    for (const region of regions) {
      const trigger = discoverTrigger(bdEndpoint, region, r);

      if (typeof bdEndpoint.platform === "undefined") {
        throw new FirebaseError("platform can't be undefined");
      }
      if (
        bdEndpoint.availableMemoryMb != null &&
        !backend.isValidMemoryOption(bdEndpoint.availableMemoryMb)
      ) {
        throw new FirebaseError("available memory must be a supported value, if present");
      }
      const bkEndpoint: backend.Endpoint = {
        id: endpointId,
        project: bdEndpoint.project,
        region: region,
        entryPoint: bdEndpoint.entryPoint,
        platform: bdEndpoint.platform,
        runtime: bdEndpoint.runtime,
        ...trigger,
      };
      proto.copyIfPresent(
        bkEndpoint,
        bdEndpoint,
        "environmentVariables",
        "labels",
        "secretEnvironmentVariables",
        "serviceAccount"
      );

      proto.convertIfPresent(bkEndpoint, bdEndpoint, "ingressSettings", (from) => {
        if (from !== null && !backend.AllIngressSettings.includes(from)) {
          throw new FirebaseError(`Cannot set ingress settings to invalid value ${from}`);
        }
        return from;
      });
      proto.convertIfPresent(bkEndpoint, bdEndpoint, "availableMemoryMb", (from) => {
        const mem = r.resolveInt(from);
        if (mem !== null && !backend.isValidMemoryOption(mem)) {
          logger.debug("Warning; setting memory to unexpected value", mem);
        }
        return mem as backend.MemoryOptions | null;
      });

      r.resolveInts(
        bkEndpoint,
        bdEndpoint,
        "timeoutSeconds",
        "maxInstances",
        "minInstances",
        "concurrency"
      );
      proto.convertIfPresent(
        bkEndpoint,
        bdEndpoint,
        "cpu",
        nullsafeVisitor((cpu) => (cpu === "gcf_gen1" ? cpu : r.resolveInt(cpu)))
      );
      if (bdEndpoint.vpc) {
        if (bdEndpoint.vpc.connector && !bdEndpoint.vpc.connector.includes("/")) {
          bdEndpoint.vpc.connector = `projects/${bdEndpoint.project}/locations/${region}/connectors/${bdEndpoint.vpc.connector}`;
        }
        bkEndpoint.vpc = { connector: params.resolveString(bdEndpoint.vpc.connector, paramValues) };
        proto.copyIfPresent(bkEndpoint.vpc, bdEndpoint.vpc, "egressSettings");
      } else if (bdEndpoint.vpc === null) {
        bkEndpoint.vpc = null;
      }
      bkEndpoints.push(bkEndpoint);
    }
  }

  const bkend = backend.of(...bkEndpoints);
  bkend.requiredAPIs = build.requiredAPIs;
  return bkend;
}

function discoverTrigger(endpoint: Endpoint, region: string, r: Resolver): backend.Triggered {
  if (isHttpsTriggered(endpoint)) {
    const httpsTrigger: backend.HttpsTrigger = {};
    if (endpoint.httpsTrigger.invoker === null) {
      httpsTrigger.invoker = null;
    } else if (typeof endpoint.httpsTrigger.invoker !== "undefined") {
      httpsTrigger.invoker = endpoint.httpsTrigger.invoker.map(r.resolveString);
    }
    return { httpsTrigger };
  } else if (isCallableTriggered(endpoint)) {
    return { callableTrigger: {} };
  } else if (isBlockingTriggered(endpoint)) {
    return { blockingTrigger: endpoint.blockingTrigger };
  } else if (isEventTriggered(endpoint)) {
    const eventTrigger: backend.EventTrigger = {
      eventType: endpoint.eventTrigger.eventType,
      retry: r.resolveBoolean(endpoint.eventTrigger.retry) || false,
    };
    if (endpoint.eventTrigger.eventFilters) {
      eventTrigger.eventFilters = mapObject(endpoint.eventTrigger.eventFilters, r.resolveString);
    }
    if (endpoint.eventTrigger.eventFilterPathPatterns) {
      eventTrigger.eventFilterPathPatterns = mapObject(
        endpoint.eventTrigger.eventFilterPathPatterns,
        r.resolveString
      );
    }
    r.resolveStrings(eventTrigger, endpoint.eventTrigger, "serviceAccount", "region", "channel");
    return { eventTrigger };
  } else if (isScheduleTriggered(endpoint)) {
    const bkSchedule: backend.ScheduleTrigger = {
      schedule: r.resolveString(endpoint.scheduleTrigger.schedule),
    };
    if (endpoint.scheduleTrigger.timeZone !== undefined) {
      bkSchedule.timeZone = r.resolveString(endpoint.scheduleTrigger.timeZone);
    }
    if (endpoint.scheduleTrigger.retryConfig) {
      const bkRetry: backend.ScheduleRetryConfig = {};
      r.resolveInts(
        bkRetry,
        endpoint.scheduleTrigger.retryConfig,
        "maxBackoffSeconds",
        "minBackoffSeconds",
        "maxRetrySeconds",
        "retryCount",
        "maxDoublings"
      );
      bkSchedule.retryConfig = bkRetry;
    } else if (endpoint.scheduleTrigger.retryConfig === null) {
      bkSchedule.retryConfig = null;
    }
    return { scheduleTrigger: bkSchedule };
  } else if ("taskQueueTrigger" in endpoint) {
    const taskQueueTrigger: backend.TaskQueueTrigger = {};
    if (endpoint.taskQueueTrigger.rateLimits) {
      taskQueueTrigger.rateLimits = {};
      r.resolveInts(
        taskQueueTrigger.rateLimits,
        endpoint.taskQueueTrigger.rateLimits,
        "maxConcurrentDispatches",
        "maxDispatchesPerSecond"
      );
    } else if (endpoint.taskQueueTrigger.rateLimits === null) {
      taskQueueTrigger.rateLimits = null;
    }
    if (endpoint.taskQueueTrigger.retryConfig) {
      taskQueueTrigger.retryConfig = {};
      r.resolveInts(
        taskQueueTrigger.retryConfig,
        endpoint.taskQueueTrigger.retryConfig,
        "maxAttempts",
        "maxBackoffSeconds",
        "minBackoffSeconds",
        "maxRetrySeconds",
        "maxDoublings"
      );
    } else if (endpoint.taskQueueTrigger.retryConfig === null) {
      taskQueueTrigger.retryConfig = null;
    }
    if (endpoint.taskQueueTrigger.invoker) {
      taskQueueTrigger.invoker = endpoint.taskQueueTrigger.invoker.map(r.resolveString);
    } else if (endpoint.taskQueueTrigger.invoker === null) {
      taskQueueTrigger.invoker = null;
    }
    return { taskQueueTrigger };
  }
  assertExhaustive(endpoint);
}<|MERGE_RESOLUTION|>--- conflicted
+++ resolved
@@ -280,16 +280,12 @@
   const projectId = userEnvOpt.projectId;
   let paramValues: Record<string, Field<string | number | boolean>> = {};
   if (previews.functionsparams) {
-<<<<<<< HEAD
-    paramValues = await params.resolveParams(build.params, projectId, envWithTypes(userEnvs));
-=======
     paramValues = await params.resolveParams(
       build.params,
       projectId,
       envWithTypes(userEnvs),
       nonInteractive
     );
->>>>>>> 57286430
 
     // TODO(vsfan@): when merging secrets support into the Build, make sure we aren't writing those to disk.
     const toWrite: Record<string, string> = {};
