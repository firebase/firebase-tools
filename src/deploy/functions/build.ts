import * as backend from "./backend";
import * as proto from "../../gcp/proto";
import * as api from "../../.../../api";
import * as params from "./params";
import { previews } from "../../previews";
import { FirebaseError } from "../../error";
import { assertExhaustive, mapObject, nullsafeVisitor } from "../../functional";
import { UserEnvsOpts } from "../../functions/env";
import { logger } from "../../logger";

/* The union of a customer-controlled deployment and potentially deploy-time defined parameters */
export interface Build {
  requiredAPIs: RequiredApi[];
  endpoints: Record<string, Endpoint>;
  params: params.Param[];
}

/* A utility function that returns an empty Build. */
/**
 *
 */
export function empty(): Build {
  return {
    requiredAPIs: [],
    endpoints: {},
    params: [],
  };
}

/* A utility function that creates a Build containing a map of IDs to Endpoints. */
/**
 *
 */
export function of(endpoints: Record<string, Endpoint>): Build {
  const build = empty();
  build.endpoints = endpoints;
  return build;
}

interface RequiredApi {
  // The API that should be enabled. For Google APIs, this should be a googleapis.com subdomain
  // (e.g. vision.googleapis.com)
  api: string;

  // A reason why this codebase requires this API.
  // Will be considered required for all Extensions codebases. Considered optional for Functions
  // codebases.
  reason?: string;
}

// Defining a StringParam with { param: "FOO" } declares that "{{ params.FOO }}" is a valid
// Expression<string> elsewhere.
// Expression<number> is always an int. Float Params, list params, and secret params cannot be used in
// expressions.
// `Expression<Foo> == Expression<Foo>` is an Expression<boolean>
// `Expression<boolean> ? Expression<T> : Expression<T>` is an Expression<T>
export type Expression<T extends string | number | boolean> = string; // eslint-disable-line
export type Field<T extends string | number | boolean> = T | Expression<T> | null;

// A service account must either:
// 1. Be a project-relative email that ends with "@" (e.g. database-users@)
// 2. Be a well-known shorthand (e..g "public" and "private")
type ServiceAccount = string;

// Trigger definition for arbitrary HTTPS endpoints
export interface HttpsTrigger {
  // Which service account should be able to trigger this function. No value means "make public
  // on create and don't do anything on update." For more, see go/cf3-http-access-control
  invoker?: Array<ServiceAccount | Expression<ServiceAccount>> | null;
}

// Trigger definitions for RPCs servers using the HTTP protocol defined at
// https://firebase.google.com/docs/functions/callable-reference
// eslint-disable-next-line
interface CallableTrigger { }

// Trigger definitions for endpoints that should be called as a delegate for other operations.
// For example, before user login.
export interface BlockingTrigger {
  eventType: string;
  options?: Record<string, unknown>;
}

// Trigger definitions for endpoints that listen to CloudEvents emitted by other systems (or legacy
// Google events for GCF gen 1)
export interface EventTrigger {
  eventType: string;
  eventFilters?: Record<string, string | Expression<string>>;
  eventFilterPathPatterns?: Record<string, string | Expression<string>>;

  // whether failed function executions should retry the event execution.
  // Retries are indefinite, so developers should be sure to add some end condition (e.g. event
  // age)
  retry: Field<boolean>;

  // Region of the EventArc trigger. Must be the same region or multi-region as the event
  // trigger or be us-central1. All first party triggers (all triggers as of Jan 2022) need not
  // specify this field because tooling determines the correct value automatically.
  // N.B. This is an Expression<string> not Field<string> because it cannot be reset
  // by setting to null
  region?: string | Expression<string>;

  // The service account that EventArc should use to invoke this function. Setting this field
  // requires the EventArc P4SA to be granted the "ActAs" permission to this service account and
  // will cause the "invoker" role to be granted to this service account on the endpoint
  // (Function or Route)
  serviceAccount?: ServiceAccount | null;

  // The name of the channel where the function receives events.
  // Must be provided to receive CF3v2 custom events.
  channel?: string;
}

export interface TaskQueueRateLimits {
  maxConcurrentDispatches?: Field<number>;
  maxDispatchesPerSecond?: Field<number>;
}

export interface TaskQueueRetryConfig {
  maxAttempts?: Field<number>;
  maxRetryDurationSeconds?: Field<number>;
  minBackoffSeconds?: Field<number>;
  maxBackoffSeconds?: Field<number>;
  maxDoublings?: Field<number>;
}

export interface TaskQueueTrigger {
  rateLimits?: TaskQueueRateLimits | null;
  retryConfig?: TaskQueueRetryConfig | null;

  // empty array means private
  invoker?: Array<ServiceAccount | Expression<ServiceAccount>> | null;
}

export interface ScheduleRetryConfig {
  retryCount?: Field<number>;
  maxRetrySeconds?: Field<number>;
  minBackoffSeconds?: Field<number>;
  maxBackoffSeconds?: Field<number>;
  maxDoublings?: Field<number>;
}

export interface ScheduleTrigger {
  schedule: string | Expression<string>;
  timeZone: Field<string>;
  retryConfig?: ScheduleRetryConfig | null;
}

export type Triggered =
  | { httpsTrigger: HttpsTrigger }
  | { callableTrigger: CallableTrigger }
  | { blockingTrigger: BlockingTrigger }
  | { eventTrigger: EventTrigger }
  | { scheduleTrigger: ScheduleTrigger }
  | { taskQueueTrigger: TaskQueueTrigger };

export interface VpcSettings {
  connector: string | Expression<string>;
  egressSettings?: "PRIVATE_RANGES_ONLY" | "ALL_TRAFFIC" | null;
}

export interface SecretEnvVar {
  key: string; // The environment variable this secret is accessible at
  secret: string; // The id of the SecretVersion - ie for projects/myproject/secrets/mysecret, this is 'mysecret'
  projectId: string; // The project containing the Secret
}

export type Endpoint = Triggered & {
  // Defaults to "gcfv2". "Run" will be an additional option defined later
  platform?: "gcfv1" | "gcfv2";

  // Necessary for the GCF API to determine what code to load with the Functions Framework.
  // Will become optional once "run" is supported as a platform
  entryPoint: string;

  // The services account that this function should run as.
  // defaults to the GAE service account when a function is first created as a GCF gen 1 function.
  // Defaults to the compute service account when a function is first created as a GCF gen 2 function.
  serviceAccount?: ServiceAccount | null;

  // defaults to ["us-central1"], overridable in firebase-tools with
  //  process.env.FIREBASE_FUNCTIONS_DEFAULT_REGION
  region?: string[];

  // The Cloud project associated with this endpoint.
  project: string;

  // The runtime being deployed to this endpoint. Currently targeting "nodejs16."
  runtime: string;

  // Firebase default of 80. Cloud default of 1
  concurrency?: Field<number>;

  // Default of 256
  availableMemoryMb?: Field<number>;

  // Default of 1 for GCF 2nd gen;
  cpu?: Field<number>;

  // Default of 60
  timeoutSeconds?: Field<number>;

  // Default of 1000
  maxInstances?: Field<number>;

  // Default of 0
  minInstances?: Field<number>;

  vpc?: VpcSettings | null;
  ingressSettings?: "ALLOW_ALL" | "ALLOW_INTERNAL_ONLY" | "ALLOW_INTERNAL_AND_GCLB" | null;

  environmentVariables?: Record<string, string | Expression<string>> | null;
  secretEnvironmentVariables?: SecretEnvVar[] | null;
  labels?: Record<string, string | Expression<string>> | null;
};

/**
 *  Resolves user-defined parameters inside a Build, and returns a Backend ready for upload to the API
 */
export async function resolveBackend(
  build: Build,
  userEnvOpt: UserEnvsOpts,
  userEnvs: Record<string, string>
): Promise<backend.Backend> {
  const projectId = userEnvOpt.projectId;
  let paramValues: Record<string, Field<string | number | boolean>> = {};
  if (previews.functionsparams) {
    paramValues = await params.resolveParams(build.params, projectId, userEnvs);
  }

  return toBackend(build, paramValues);
}

// Utility class to make it more fluent to use proto.convertIfPresent
// The class usese const lambdas so it doesn't loose the this context when
// passing Resolver.resolveFoo as a proto.convertIfPresent arg.
// The class also recognizes that if the input is not null the output cannot be
// null.
class Resolver {
  constructor(private readonly paramValues: Record<string, Field<string | number | boolean>>) {}

  // NB: The (Extract<T, null> | number) says "If T can be null, the return value"
  // can be null. If we know input is not null, the return type is known to not
  // be null.
  readonly resolveInt = <T extends Field<number>>(i: T): Extract<T, null> | number => {
    if (i === null) {
      return i as Extract<T, null>;
    }
    return params.resolveInt(i, this.paramValues);
  };

  readonly resolveBoolean = <T extends Field<boolean>>(i: T): Extract<T, null> | boolean => {
    if (i === null) {
      return i as Extract<T, null>;
    }
    return params.resolveBoolean(i, this.paramValues);
  };

  readonly resolveString = <T extends Field<string>>(i: T): Extract<T, null> | string => {
    if (i === null) {
      return i as Extract<T, null>;
    }
    return params.resolveString(i, this.paramValues);
  };

  resolveStrings<Key extends string>(
    dest: { [K in Key]?: string | null },
    src: { [K in Key]?: Field<string> },
    ...keys: Key[]
  ): void {
    for (const key of keys) {
      const orig = src[key];
      if (typeof orig === "undefined") {
        continue;
      }
      dest[key] = orig === null ? null : params.resolveString(orig, this.paramValues);
    }
  }

  resolveInts<Key extends string>(
    dest: { [K in Key]?: number | null },
    src: { [K in Key]?: Field<number> },
    ...keys: Key[]
  ): void {
    for (const key of keys) {
      const orig = src[key];
      if (typeof orig === "undefined") {
        continue;
      }
      dest[key] = orig === null ? null : params.resolveInt(orig, this.paramValues);
    }
  }
}

/** Converts a build specification into a Backend representation, with all Params resolved and interpolated */
// TODO(vsfan): handle Expression<T> types
export function toBackend(
  build: Build,
  paramValues: Record<string, Field<string | number | boolean>>
): backend.Backend {
  const r = new Resolver(paramValues);
  const bkEndpoints: Array<backend.Endpoint> = [];
  for (const endpointId of Object.keys(build.endpoints)) {
    const bdEndpoint = build.endpoints[endpointId];

    let regions = bdEndpoint.region;
    if (typeof regions === "undefined") {
      regions = [api.functionsDefaultRegion];
    }
    for (const region of regions) {
      const trigger = discoverTrigger(bdEndpoint, region, r);

      if (typeof bdEndpoint.platform === "undefined") {
        throw new FirebaseError("platform can't be undefined");
      }
      if (
        bdEndpoint.availableMemoryMb != null &&
        !backend.isValidMemoryOption(bdEndpoint.availableMemoryMb)
      ) {
        throw new FirebaseError("available memory must be a supported value, if present");
      }
      const bkEndpoint: backend.Endpoint = {
        id: endpointId,
        project: bdEndpoint.project,
        region: region,
        entryPoint: bdEndpoint.entryPoint,
        platform: bdEndpoint.platform,
        runtime: bdEndpoint.runtime,
        ...trigger,
      };
      proto.copyIfPresent(
        bkEndpoint,
        bdEndpoint,
        "environmentVariables",
        "labels",
        "secretEnvironmentVariables",
        "serviceAccount"
      );

      proto.convertIfPresent(bkEndpoint, bdEndpoint, "ingressSettings", (from) => {
        if (from !== null && !backend.AllIngressSettings.includes(from)) {
          throw new FirebaseError(`Cannot set ingress settings to invalid value ${from}`);
        }
        return from;
      });
      proto.convertIfPresent(bkEndpoint, bdEndpoint, "availableMemoryMb", (from) => {
        const mem = r.resolveInt(from);
        if (mem !== null && !backend.isValidMemoryOption(mem)) {
          logger.debug("Warning; setting memory to unexpected value", mem);
        }
        return mem as backend.MemoryOptions | null;
      });

      r.resolveInts(
        bkEndpoint,
        bdEndpoint,
        "timeoutSeconds",
        "maxInstances",
        "minInstances",
        "concurrency"
      );
      proto.convertIfPresent(
        bkEndpoint,
        bdEndpoint,
        "cpu",
        nullsafeVisitor((cpu) => (cpu === "gcf_gen1" ? cpu : r.resolveInt(cpu)))
      );
      if (bdEndpoint.vpc) {
        if (bdEndpoint.vpc.connector && !bdEndpoint.vpc.connector.includes("/")) {
          bdEndpoint.vpc.connector = `projects/${bdEndpoint.project}/locations/${region}/connectors/${bdEndpoint.vpc.connector}`;
        }
        bkEndpoint.vpc = { connector: params.resolveString(bdEndpoint.vpc.connector, paramValues) };
        proto.copyIfPresent(bkEndpoint.vpc, bdEndpoint.vpc, "egressSettings");
      } else if (bdEndpoint.vpc === null) {
        bkEndpoint.vpc = null;
      }
      bkEndpoints.push(bkEndpoint);
    }
  }

  const bkend = backend.of(...bkEndpoints);
  bkend.requiredAPIs = build.requiredAPIs;
  return bkend;
}

function discoverTrigger(endpoint: Endpoint, region: string, r: Resolver): backend.Triggered {
  if ("httpsTrigger" in endpoint) {
    const httpsTrigger: backend.HttpsTrigger = {};
    if (endpoint.httpsTrigger.invoker === null) {
      httpsTrigger.invoker = null;
    } else if (typeof endpoint.httpsTrigger.invoker !== "undefined") {
      httpsTrigger.invoker = endpoint.httpsTrigger.invoker.map(r.resolveString);
    }
    return { httpsTrigger };
  } else if ("callableTrigger" in endpoint) {
    return { callableTrigger: {} };
  } else if ("blockingTrigger" in endpoint) {
    return { blockingTrigger: endpoint.blockingTrigger };
  } else if ("eventTrigger" in endpoint) {
    const eventTrigger: backend.EventTrigger = {
      eventType: endpoint.eventTrigger.eventType,
      retry: r.resolveBoolean(endpoint.eventTrigger.retry) || false,
    };
    if (endpoint.eventTrigger.eventFilters) {
      eventTrigger.eventFilters = mapObject(endpoint.eventTrigger.eventFilters, r.resolveString);
    }
    if (endpoint.eventTrigger.eventFilterPathPatterns) {
      eventTrigger.eventFilterPathPatterns = mapObject(
        endpoint.eventTrigger.eventFilterPathPatterns,
        r.resolveString
      );
    }
<<<<<<< HEAD
    if (endpoint.eventTrigger.channel) {
      bkEvent.channel = endpoint.eventTrigger.channel;
    }
    trigger = { eventTrigger: bkEvent };
=======
    r.resolveStrings(eventTrigger, endpoint.eventTrigger, "serviceAccount", "region", "channel");
    return { eventTrigger };
>>>>>>> 14c71836
  } else if ("scheduleTrigger" in endpoint) {
    const bkSchedule: backend.ScheduleTrigger = {
      schedule: r.resolveString(endpoint.scheduleTrigger.schedule),
      timeZone: r.resolveString(endpoint.scheduleTrigger.timeZone),
    };
    if (endpoint.scheduleTrigger.retryConfig) {
      const bkRetry: backend.ScheduleRetryConfig = {};
      r.resolveInts(
        bkRetry,
        endpoint.scheduleTrigger.retryConfig,
        "maxBackoffSeconds",
        "minBackoffSeconds",
        "maxRetrySeconds",
        "retryCount",
        "maxDoublings"
      );
      bkSchedule.retryConfig = bkRetry;
    } else if (endpoint.scheduleTrigger.retryConfig === null) {
      bkSchedule.retryConfig = null;
    }
    return { scheduleTrigger: bkSchedule };
  } else if ("taskQueueTrigger" in endpoint) {
    const taskQueueTrigger: backend.TaskQueueTrigger = {};
    if (endpoint.taskQueueTrigger.rateLimits) {
      taskQueueTrigger.rateLimits = {};
      r.resolveInts(
        taskQueueTrigger.rateLimits,
        endpoint.taskQueueTrigger.rateLimits,
        "maxConcurrentDispatches",
        "maxDispatchesPerSecond"
      );
    } else if (endpoint.taskQueueTrigger.rateLimits === null) {
      taskQueueTrigger.rateLimits = null;
    }
    if (endpoint.taskQueueTrigger.retryConfig) {
      taskQueueTrigger.retryConfig = {};
      r.resolveInts(
        taskQueueTrigger.retryConfig,
        endpoint.taskQueueTrigger.retryConfig,
        "maxAttempts",
        "maxBackoffSeconds",
        "minBackoffSeconds",
        "maxRetrySeconds",
        "maxDoublings"
      );
    } else if (endpoint.taskQueueTrigger.retryConfig === null) {
      taskQueueTrigger.retryConfig = null;
    }
    if (endpoint.taskQueueTrigger.invoker) {
      taskQueueTrigger.invoker = endpoint.taskQueueTrigger.invoker.map(r.resolveString);
    } else if (endpoint.taskQueueTrigger.invoker === null) {
      taskQueueTrigger.invoker = null;
    }
    return { taskQueueTrigger };
  }
  assertExhaustive(endpoint);
}<|MERGE_RESOLUTION|>--- conflicted
+++ resolved
@@ -410,15 +410,8 @@
         r.resolveString
       );
     }
-<<<<<<< HEAD
-    if (endpoint.eventTrigger.channel) {
-      bkEvent.channel = endpoint.eventTrigger.channel;
-    }
-    trigger = { eventTrigger: bkEvent };
-=======
     r.resolveStrings(eventTrigger, endpoint.eventTrigger, "serviceAccount", "region", "channel");
     return { eventTrigger };
->>>>>>> 14c71836
   } else if ("scheduleTrigger" in endpoint) {
     const bkSchedule: backend.ScheduleTrigger = {
       schedule: r.resolveString(endpoint.scheduleTrigger.schedule),
