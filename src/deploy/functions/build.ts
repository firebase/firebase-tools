--- conflicted
+++ resolved
@@ -116,7 +116,7 @@
 
 export interface TaskQueueRetryConfig {
   maxAttempts?: Field<number>;
-  maxRetryDurationSeconds?: Field<number>;
+  maxRetrySeconds?: Field<number>;
   minBackoffSeconds?: Field<number>;
   maxBackoffSeconds?: Field<number>;
   maxDoublings?: Field<number>;
@@ -248,13 +248,6 @@
   labels?: Record<string, string | Expression<string>> | null;
 };
 
-<<<<<<< HEAD
-export function isMemoryOption(value: backend.MemoryOptions | any): value is backend.MemoryOptions {
-  return value == null || [128, 256, 512, 1024, 2048, 4096, 8192].includes(value);
-}
-
-=======
->>>>>>> 41ea5e1c
 /**
  *  Resolves user-defined parameters inside a Build, and returns a Backend ready for upload to the API
  */
@@ -355,13 +348,8 @@
         throw new FirebaseError("platform can't be undefined");
       }
       if (
-<<<<<<< HEAD
-        bdEndpoint.availableMemoryMb &&
-        !isMemoryOption(params.resolveInt(bdEndpoint.availableMemoryMb, paramValues))
-=======
         bdEndpoint.availableMemoryMb != null &&
         !backend.isValidMemoryOption(bdEndpoint.availableMemoryMb)
->>>>>>> 41ea5e1c
       ) {
         throw new FirebaseError("available memory must be a supported value, if present");
       }
@@ -405,29 +393,11 @@
         "minInstances",
         "concurrency"
       );
-<<<<<<< HEAD
-      proto.renameIfPresent(
-        bkEndpoint,
-        bdEndpoint,
-        "availableMemoryMb",
-        "availableMemoryMb",
-        (from: number | Expression<number>): number => {
-          return params.resolveInt(from, paramValues);
-        }
-      );
-      proto.copyIfPresent(
-        bkEndpoint,
-        bdEndpoint,
-        "ingressSettings",
-        "environmentVariables",
-        "labels"
-=======
       proto.convertIfPresent(
         bkEndpoint,
         bdEndpoint,
         "cpu",
         nullsafeVisitor((cpu) => (cpu === "gcf_gen1" ? cpu : r.resolveInt(cpu)))
->>>>>>> 41ea5e1c
       );
       if (bdEndpoint.vpc) {
         bkEndpoint.vpc = { connector: params.resolveString(bdEndpoint.vpc.connector, paramValues) };
@@ -444,37 +414,8 @@
   return bkend;
 }
 
-<<<<<<< HEAD
-function discoverTrigger(
-  endpoint: Endpoint,
-  paramValues: Record<string, Field<string | number | boolean>>
-): backend.Triggered {
-  const resolveInt = (from: number | Expression<number>) => params.resolveInt(from, paramValues);
-  const resolveString = (from: string | Expression<string>) =>
-    params.resolveString(from, paramValues);
-  const resolveBoolean = (from: boolean | Expression<boolean>) =>
-    params.resolveBoolean(from, paramValues);
-
-  let trigger: backend.Triggered;
+function discoverTrigger(endpoint: Endpoint, region: string, r: Resolver): backend.Triggered {
   if (isHttpsTriggered(endpoint)) {
-    const bkHttps: backend.HttpsTrigger = {};
-    if (endpoint.httpsTrigger.invoker) {
-      bkHttps.invoker = endpoint.httpsTrigger.invoker;
-    }
-    trigger = { httpsTrigger: bkHttps };
-  } else if (isCallableTriggered(endpoint)) {
-    trigger = { callableTrigger: {} };
-  } else if (isBlockingTriggered(endpoint)) {
-    trigger = { blockingTrigger: endpoint.blockingTrigger };
-  } else if (isEventTriggered(endpoint)) {
-    const bkEventFilters: Record<string, string> = {};
-    for (const [key, value] of Object.entries(endpoint.eventTrigger.eventFilters)) {
-      bkEventFilters[key] = params.resolveString(value, paramValues);
-    }
-    const bkEvent: backend.EventTrigger = {
-=======
-function discoverTrigger(endpoint: Endpoint, region: string, r: Resolver): backend.Triggered {
-  if ("httpsTrigger" in endpoint) {
     const httpsTrigger: backend.HttpsTrigger = {};
     if (endpoint.httpsTrigger.invoker === null) {
       httpsTrigger.invoker = null;
@@ -482,13 +423,12 @@
       httpsTrigger.invoker = endpoint.httpsTrigger.invoker.map(r.resolveString);
     }
     return { httpsTrigger };
-  } else if ("callableTrigger" in endpoint) {
+  } else if (isCallableTriggered(endpoint)) {
     return { callableTrigger: {} };
-  } else if ("blockingTrigger" in endpoint) {
+  } else if (isBlockingTriggered(endpoint)) {
     return { blockingTrigger: endpoint.blockingTrigger };
-  } else if ("eventTrigger" in endpoint) {
+  } else if (isEventTriggered(endpoint)) {
     const eventTrigger: backend.EventTrigger = {
->>>>>>> 41ea5e1c
       eventType: endpoint.eventTrigger.eventType,
       retry: r.resolveBoolean(endpoint.eventTrigger.retry) || false,
     };
@@ -503,7 +443,7 @@
     }
     r.resolveStrings(eventTrigger, endpoint.eventTrigger, "serviceAccount", "region", "channel");
     return { eventTrigger };
-  } else if ("scheduleTrigger" in endpoint) {
+  } else if (isScheduleTriggered(endpoint)) {
     const bkSchedule: backend.ScheduleTrigger = {
       schedule: r.resolveString(endpoint.scheduleTrigger.schedule),
       timeZone: r.resolveString(endpoint.scheduleTrigger.timeZone),
