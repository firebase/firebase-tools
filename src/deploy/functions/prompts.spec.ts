--- conflicted
+++ resolved
@@ -35,10 +35,6 @@
   only: "functions",
   except: "",
   nonInteractive: false,
-<<<<<<< HEAD
-  interactive: false,
-=======
->>>>>>> 1ed4791f
   debug: false,
   force: false,
   filteredTargets: ["functions"],
