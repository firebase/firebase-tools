--- conflicted
+++ resolved
@@ -3,11 +3,7 @@
 
 import { FirebaseError } from "../../error";
 import { getSecretVersion, SecretVersion } from "../../gcp/secretManager";
-<<<<<<< HEAD
-import { logLabeledSuccess } from "../../utils";
-=======
 import { logger } from "../../logger";
->>>>>>> 32931860
 import * as fsutils from "../../fsutils";
 import * as backend from "./backend";
 import * as utils from "../../utils";
@@ -45,7 +41,6 @@
     throw new FirebaseError(msg);
   }
 }
-import * as utils from "../../utils";
 
 /**
  * Check that functions directory exists.
@@ -139,17 +134,9 @@
 
   const results = await utils.allSettled(
     Array.from(toResolve).map(async (secret): Promise<SecretVersion> => {
-<<<<<<< HEAD
-      const sv = await getSecretVersion(projectId, secret, "latest");
-      logLabeledSuccess(
-        "functions",
-        `resolved secret version of ${clc.bold(secret)} to ${clc.bold(sv.versionId)}.`
-      );
-=======
       // We resolve the secret to its latest version - we do not allow CF3 customers to pin secret versions.
       const sv = await getSecretVersion(projectId, secret, "latest");
       logger.debug(`Resolved secret version of ${clc.bold(secret)} to ${clc.bold(sv.versionId)}.`);
->>>>>>> 32931860
       return sv;
     })
   );
@@ -159,10 +146,6 @@
   for (const result of results) {
     if (result.status === "fulfilled") {
       const sv = result.value;
-<<<<<<< HEAD
-
-=======
->>>>>>> 32931860
       if (sv.state != "ENABLED") {
         errs.push(
           new FirebaseError(
@@ -170,10 +153,6 @@
           )
         );
       }
-<<<<<<< HEAD
-
-=======
->>>>>>> 32931860
       secretVersions[sv.secret.name] = sv;
     } else {
       errs.push(new FirebaseError((result.reason as { message: string }).message));
@@ -189,13 +168,9 @@
     for (const s of e.secretEnvironmentVariables! || []) {
       s.version = secretVersions[s.secret].versionId;
       if (!s.version) {
-<<<<<<< HEAD
-        throw new FirebaseError("Secret version is unexpectedly undefined. Please file a ticket.");
-=======
         throw new FirebaseError(
           "Secret version is unexpectedly undefined. This should never happen."
         );
->>>>>>> 32931860
       }
     }
   }
