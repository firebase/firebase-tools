"use strict";

/**
 * If you make any changes to this file, run the integration test in scripts/test-functions-deploy.js
 */

var clc = require("cli-color");
var _ = require("lodash");

var { FirebaseError } = require("../../error");
var gcp = require("../../gcp");
var logger = require("../../logger");
var track = require("../../track");
var utils = require("../../utils");
var helper = require("../../functionsDeployHelper");
var friendlyRuntimeName = require("../../parseRuntimeAndValidateSDK").getHumanFriendlyRuntimeName;
var { getAppEngineLocation } = require("../../functionsConfig");
var { promptOnce } = require("../../prompt");
var { createOrUpdateSchedulesAndTopics } = require("./createOrUpdateSchedulesAndTopics");

var deploymentTool = require("../../deploymentTool");
var timings = {};
var deployments = [];
var failedDeployments = [];

const DEFAULT_PUBLIC_POLICY = {
  version: 3,
  bindings: [
    {
      role: "roles/cloudfunctions.invoker",
      members: ["allUsers"],
    },
  ],
};

function _startTimer(name, type) {
  timings[name] = { type: type, t0: process.hrtime() };
}

function _endTimer(name) {
  if (!timings[name]) {
    logger.debug("[functions] no timer initialized for", name);
    return;
  }

  // hrtime returns a duration as an array of [seconds, nanos]
  var duration = process.hrtime(timings[name].t0);
  track(
    "Functions Deploy (Duration)",
    timings[name].type,
    duration[0] * 1000 + Math.round(duration[1] * 1e-6)
  );
}

function _fetchTriggerUrls(projectId, ops, sourceUrl) {
  if (!_.find(ops, ["trigger.httpsTrigger", {}])) {
    // No HTTPS functions being deployed
    return Promise.resolve();
  }
  return gcp.cloudfunctions.listAll(projectId).then(function(functions) {
    var httpFunctions = _.chain(functions)
      .filter({ sourceUploadUrl: sourceUrl })
      .filter("httpsTrigger")
      .value();
    _.forEach(httpFunctions, function(httpFunc) {
      _.chain(ops)
        .find({ func: httpFunc.name })
        .assign({ triggerUrl: httpFunc.httpsTrigger.url })
        .value();
    });
    return Promise.resolve();
  });
}

var printSuccess = function(op) {
  _endTimer(op.func);
  utils.logSuccess(
    clc.bold.green("functions[" + helper.getFunctionLabel(op.func) + "]: ") +
      "Successful " +
      op.type +
      " operation. "
  );
  if (op.triggerUrl && op.type !== "delete") {
    logger.info(
      clc.bold("Function URL"),
      "(" + helper.getFunctionName(op.func) + "):",
      op.triggerUrl
    );
  }
};
var printFail = function(op) {
  _endTimer(op.func);
  failedDeployments.push(helper.getFunctionName(op.func));
  utils.logWarning(
    clc.bold.yellow("functions[" + helper.getFunctionLabel(op.func) + "]: ") + "Deployment error."
  );
  if (op.error.code === 8) {
    logger.debug(op.error.message);
    logger.info(
      "You have exceeded your deployment quota, please deploy your functions in batches by using the --only flag, " +
        "and wait a few minutes before deploying again. Go to " +
        clc.underline("https://firebase.google.com/docs/cli/#deploy_specific_functions") +
        " to learn more."
    );
  } else {
    logger.info(op.error.message);
  }
};

var printTooManyOps = function(projectId) {
  utils.logWarning(
    clc.bold.yellow("functions:") + " too many functions are being deployed, cannot poll status."
  );
  logger.info(
    "In a few minutes, you can check status at " + utils.consoleUrl(projectId, "/functions/logs")
  );
  logger.info(
    "You can use the --only flag to deploy only a portion of your functions in the future."
  );
  deployments = []; // prevents analytics tracking of deployments
};

module.exports = function(context, options, payload) {
  if (!options.config.has("functions")) {
    return Promise.resolve();
  }

  var projectId = context.projectId;
  var sourceUrl = context.uploadUrl;
  var appEngineLocation = getAppEngineLocation(context.firebaseConfig);
  // Used in CLI releases v3.4.0 to v3.17.6
  var legacySourceUrlTwo =
    "gs://" + "staging." + context.firebaseConfig.storageBucket + "/firebase-functions-source";
  // Used in CLI releases v3.3.0 and prior
  var legacySourceUrlOne = "gs://" + projectId + "-gcf/" + projectId;
  var functionsInfo = helper.getFunctionsInfo(payload.functions.triggers, projectId);
  functionsInfo = functionsInfo.map((fn) => {
    if (
      fn.eventTrigger &&
      fn.schedule &&
      fn.eventTrigger.eventType === "google.pubsub.topic.publish"
    ) {
      const [, , , region, , funcName] = fn.name.split("/");
      const newResource = `${fn.eventTrigger.resource}/firebase-schedule-${funcName}-${region}`;
      fn.eventTrigger.resource = newResource;
    }
    return fn;
  });
  var uploadedNames = _.map(functionsInfo, "name");
  var runtime = context.runtimeChoice;
  var functionFilterGroups = helper.getFilterGroups(options);
  var deleteReleaseNames;
  var existingScheduledFunctions;

  delete payload.functions;
  return gcp.cloudfunctions
    .listAll(projectId)
    .then(function(existingFunctions) {
      var pluckName = function(functionObject) {
        return _.get(functionObject, "name"); // e.g.'projects/proj1/locations/us-central1/functions/func'
      };

      var existingNames = _.map(existingFunctions, pluckName);
      var isScheduled = function(functionObject) {
        return _.get(functionObject, "labels.deployment-scheduled") === "true";
      };
      existingScheduledFunctions = _.chain(existingFunctions)
        .filter(isScheduled)
        .map(pluckName)
        .value();
      var releaseNames = helper.getReleaseNames(uploadedNames, existingNames, functionFilterGroups);
      // If not using function filters, then `deleteReleaseNames` should be equivalent to existingNames so that intersection is a noop
      deleteReleaseNames = functionFilterGroups.length > 0 ? releaseNames : existingNames;
      helper.logFilters(existingNames, releaseNames, functionFilterGroups);

      // Create functions
      _.chain(uploadedNames)
        .difference(existingNames)
        .intersection(releaseNames)
        .forEach(function(name) {
          var functionInfo = _.find(functionsInfo, { name: name });
          var functionTrigger = helper.getFunctionTrigger(functionInfo);
          var functionName = helper.getFunctionName(name);
          var region = helper.getRegion(name);
          utils.logBullet(
            clc.bold.cyan("functions: ") +
              "creating " +
              friendlyRuntimeName(runtime) +
              " function " +
              clc.bold(helper.getFunctionLabel(name)) +
              "..."
          );
          logger.debug("Trigger is: ", JSON.stringify(functionTrigger));
          var eventType = functionTrigger.eventTrigger
            ? functionTrigger.eventTrigger.eventType
            : "https";
          _startTimer(name, "create");

          deployments.push({
            name: name,
            retryFunction: () => {
              return gcp.cloudfunctions
                .create({
                  projectId: projectId,
                  region: region,
                  eventType: eventType,
                  functionName: functionName,
                  entryPoint: functionInfo.entryPoint,
                  trigger: functionTrigger,
                  labels: _.assign({}, deploymentTool.labels, functionInfo.labels),
                  sourceUploadUrl: sourceUrl,
                  runtime: runtime,
                  availableMemoryMb: functionInfo.availableMemoryMb,
                  timeout: functionInfo.timeout,
                  maxInstances: functionInfo.maxInstances,
                })
                .then((createRes) => {
                  if (_.has(functionTrigger, "httpsTrigger")) {
                    logger.debug(`Setting public policy for function ${functionName}`);
                    return gcp.cloudfunctions
                      .setIamPolicy({
                        functionName,
                        projectId,
                        region,
                        policy: DEFAULT_PUBLIC_POLICY,
                      })
                      .then(() => {
                        return createRes;
                      });
                  }
                  return createRes;
                });
            },
            trigger: functionTrigger,
          });
        })
        .value();

      // Update functions
      _.chain(uploadedNames)
        .intersection(existingNames)
        .intersection(releaseNames)
        .forEach(function(name) {
          var functionInfo = _.find(functionsInfo, { name: name });
          var functionTrigger = helper.getFunctionTrigger(functionInfo);
          var functionName = helper.getFunctionName(name);
          var region = helper.getRegion(name);

          var eventType = functionTrigger.eventTrigger
            ? functionTrigger.eventTrigger.eventType
            : "https";
          var existingFunction = _.find(existingFunctions, {
            name: name,
          });
          var existingEventType = _.get(existingFunction, "eventTrigger.eventType");
          var migratingTrigger = false;
          if (
            eventType.match(/google.storage.object./) &&
            existingEventType === "providers/cloud.storage/eventTypes/object.change"
          ) {
            migratingTrigger = true;
          } else if (
            eventType === "google.pubsub.topic.publish" &&
            existingEventType === "providers/cloud.pubsub/eventTypes/topic.publish"
          ) {
            migratingTrigger = true;
          }
          if (migratingTrigger) {
            throw new FirebaseError(
              "Function " +
                clc.bold(functionName) +
                " was deployed using a legacy trigger type and cannot be updated without deleting " +
                "the previous function. Follow the instructions on " +
                clc.underline(
                  "https://firebase.google.com/docs/functions/manage-functions#modify-trigger"
                ) +
                " for how to change the trigger without losing events.\n"
            );
          } else {
            var options = {
              projectId: projectId,
              region: region,
              functionName: functionName,
              trigger: functionTrigger,
              sourceUploadUrl: sourceUrl,
              labels: _.assign({}, deploymentTool.labels, functionInfo.labels),
              availableMemoryMb: functionInfo.availableMemoryMb,
              timeout: functionInfo.timeout,
<<<<<<< HEAD
              runtime: runtime,
=======
              maxInstances: functionInfo.maxInstances,
>>>>>>> 6e44142c
            };
            utils.logBullet(
              clc.bold.cyan("functions: ") +
                "updating " +
                friendlyRuntimeName(runtime) +
                " function " +
                clc.bold(helper.getFunctionLabel(name)) +
                "..."
            );
            logger.debug("Trigger is: ", JSON.stringify(functionTrigger));
            _startTimer(name, "update");

            deployments.push({
              name: name,
              retryFunction: function() {
                return gcp.cloudfunctions.update(options);
              },
              trigger: functionTrigger,
            });
          }
        })
        .value();

      // Delete functions
      var functionsToDelete = _.chain(existingFunctions)
        .filter(function(functionInfo) {
          if (typeof functionInfo.labels === "undefined") {
            return (
              functionInfo.sourceArchiveUrl === legacySourceUrlOne ||
              functionInfo.sourceArchiveUrl === legacySourceUrlTwo
            );
          }
          return deploymentTool.check(functionInfo.labels);
        }) // only delete functions uploaded via firebase-tools
        .map(pluckName)
        .difference(uploadedNames)
        .intersection(deleteReleaseNames)
        .value();

      if (functionsToDelete.length === 0) {
        return Promise.resolve();
      }
      var deleteList = _.map(functionsToDelete, function(func) {
        return "\t" + helper.getFunctionLabel(func);
      }).join("\n");

      if (options.nonInteractive && !options.force) {
        var deleteCommands = _.map(functionsToDelete, function(func) {
          return (
            "\tfirebase functions:delete " +
            helper.getFunctionName(func) +
            " --region " +
            helper.getRegion(func)
          );
        }).join("\n");

        throw new FirebaseError(
          "The following functions are found in your project but do not exist in your local source code:\n" +
            deleteList +
            "\n\nAborting because deletion cannot proceed in non-interactive mode. To fix, manually delete the functions by running:\n" +
            clc.bold(deleteCommands)
        );
      } else if (!options.force) {
        logger.info(
          "\nThe following functions are found in your project but do not exist in your local source code:\n" +
            deleteList +
            "\n\nIf you are renaming a function or changing its region, it is recommended that you create the new " +
            "function first before deleting the old one to prevent event loss. For more info, visit " +
            clc.underline(
              "https://firebase.google.com/docs/functions/manage-functions#modify" + "\n"
            )
        );
      }

      const next = options.force
        ? Promise.resolve(true)
        : promptOnce({
            type: "confirm",
            name: "confirm",
            default: false,
            message:
              "Would you like to proceed with deletion? Selecting no will continue the rest of the deployments.",
          });

      return next.then(function(proceed) {
        if (!proceed) {
          if (deployments.length !== 0) {
            utils.logBullet(clc.bold.cyan("functions: ") + "continuing with other deployments.");
          }
          return;
        }
        functionsToDelete.forEach(function(name) {
          var functionName = helper.getFunctionName(name);
          var scheduleName = helper.getScheduleName(name, appEngineLocation);
          var topicName = helper.getTopicName(name);
          var region = helper.getRegion(name);

          utils.logBullet(
            clc.bold.cyan("functions: ") +
              "deleting function " +
              clc.bold(helper.getFunctionLabel(name)) +
              "..."
          );
          _startTimer(name, "delete");
          var retryFunction;
          var isScheduledFunction = _.includes(existingScheduledFunctions, name);
          if (isScheduledFunction) {
            retryFunction = function() {
              return gcp.cloudscheduler
                .deleteJob(scheduleName)
                .catch((err) => {
                  // if err.status is 404, the schedule doesnt exist, so catch the error
                  // if err.status is 403, the project doesnt have the api enabled and there are no schedules to delete, so catch the error
                  logger.debug(err);
                  if (
                    err.context.response.statusCode != 404 &&
                    err.context.response.statusCode != 403
                  ) {
                    throw new FirebaseError(
                      `Failed to delete schedule for ${functionName} with status ${err.status}`,
                      err
                    );
                  }
                })
                .then(() => {
                  return gcp.pubsub.deleteTopic(topicName);
                })
                .catch((err) => {
                  // if err.status is 404, the topic doesnt exist, so catch the error
                  // if err.status is 403, the project doesnt have the api enabled and there are no topics to delete, so catch the error
                  if (
                    err.context.response.statusCode != 404 &&
                    err.context.response.statusCode != 403
                  ) {
                    throw new FirebaseError(
                      `Failed to delete topic for ${functionName} with status ${err.status}`,
                      err
                    );
                  }
                })
                .then(() => {
                  return gcp.cloudfunctions.delete({
                    projectId: projectId,
                    region: region,
                    functionName: functionName,
                  });
                });
            };
          } else {
            retryFunction = function() {
              return gcp.cloudfunctions.delete({
                projectId: projectId,
                region: region,
                functionName: functionName,
              });
            };
          }
          deployments.push({
            name: name,
            retryFunction: retryFunction,
          });
        });
      });
    })
    .then(function() {
      // filter out functions that are excluded via --only and --except flags
      var functionsInDeploy = functionsInfo.filter((trigger) => {
        return functionFilterGroups.length > 0
          ? _.includes(deleteReleaseNames, trigger.name)
          : true;
      });
      return createOrUpdateSchedulesAndTopics(
        context.projectId,
        functionsInDeploy,
        existingScheduledFunctions,
        appEngineLocation
      );
    })
    .then(function() {
      return utils.promiseAllSettled(
        _.map(deployments, function(op) {
          return op.retryFunction().then(function(res) {
            return _.merge(op, res);
          });
        })
      );
    })
    .then(function(allOps) {
      var failedCalls = _.chain(allOps)
        .filter({ state: "rejected" })
        .map("reason")
        .value();
      var successfulCalls = _.chain(allOps)
        .filter({ state: "fulfilled" })
        .map("value")
        .value();
      failedDeployments = failedCalls.map((error) => _.get(error, "context.function", ""));

      return _fetchTriggerUrls(projectId, successfulCalls, sourceUrl)
        .then(function() {
          return helper.pollDeploys(
            successfulCalls,
            printSuccess,
            printFail,
            printTooManyOps,
            projectId
          );
        })
        .then(() => {
          if (deployments.length > 0) {
            track("Functions Deploy (Result)", "failure", failedDeployments.length);
            track(
              "Functions Deploy (Result)",
              "success",
              deployments.length - failedDeployments.length
            );
          }
          if (failedDeployments.length > 0) {
            logger.info("\n\nFunctions deploy had errors with the following functions:");
            const sortedFailedDeployments = failedDeployments.sort();
            for (let i = 0; i < sortedFailedDeployments.length; i++) {
              logger.info(`\t${sortedFailedDeployments[i]}`);
            }
            logger.info("\n\nTo try redeploying those functions, run:");
            logger.info(
              "    " +
                clc.bold("firebase deploy --only ") +
                clc.bold(sortedFailedDeployments.map((name) => `functions:${name}`).join(","))
            );
            logger.info("\n\nTo continue deploying other features (such as database), run:");
            logger.info("    " + clc.bold("firebase deploy --except functions"));
            return Promise.reject(new FirebaseError("Functions did not deploy properly."));
          }
        });
    });
};<|MERGE_RESOLUTION|>--- conflicted
+++ resolved
@@ -286,11 +286,8 @@
               labels: _.assign({}, deploymentTool.labels, functionInfo.labels),
               availableMemoryMb: functionInfo.availableMemoryMb,
               timeout: functionInfo.timeout,
-<<<<<<< HEAD
               runtime: runtime,
-=======
               maxInstances: functionInfo.maxInstances,
->>>>>>> 6e44142c
             };
             utils.logBullet(
               clc.bold.cyan("functions: ") +
