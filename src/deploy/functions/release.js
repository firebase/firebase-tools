"use strict";

/**
 * If you make any changes to this file, run the integration test in scripts/test-functions-deploy.js
 */

var clc = require("cli-color");
var _ = require("lodash");

var { FirebaseError } = require("../../error");
var gcp = require("../../gcp");
var logger = require("../../logger");
var track = require("../../track");
var utils = require("../../utils");
var helper = require("../../functionsDeployHelper");
var friendlyRuntimeName = require("../../parseRuntimeAndValidateSDK").getHumanFriendlyRuntimeName;
var { getAppEngineLocation } = require("../../functionsConfig");
var { promptOnce } = require("../../prompt");
var { createOrUpdateSchedulesAndTopics } = require("./createOrUpdateSchedulesAndTopics");

var deploymentTool = require("../../deploymentTool");
var timings = {};
var deployments = [];
var failedDeployments = [];

const DEFAULT_PUBLIC_POLICY = {
  version: 3,
  bindings: [
    {
      role: "roles/cloudfunctions.invoker",
      members: ["allUsers"],
    },
  ],
};

function _startTimer(name, type) {
  timings[name] = { type: type, t0: process.hrtime() };
}

function _endTimer(name) {
  if (!timings[name]) {
    logger.debug("[functions] no timer initialized for", name);
    return;
  }

  // hrtime returns a duration as an array of [seconds, nanos]
  var duration = process.hrtime(timings[name].t0);
  track(
    "Functions Deploy (Duration)",
    timings[name].type,
    duration[0] * 1000 + Math.round(duration[1] * 1e-6)
  );
}

function _fetchTriggerUrls(projectId, ops, sourceUrl) {
  if (!_.find(ops, ["trigger.httpsTrigger", {}])) {
    // No HTTPS functions being deployed
    return Promise.resolve();
  }
  return gcp.cloudfunctions.listAll(projectId).then(function(functions) {
    var httpFunctions = _.chain(functions)
      .filter({ sourceUploadUrl: sourceUrl })
      .filter("httpsTrigger")
      .value();
    _.forEach(httpFunctions, function(httpFunc) {
      _.chain(ops)
        .find({ func: httpFunc.name })
        .assign({ triggerUrl: httpFunc.httpsTrigger.url })
        .value();
    });
    return Promise.resolve();
  });
}

var printSuccess = function(op) {
  _endTimer(op.func);
  utils.logSuccess(
    clc.bold.green("functions[" + helper.getFunctionLabel(op.func) + "]: ") +
      "Successful " +
      op.type +
      " operation. "
  );
  if (op.triggerUrl && op.type !== "delete") {
    logger.info(
      clc.bold("Function URL"),
      "(" + helper.getFunctionName(op.func) + "):",
      op.triggerUrl
    );
  }
};
var printFail = function(op) {
  _endTimer(op.func);
  failedDeployments.push(helper.getFunctionName(op.func));
  utils.logWarning(
    clc.bold.yellow("functions[" + helper.getFunctionLabel(op.func) + "]: ") + "Deployment error."
  );
  if (op.error.code === 8) {
    logger.debug(op.error.message);
    logger.info(
      "You have exceeded your deployment quota, please deploy your functions in batches by using the --only flag, " +
        "and wait a few minutes before deploying again. Go to " +
        clc.underline("https://firebase.google.com/docs/cli/#deploy_specific_functions") +
        " to learn more."
    );
  } else {
    logger.info(op.error.message);
  }
};

var printTooManyOps = function(projectId) {
  utils.logWarning(
    clc.bold.yellow("functions:") + " too many functions are being deployed, cannot poll status."
  );
  logger.info(
    "In a few minutes, you can check status at " + utils.consoleUrl(projectId, "/functions/logs")
  );
  logger.info(
    "You can use the --only flag to deploy only a portion of your functions in the future."
  );
  deployments = []; // prevents analytics tracking of deployments
};

module.exports = function(context, options, payload) {
  if (!options.config.has("functions")) {
    return Promise.resolve();
  }

  var projectId = context.projectId;
  var sourceUrl = context.uploadUrl;

  // Reset module-level variables to prevent duplicate deploys when using firebase-tools as an import.
  timings = {};
  deployments = [];
  failedDeployments = [];

  var appEngineLocation = getAppEngineLocation(context.firebaseConfig);
  var functionsInfo = helper.getFunctionsInfo(payload.functions.triggers, projectId);
  functionsInfo = functionsInfo.map((fn) => {
    if (
      fn.eventTrigger &&
      fn.schedule &&
      fn.eventTrigger.eventType === "google.pubsub.topic.publish"
    ) {
      const [, , , region, , funcName] = fn.name.split("/");
      const newResource = `${fn.eventTrigger.resource}/firebase-schedule-${funcName}-${region}`;
      fn.eventTrigger.resource = newResource;
    }
    return fn;
  });
  var uploadedNames = _.map(functionsInfo, "name");
  var runtime = context.runtimeChoice;
  var functionFilterGroups = helper.getFilterGroups(options);
  var deleteReleaseNames;
  var existingScheduledFunctions;

  // Collect all the functions that have a retry policy
  var failurePolicyFunctions = functionsInfo.filter((fn) => {
    return !!fn.failurePolicy;
  });

  let proceedPrompt = Promise.resolve(true);
  if (failurePolicyFunctions.length) {
    var failurePolicyFunctionLabels = failurePolicyFunctions.map((fn) => {
      return helper.getFunctionLabel(_.get(fn, "name"));
    });
    var retryMessage =
      "The following functions will be retried in case of failure: " +
      clc.bold(failurePolicyFunctionLabels.join(", ")) +
      ". " +
      "Retried executions are billed as any other execution, and functions are retried repeatedly until they either successfully execute or the maximum retry period has elapsed, which can be up to 7 days. " +
      "For safety, you might want to ensure that your functions are idempotent; see https://firebase.google.com/docs/functions/retries to learn more.";

    utils.logLabeledWarning("functions", retryMessage);

    if (options.nonInteractive && !options.force) {
      throw new FirebaseError("Pass the --force option to deploy functions with a failure policy", {
        exit: 1,
      });
    } else if (!options.nonInteractive) {
      proceedPrompt = promptOnce({
        type: "confirm",
        name: "confirm",
        default: false,
        message: "Would you like to proceed with deployment?",
      });
    }
  }

  delete payload.functions;

  return proceedPrompt
    .then((proceed) => {
      if (!proceed) {
        throw new FirebaseError("Deployment canceled.", { exit: 1 });
      }

      return Promise.resolve(context.existingFunctions);
    })
    .then(function(existingFunctions) {
      var pluckName = function(functionObject) {
        return _.get(functionObject, "name"); // e.g.'projects/proj1/locations/us-central1/functions/func'
      };

      var existingNames = _.map(existingFunctions, pluckName);
      var isScheduled = function(functionObject) {
        return _.get(functionObject, "labels.deployment-scheduled") === "true";
      };
      existingScheduledFunctions = _.chain(existingFunctions)
        .filter(isScheduled)
        .map(pluckName)
        .value();
      var releaseNames = helper.getReleaseNames(uploadedNames, existingNames, functionFilterGroups);
      // If not using function filters, then `deleteReleaseNames` should be equivalent to existingNames so that intersection is a noop
      deleteReleaseNames = functionFilterGroups.length > 0 ? releaseNames : existingNames;
      helper.logFilters(existingNames, releaseNames, functionFilterGroups);

      const defaultEnvVariables = {
        FIREBASE_CONFIG: JSON.stringify(context.firebaseConfig),
      };

      // Create functions
      _.chain(uploadedNames)
        .difference(existingNames)
        .intersection(releaseNames)
        .forEach(function(name) {
          var functionInfo = _.find(functionsInfo, { name: name });
          var functionTrigger = helper.getFunctionTrigger(functionInfo);
          var functionName = helper.getFunctionName(name);
          var region = helper.getRegion(name);
          utils.logBullet(
            clc.bold.cyan("functions: ") +
              "creating " +
              friendlyRuntimeName(runtime) +
              " function " +
              clc.bold(helper.getFunctionLabel(name)) +
              "..."
          );
          logger.debug("Trigger is: ", JSON.stringify(functionTrigger));
          var eventType = functionTrigger.eventTrigger
            ? functionTrigger.eventTrigger.eventType
            : "https";
          _startTimer(name, "create");

          deployments.push({
            name: name,
            retryFunction: () => {
              return gcp.cloudfunctions
                .create({
                  projectId: projectId,
                  region: region,
                  eventType: eventType,
                  functionName: functionName,
                  entryPoint: functionInfo.entryPoint,
                  trigger: functionTrigger,
                  labels: _.assign({}, deploymentTool.labels, functionInfo.labels),
                  sourceUploadUrl: sourceUrl,
                  runtime: runtime,
                  availableMemoryMb: functionInfo.availableMemoryMb,
                  timeout: functionInfo.timeout,
                  maxInstances: functionInfo.maxInstances,
                  environmentVariables: defaultEnvVariables,
                  vpcConnector: functionInfo.vpcConnector,
                  vpcConnectorEgressSettings: functionInfo.vpcConnectorEgressSettings,
                  serviceAccountEmail: functionInfo.serviceAccountEmail,
                  ingressSettings: functionInfo.ingressSettings,
                })
                .then((createRes) => {
                  if (_.has(functionTrigger, "httpsTrigger")) {
                    logger.debug(`Setting public policy for function ${functionName}`);
                    return gcp.cloudfunctions
                      .setIamPolicy({
                        functionName,
                        projectId,
                        region,
                        policy: DEFAULT_PUBLIC_POLICY,
                      })
                      .then(() => {
                        return createRes;
                      });
                  }
                  return createRes;
                });
            },
            trigger: functionTrigger,
          });
        })
        .value();

      // Update functions
      _.chain(uploadedNames)
        .intersection(existingNames)
        .intersection(releaseNames)
        .forEach(function(name) {
          var functionInfo = _.find(functionsInfo, { name: name });
          var functionTrigger = helper.getFunctionTrigger(functionInfo);
          var functionName = helper.getFunctionName(name);
          var region = helper.getRegion(name);
          var existingFunction = _.find(existingFunctions, {
            name: name,
          });
<<<<<<< HEAD
          var existingEventType = _.get(existingFunction, "eventTrigger.eventType");
          var migratingTrigger = false;
          if (
            eventType.match(/google.storage.object./) &&
            existingEventType === "providers/cloud.storage/eventTypes/object.change"
          ) {
            migratingTrigger = true;
          } else if (
            eventType === "google.pubsub.topic.publish" &&
            existingEventType === "providers/cloud.pubsub/eventTypes/topic.publish"
          ) {
            migratingTrigger = true;
          }
          if (migratingTrigger) {
            throw new FirebaseError(
              "Function " +
                clc.bold(functionName) +
                " was deployed using a legacy trigger type and cannot be updated without deleting " +
                "the previous function. Follow the instructions on " +
                clc.underline(
                  "https://firebase.google.com/docs/functions/manage-functions#modify-trigger"
                ) +
                " for how to change the trigger without losing events.\n"
            );
          } else {
            var options = {
              projectId: projectId,
              region: region,
              functionName: functionName,
              trigger: functionTrigger,
              sourceUploadUrl: sourceUrl,
              labels: _.assign({}, deploymentTool.labels, functionInfo.labels),
              availableMemoryMb: functionInfo.availableMemoryMb,
              timeout: functionInfo.timeout,
              runtime: runtime,
              maxInstances: functionInfo.maxInstances,
              vpcConnector: functionInfo.vpcConnector,
              vpcConnectorEgressSettings: functionInfo.vpcConnectorEgressSettings,
              serviceAccountEmail: functionInfo.serviceAccountEmail,
              ingressSettings: functionInfo.ingressSettings,
              environmentVariables: _.assign(
                {},
                existingFunction.environmentVariables,
                defaultEnvVariables
              ),
            };
            utils.logBullet(
              clc.bold.cyan("functions: ") +
                "updating " +
                friendlyRuntimeName(runtime) +
                " function " +
                clc.bold(helper.getFunctionLabel(name)) +
                "..."
            );
            logger.debug("Trigger is: ", JSON.stringify(functionTrigger));
            _startTimer(name, "update");

            deployments.push({
              name: name,
              retryFunction: function() {
                return gcp.cloudfunctions.update(options);
              },
              trigger: functionTrigger,
            });
          }
=======
          var options = {
            projectId: projectId,
            region: region,
            functionName: functionName,
            trigger: functionTrigger,
            sourceUploadUrl: sourceUrl,
            labels: _.assign({}, deploymentTool.labels, functionInfo.labels),
            availableMemoryMb: functionInfo.availableMemoryMb,
            timeout: functionInfo.timeout,
            runtime: runtime,
            maxInstances: functionInfo.maxInstances,
            vpcConnector: functionInfo.vpcConnector,
            vpcConnectorEgressSettings: functionInfo.vpcConnectorEgressSettings,
            serviceAccountEmail: functionInfo.serviceAccountEmail,
            environmentVariables: _.assign(
              {},
              existingFunction.environmentVariables,
              defaultEnvVariables
            ),
          };
          utils.logBullet(
            clc.bold.cyan("functions: ") +
              "updating " +
              friendlyRuntimeName(runtime) +
              " function " +
              clc.bold(helper.getFunctionLabel(name)) +
              "..."
          );
          logger.debug("Trigger is: ", JSON.stringify(functionTrigger));
          _startTimer(name, "update");

          deployments.push({
            name: name,
            retryFunction: function() {
              return gcp.cloudfunctions.update(options);
            },
            trigger: functionTrigger,
          });
>>>>>>> 188cb523
        })
        .value();

      // Delete functions
      var functionsToDelete = _.chain(existingFunctions)
        .filter(function(functionInfo) {
          return deploymentTool.check(functionInfo.labels);
        }) // only delete functions uploaded via firebase-tools
        .map(pluckName)
        .difference(uploadedNames)
        .intersection(deleteReleaseNames)
        .value();

      if (functionsToDelete.length === 0) {
        return Promise.resolve();
      }
      var deleteList = _.map(functionsToDelete, function(func) {
        return "\t" + helper.getFunctionLabel(func);
      }).join("\n");

      if (options.nonInteractive && !options.force) {
        var deleteCommands = _.map(functionsToDelete, function(func) {
          return (
            "\tfirebase functions:delete " +
            helper.getFunctionName(func) +
            " --region " +
            helper.getRegion(func)
          );
        }).join("\n");

        throw new FirebaseError(
          "The following functions are found in your project but do not exist in your local source code:\n" +
            deleteList +
            "\n\nAborting because deletion cannot proceed in non-interactive mode. To fix, manually delete the functions by running:\n" +
            clc.bold(deleteCommands)
        );
      } else if (!options.force) {
        logger.info(
          "\nThe following functions are found in your project but do not exist in your local source code:\n" +
            deleteList +
            "\n\nIf you are renaming a function or changing its region, it is recommended that you create the new " +
            "function first before deleting the old one to prevent event loss. For more info, visit " +
            clc.underline(
              "https://firebase.google.com/docs/functions/manage-functions#modify" + "\n"
            )
        );
      }

      const next = options.force
        ? Promise.resolve(true)
        : promptOnce({
            type: "confirm",
            name: "confirm",
            default: false,
            message:
              "Would you like to proceed with deletion? Selecting no will continue the rest of the deployments.",
          });

      return next.then(function(proceed) {
        if (!proceed) {
          if (deployments.length !== 0) {
            utils.logBullet(clc.bold.cyan("functions: ") + "continuing with other deployments.");
          }
          return;
        }
        functionsToDelete.forEach(function(name) {
          var functionName = helper.getFunctionName(name);
          var scheduleName = helper.getScheduleName(name, appEngineLocation);
          var topicName = helper.getTopicName(name);
          var region = helper.getRegion(name);

          utils.logBullet(
            clc.bold.cyan("functions: ") +
              "deleting function " +
              clc.bold(helper.getFunctionLabel(name)) +
              "..."
          );
          _startTimer(name, "delete");
          var retryFunction;
          var isScheduledFunction = _.includes(existingScheduledFunctions, name);
          if (isScheduledFunction) {
            retryFunction = function() {
              return gcp.cloudscheduler
                .deleteJob(scheduleName)
                .catch((err) => {
                  // if err.status is 404, the schedule doesnt exist, so catch the error
                  // if err.status is 403, the project doesnt have the api enabled and there are no schedules to delete, so catch the error
                  logger.debug(err);
                  if (
                    err.context.response.statusCode != 404 &&
                    err.context.response.statusCode != 403
                  ) {
                    throw new FirebaseError(
                      `Failed to delete schedule for ${functionName} with status ${err.status}`,
                      err
                    );
                  }
                })
                .then(() => {
                  return gcp.pubsub.deleteTopic(topicName);
                })
                .catch((err) => {
                  // if err.status is 404, the topic doesnt exist, so catch the error
                  // if err.status is 403, the project doesnt have the api enabled and there are no topics to delete, so catch the error
                  if (
                    err.context.response.statusCode != 404 &&
                    err.context.response.statusCode != 403
                  ) {
                    throw new FirebaseError(
                      `Failed to delete topic for ${functionName} with status ${err.status}`,
                      err
                    );
                  }
                })
                .then(() => {
                  return gcp.cloudfunctions.delete({
                    projectId: projectId,
                    region: region,
                    functionName: functionName,
                  });
                });
            };
          } else {
            retryFunction = function() {
              return gcp.cloudfunctions.delete({
                projectId: projectId,
                region: region,
                functionName: functionName,
              });
            };
          }
          deployments.push({
            name: name,
            retryFunction: retryFunction,
          });
        });
      });
    })
    .then(function() {
      // filter out functions that are excluded via --only and --except flags
      var functionsInDeploy = functionsInfo.filter((trigger) => {
        return functionFilterGroups.length > 0
          ? _.includes(deleteReleaseNames, trigger.name)
          : true;
      });
      return createOrUpdateSchedulesAndTopics(
        context.projectId,
        functionsInDeploy,
        existingScheduledFunctions,
        appEngineLocation
      );
    })
    .then(function() {
      return utils.promiseAllSettled(
        _.map(deployments, function(op) {
          return op.retryFunction().then(function(res) {
            return _.merge(op, res);
          });
        })
      );
    })
    .then(function(allOps) {
      var failedCalls = _.chain(allOps)
        .filter({ state: "rejected" })
        .map("reason")
        .value();
      var successfulCalls = _.chain(allOps)
        .filter({ state: "fulfilled" })
        .map("value")
        .value();
      failedDeployments = failedCalls.map((error) => _.get(error, "context.function", ""));

      return _fetchTriggerUrls(projectId, successfulCalls, sourceUrl)
        .then(function() {
          return helper.pollDeploys(
            successfulCalls,
            printSuccess,
            printFail,
            printTooManyOps,
            projectId
          );
        })
        .then(() => {
          if (deployments.length > 0) {
            track("Functions Deploy (Result)", "failure", failedDeployments.length);
            track(
              "Functions Deploy (Result)",
              "success",
              deployments.length - failedDeployments.length
            );
          }

          if (failedDeployments.length > 0) {
            logger.info("\n\nFunctions deploy had errors with the following functions:");
            const sortedFailedDeployments = failedDeployments.sort();
            for (let i = 0; i < sortedFailedDeployments.length; i++) {
              logger.info(`\t${sortedFailedDeployments[i]}`);
            }
            logger.info("\n\nTo try redeploying those functions, run:");
            logger.info(
              "    " +
                clc.bold("firebase deploy --only ") +
                clc.bold('"') +
                clc.bold(
                  sortedFailedDeployments
                    .map((name) => `functions:${name.replace(/-/g, ".")}`)
                    .join(",")
                ) +
                clc.bold('"')
            );
            logger.info("\n\nTo continue deploying other features (such as database), run:");
            logger.info("    " + clc.bold("firebase deploy --except functions"));
            return Promise.reject(new FirebaseError("Functions did not deploy properly."));
          }
        });
    });
};<|MERGE_RESOLUTION|>--- conflicted
+++ resolved
@@ -298,73 +298,6 @@
           var existingFunction = _.find(existingFunctions, {
             name: name,
           });
-<<<<<<< HEAD
-          var existingEventType = _.get(existingFunction, "eventTrigger.eventType");
-          var migratingTrigger = false;
-          if (
-            eventType.match(/google.storage.object./) &&
-            existingEventType === "providers/cloud.storage/eventTypes/object.change"
-          ) {
-            migratingTrigger = true;
-          } else if (
-            eventType === "google.pubsub.topic.publish" &&
-            existingEventType === "providers/cloud.pubsub/eventTypes/topic.publish"
-          ) {
-            migratingTrigger = true;
-          }
-          if (migratingTrigger) {
-            throw new FirebaseError(
-              "Function " +
-                clc.bold(functionName) +
-                " was deployed using a legacy trigger type and cannot be updated without deleting " +
-                "the previous function. Follow the instructions on " +
-                clc.underline(
-                  "https://firebase.google.com/docs/functions/manage-functions#modify-trigger"
-                ) +
-                " for how to change the trigger without losing events.\n"
-            );
-          } else {
-            var options = {
-              projectId: projectId,
-              region: region,
-              functionName: functionName,
-              trigger: functionTrigger,
-              sourceUploadUrl: sourceUrl,
-              labels: _.assign({}, deploymentTool.labels, functionInfo.labels),
-              availableMemoryMb: functionInfo.availableMemoryMb,
-              timeout: functionInfo.timeout,
-              runtime: runtime,
-              maxInstances: functionInfo.maxInstances,
-              vpcConnector: functionInfo.vpcConnector,
-              vpcConnectorEgressSettings: functionInfo.vpcConnectorEgressSettings,
-              serviceAccountEmail: functionInfo.serviceAccountEmail,
-              ingressSettings: functionInfo.ingressSettings,
-              environmentVariables: _.assign(
-                {},
-                existingFunction.environmentVariables,
-                defaultEnvVariables
-              ),
-            };
-            utils.logBullet(
-              clc.bold.cyan("functions: ") +
-                "updating " +
-                friendlyRuntimeName(runtime) +
-                " function " +
-                clc.bold(helper.getFunctionLabel(name)) +
-                "..."
-            );
-            logger.debug("Trigger is: ", JSON.stringify(functionTrigger));
-            _startTimer(name, "update");
-
-            deployments.push({
-              name: name,
-              retryFunction: function() {
-                return gcp.cloudfunctions.update(options);
-              },
-              trigger: functionTrigger,
-            });
-          }
-=======
           var options = {
             projectId: projectId,
             region: region,
@@ -379,6 +312,7 @@
             vpcConnector: functionInfo.vpcConnector,
             vpcConnectorEgressSettings: functionInfo.vpcConnectorEgressSettings,
             serviceAccountEmail: functionInfo.serviceAccountEmail,
+            ingressSettings: functionInfo.ingressSettings,
             environmentVariables: _.assign(
               {},
               existingFunction.environmentVariables,
@@ -403,7 +337,6 @@
             },
             trigger: functionTrigger,
           });
->>>>>>> 188cb523
         })
         .value();
 
