"use strict";

/**
 * If you make any changes to this file, run the integration test in scripts/test-functions-deploy.js
 */

const clc = require("cli-color");
const _ = require("lodash");

const { FirebaseError } = require("../../error");
const gcp = require("../../gcp");
const logger = require("../../logger");
const track = require("../../track");
const utils = require("../../utils");
const helper = require("../../functionsDeployHelper");
const runtimeSelector = require("../../runtimeChoiceSelector");
const { getAppEngineLocation } = require("../../functionsConfig");
const { promptOnce } = require("../../prompt");
const { createOrUpdateSchedulesAndTopics } = require("./createOrUpdateSchedulesAndTopics");

const deploymentTool = require("../../deploymentTool");
const timings = {};
let deployments = [];
let failedDeployments = [];

const DEFAULT_PUBLIC_POLICY = {
  version: 3,
  bindings: [
    {
      role: "roles/cloudfunctions.invoker",
      members: ["allUsers"],
    },
  ],
};

function _startTimer(name, type) {
  timings[name] = { type: type, t0: process.hrtime() };
}

function _endTimer(name) {
  if (!timings[name]) {
    logger.debug("[functions] no timer initialized for", name);
    return;
  }

  // hrtime returns a duration as an array of [seconds, nanos]
  const duration = process.hrtime(timings[name].t0);
  track(
    "Functions Deploy (Duration)",
    timings[name].type,
    duration[0] * 1000 + Math.round(duration[1] * 1e-6)
  );
}

function _fetchTriggerUrls(projectId, ops, sourceUrl) {
  if (!_.find(ops, ["trigger.httpsTrigger", {}])) {
    // No HTTPS functions being deployed
    return Promise.resolve();
  }
  return gcp.cloudfunctions.listAll(projectId).then(function(functions) {
    const httpFunctions = _.chain(functions)
      .filter({ sourceUploadUrl: sourceUrl })
      .filter("httpsTrigger")
      .value();
    _.forEach(httpFunctions, function(httpFunc) {
      _.chain(ops)
        .find({ func: httpFunc.name })
        .assign({ triggerUrl: httpFunc.httpsTrigger.url })
        .value();
    });
    return Promise.resolve();
  });
}

const printSuccess = function(op) {
  _endTimer(op.func);
  utils.logSuccess(
    clc.bold.green("functions[" + helper.getFunctionLabel(op.func) + "]: ") +
      "Successful " +
      op.type +
      " operation. "
  );
  if (op.triggerUrl && op.type !== "delete") {
    logger.info(
      clc.bold("Function URL"),
      "(" + helper.getFunctionName(op.func) + "):",
      op.triggerUrl
    );
  }
};
const printFail = function(op) {
  _endTimer(op.func);
  failedDeployments.push(helper.getFunctionName(op.func));
  utils.logWarning(
    clc.bold.yellow("functions[" + helper.getFunctionLabel(op.func) + "]: ") + "Deployment error."
  );
  if (op.error.code === 8) {
    logger.debug(op.error.message);
    logger.info(
      "You have exceeded your deployment quota, please deploy your functions in batches by using the --only flag, " +
        "and wait a few minutes before deploying again. Go to " +
        clc.underline("https://firebase.google.com/docs/cli/#deploy_specific_functions") +
        " to learn more."
    );
  } else {
    logger.info(op.error.message);
  }
};

const printTooManyOps = function(projectId) {
  utils.logWarning(
    clc.bold.yellow("functions:") + " too many functions are being deployed, cannot poll status."
  );
  logger.info(
    "In a few minutes, you can check status at " + utils.consoleUrl(projectId, "/functions/logs")
  );
  logger.info(
    "You can use the --only flag to deploy only a portion of your functions in the future."
  );
  deployments = []; // prevents analytics tracking of deployments
};

function releaseFunctions(context, options, uploadedNames, functionsInfo, attempt) {
  // Handle retries
  const maxRetries = Number(options.retry || 1);
  if (attempt > maxRetries) {
    logger.info("\n\n");
    utils.logWarning(
      clc.bold.yellow("functions: ") + `Failed to deploy all functions after ${maxRetries} times...`
    );
    return;
  }
  if (attempt > 0) {
    const suffix = attempt === 1 ? "st" : attempt === 2 ? "nd" : attempt === 3 ? "rd" : "th";
    logger.info("\n\n");
    utils.logBullet(
      clc.bold.cyan("functions: ") +
        `trying to deploy failed functions for the ${attempt}${suffix} time...`
    );
  }

  // Ensure globals are reset...
  deployments = [];
  failedDeployments = [];
  const projectId = context.projectId;
  const sourceUrl = context.uploadUrl;
  const appEngineLocation = getAppEngineLocation(context.firebaseConfig);
  // Used in CLI releases v3.4.0 to v3.17.6
  const legacySourceUrlTwo =
    "gs://" + "staging." + context.firebaseConfig.storageBucket + "/firebase-functions-source";
  // Used in CLI releases v3.3.0 and prior
  const legacySourceUrlOne = "gs://" + projectId + "-gcf/" + projectId;
  const functionFilterGroups = helper.getFilterGroups(options);
  let deleteReleaseNames;
  let existingScheduledFunctions;

<<<<<<< HEAD
  return gcp.cloudfunctions
    .listAll(projectId)
=======
  delete payload.functions;
  return Promise.resolve(context.existingFunctions)
>>>>>>> 4a80ed04
    .then(function(existingFunctions) {
      const pluckName = function(functionObject) {
        return _.get(functionObject, "name"); // e.g.'projects/proj1/locations/us-central1/functions/func'
      };

      const existingNames = _.map(existingFunctions, pluckName);
      const isScheduled = function(functionObject) {
        return _.get(functionObject, "labels.deployment-scheduled") === "true";
      };
      existingScheduledFunctions = _.chain(existingFunctions)
        .filter(isScheduled)
        .map(pluckName)
        .value();
      const releaseNames = helper.getReleaseNames(
        uploadedNames,
        existingNames,
        functionFilterGroups
      );
      // If not using function filters, then `deleteReleaseNames` should be equivalent to existingNames so that intersection is a noop
      deleteReleaseNames = functionFilterGroups.length > 0 ? releaseNames : existingNames;

      helper.logFilters(existingNames, releaseNames, functionFilterGroups);

      // Create functions
      _.chain(uploadedNames)
        .difference(existingNames)
        .intersection(releaseNames)
        .forEach(function(name) {
          const functionInfo = _.find(functionsInfo, { name: name });
          const functionTrigger = helper.getFunctionTrigger(functionInfo);
          const functionName = helper.getFunctionName(name);
          const region = helper.getRegion(name);
          const runtime = context.runtimeChoice || helper.getDefaultRuntime();
          utils.logBullet(
            clc.bold.cyan("functions: ") +
              "creating " +
              runtimeSelector.getHumanFriendlyRuntimeName(runtime) +
              " function " +
              clc.bold(helper.getFunctionLabel(name)) +
              "..."
          );
          logger.debug("Trigger is: ", JSON.stringify(functionTrigger));
          const eventType = functionTrigger.eventTrigger
            ? functionTrigger.eventTrigger.eventType
            : "https";
          _startTimer(name, "create");

          deployments.push({
            name: name,
            retryFunction: () => {
              return gcp.cloudfunctions
                .create({
                  projectId: projectId,
                  region: region,
                  eventType: eventType,
                  functionName: functionName,
                  entryPoint: functionInfo.entryPoint,
                  trigger: functionTrigger,
                  labels: _.assign({}, deploymentTool.labels, functionInfo.labels),
                  sourceUploadUrl: sourceUrl,
                  runtime: runtime,
                  availableMemoryMb: functionInfo.availableMemoryMb,
                  timeout: functionInfo.timeout,
                  maxInstances: functionInfo.maxInstances,
                })
                .then((createRes) => {
                  if (_.has(functionTrigger, "httpsTrigger")) {
                    logger.debug(`Setting public policy for function ${functionName}`);
                    return gcp.cloudfunctions
                      .setIamPolicy({
                        functionName,
                        projectId,
                        region,
                        policy: DEFAULT_PUBLIC_POLICY,
                      })
                      .then(() => {
                        return createRes;
                      });
                  }
                  return createRes;
                });
            },
            trigger: functionTrigger,
          });
        })
        .value();

      // Update functions
      _.chain(uploadedNames)
        .intersection(existingNames)
        .intersection(releaseNames)
        .forEach(function(name) {
          const functionInfo = _.find(functionsInfo, { name: name });
          const functionTrigger = helper.getFunctionTrigger(functionInfo);
          const functionName = helper.getFunctionName(name);
          const region = helper.getRegion(name);

          const eventType = functionTrigger.eventTrigger
            ? functionTrigger.eventTrigger.eventType
            : "https";
          const existingFunction = _.find(existingFunctions, {
            name: name,
          });
          const existingEventType = _.get(existingFunction, "eventTrigger.eventType");
          let migratingTrigger = false;
          if (
            eventType.match(/google.storage.object./) &&
            existingEventType === "providers/cloud.storage/eventTypes/object.change"
          ) {
            migratingTrigger = true;
          } else if (
            eventType === "google.pubsub.topic.publish" &&
            existingEventType === "providers/cloud.pubsub/eventTypes/topic.publish"
          ) {
            migratingTrigger = true;
          }
          if (migratingTrigger) {
            throw new FirebaseError(
              "Function " +
                clc.bold(functionName) +
                " was deployed using a legacy trigger type and cannot be updated without deleting " +
                "the previous function. Follow the instructions on " +
                clc.underline(
                  "https://firebase.google.com/docs/functions/manage-functions#modify-trigger"
                ) +
                " for how to change the trigger without losing events.\n"
            );
          } else {
            const options = {
              projectId: projectId,
              region: region,
              functionName: functionName,
              trigger: functionTrigger,
              sourceUploadUrl: sourceUrl,
              labels: _.assign({}, deploymentTool.labels, functionInfo.labels),
              availableMemoryMb: functionInfo.availableMemoryMb,
              timeout: functionInfo.timeout,
              maxInstances: functionInfo.maxInstances,
            };
            if (context.runtimeChoice) {
              options.runtime = context.runtimeChoice;
            }
            const runtime = options.runtime || _.get(existingFunction, "runtime", "nodejs6"); // legacy functions are Node 6
            utils.logBullet(
              clc.bold.cyan("functions: ") +
                "updating " +
                runtimeSelector.getHumanFriendlyRuntimeName(runtime) +
                " function " +
                clc.bold(helper.getFunctionLabel(name)) +
                "..."
            );
            logger.debug("Trigger is: ", JSON.stringify(functionTrigger));
            _startTimer(name, "update");

            deployments.push({
              name: name,
              retryFunction: function() {
                return gcp.cloudfunctions.update(options);
              },
              trigger: functionTrigger,
            });
          }
        })
        .value();

      // Delete functions
      const functionsToDelete = _.chain(existingFunctions)
        .filter(function(functionInfo) {
          if (typeof functionInfo.labels === "undefined") {
            return (
              functionInfo.sourceArchiveUrl === legacySourceUrlOne ||
              functionInfo.sourceArchiveUrl === legacySourceUrlTwo
            );
          }
          return deploymentTool.check(functionInfo.labels);
        }) // only delete functions uploaded via firebase-tools
        .map(pluckName)
        .difference(uploadedNames)
        .intersection(deleteReleaseNames)
        .value();

      if (functionsToDelete.length === 0) {
        return Promise.resolve();
      }
      const deleteList = _.map(functionsToDelete, function(func) {
        return "\t" + helper.getFunctionLabel(func);
      }).join("\n");

      if (options.nonInteractive && !options.force) {
        const deleteCommands = _.map(functionsToDelete, function(func) {
          return (
            "\tfirebase functions:delete " +
            helper.getFunctionName(func) +
            " --region " +
            helper.getRegion(func)
          );
        }).join("\n");

        throw new FirebaseError(
          "The following functions are found in your project but do not exist in your local source code:\n" +
            deleteList +
            "\n\nAborting because deletion cannot proceed in non-interactive mode. To fix, manually delete the functions by running:\n" +
            clc.bold(deleteCommands)
        );
      } else if (!options.force) {
        logger.info(
          "\nThe following functions are found in your project but do not exist in your local source code:\n" +
            deleteList +
            "\n\nIf you are renaming a function or changing its region, it is recommended that you create the new " +
            "function first before deleting the old one to prevent event loss. For more info, visit " +
            clc.underline(
              "https://firebase.google.com/docs/functions/manage-functions#modify" + "\n"
            )
        );
      }

      const next = options.force
        ? Promise.resolve(true)
        : promptOnce({
            type: "confirm",
            name: "confirm",
            default: false,
            message:
              "Would you like to proceed with deletion? Selecting no will continue the rest of the deployments.",
          });

      return next.then(function(proceed) {
        if (!proceed) {
          if (deployments.length !== 0) {
            utils.logBullet(clc.bold.cyan("functions: ") + "continuing with other deployments.");
          }
          return;
        }
        functionsToDelete.forEach(function(name) {
          const functionName = helper.getFunctionName(name);
          const scheduleName = helper.getScheduleName(name, appEngineLocation);
          const topicName = helper.getTopicName(name);
          const region = helper.getRegion(name);

          utils.logBullet(
            clc.bold.cyan("functions: ") +
              "deleting function " +
              clc.bold(helper.getFunctionLabel(name)) +
              "..."
          );
          _startTimer(name, "delete");
          let retryFunction;
          const isScheduledFunction = _.includes(existingScheduledFunctions, name);
          if (isScheduledFunction) {
            retryFunction = function() {
              return gcp.cloudscheduler
                .deleteJob(scheduleName)
                .catch((err) => {
                  // if err.status is 404, the schedule doesnt exist, so catch the error
                  // if err.status is 403, the project doesnt have the api enabled and there are no schedules to delete, so catch the error
                  logger.debug(err);
                  if (
                    err.context.response.statusCode != 404 &&
                    err.context.response.statusCode != 403
                  ) {
                    throw new FirebaseError(
                      `Failed to delete schedule for ${functionName} with status ${err.status}`,
                      err
                    );
                  }
                })
                .then(() => {
                  return gcp.pubsub.deleteTopic(topicName);
                })
                .catch((err) => {
                  // if err.status is 404, the topic doesnt exist, so catch the error
                  // if err.status is 403, the project doesnt have the api enabled and there are no topics to delete, so catch the error
                  if (
                    err.context.response.statusCode != 404 &&
                    err.context.response.statusCode != 403
                  ) {
                    throw new FirebaseError(
                      `Failed to delete topic for ${functionName} with status ${err.status}`,
                      err
                    );
                  }
                })
                .then(() => {
                  return gcp.cloudfunctions.delete({
                    projectId: projectId,
                    region: region,
                    functionName: functionName,
                  });
                });
            };
          } else {
            retryFunction = function() {
              return gcp.cloudfunctions.delete({
                projectId: projectId,
                region: region,
                functionName: functionName,
              });
            };
          }
          deployments.push({
            name: name,
            retryFunction: retryFunction,
          });
        });
      });
    })
    .then(function() {
      // filter out functions that are excluded via --only and --except flags
      const functionsInDeploy = functionsInfo.filter((trigger) => {
        return functionFilterGroups.length > 0
          ? _.includes(deleteReleaseNames, trigger.name)
          : true;
      });
      return createOrUpdateSchedulesAndTopics(
        context.projectId,
        functionsInDeploy,
        existingScheduledFunctions,
        appEngineLocation
      );
    })
    .then(function() {
      return utils.promiseAllSettled(
        _.map(deployments, function(op) {
          return op.retryFunction().then(function(res) {
            return _.merge(op, res);
          });
        })
      );
    })
    .then(function(allOps) {
      const failedCalls = _.chain(allOps)
        .filter({ state: "rejected" })
        .map("reason")
        .value();
      const successfulCalls = _.chain(allOps)
        .filter({ state: "fulfilled" })
        .map("value")
        .value();
      failedDeployments = failedCalls.map((error) => _.get(error, "context.function", ""));
      const hasQuotaError = failedCalls.some(
        (error) => _.get(error, "context.response.statusCode") === 429
      );
      const allDeploymentsFailed = deployments.length === failedDeployments.length;

      return _fetchTriggerUrls(projectId, successfulCalls, sourceUrl)
        .then(function() {
          return helper.pollDeploys(
            successfulCalls,
            printSuccess,
            printFail,
            printTooManyOps,
            projectId
          );
        })
        .then(() => {
          if (deployments.length > 0) {
            track("Functions Deploy (Result)", "failure", failedDeployments.length);
            track(
              "Functions Deploy (Result)",
              "success",
              deployments.length - failedDeployments.length
            );
          }
          if (failedDeployments.length > 0) {
            logger.info("\n\nFunctions deploy had errors with the following functions:");
            const sortedFailedDeployments = failedDeployments.sort();
            for (let i = 0; i < sortedFailedDeployments.length; i++) {
              logger.info(`\t${sortedFailedDeployments[i]}`);
            }

            // Try redeploying failed functions
            if (
              !allDeploymentsFailed &&
              !hasQuotaError &&
              !!options.retry &&
              attempt <= maxRetries
            ) {
              // Reconstruct names of functions for the current project
              const fullFunctionsNames = failedDeployments.map((name) =>
                ["projects", projectId, "locations", "us-central1", "functions", name].join("/")
              );
              // Update the options to "--only" deploy the functions to redeploy
              // because this is used to compute the filter groups and prevent deletions
              // They must be mapped as functions:<namespace>.<function-name>,...
              const updatedOpts = Object.assign({}, options, {
                only: failedDeployments
                  .map((name) => `functions:${name.split("-").join(".")}`)
                  .join(","),
              });
              return releaseFunctions(
                context,
                updatedOpts,
                fullFunctionsNames,
                functionsInfo,
                attempt + 1
              );
            }

            logger.info("\n\nTo try redeploying those functions, run:");
            logger.info(
              "    " +
                clc.bold("firebase deploy --only ") +
                clc.bold(sortedFailedDeployments.map((name) => `functions:${name}`).join(","))
            );
            logger.info("\n\nTo continue deploying other features (such as database), run:");
            logger.info("    " + clc.bold("firebase deploy --except functions"));
            return Promise.reject(new FirebaseError("Functions did not deploy properly."));
          }
        });
    });
}

module.exports = function(context, options, payload) {
  if (!options.config.has("functions")) {
    return Promise.resolve();
  }

  let functionsInfo = helper.getFunctionsInfo(payload.functions.triggers, context.projectId);
  functionsInfo = functionsInfo.map((fn) => {
    if (
      fn.eventTrigger &&
      fn.schedule &&
      fn.eventTrigger.eventType === "google.pubsub.topic.publish"
    ) {
      const [, , , region, , funcName] = fn.name.split("/");
      const newResource = `${fn.eventTrigger.resource}/firebase-schedule-${funcName}-${region}`;
      fn.eventTrigger.resource = newResource;
    }
    return fn;
  });
  const uploadedNames = _.map(functionsInfo, "name");

  delete payload.functions;
  return releaseFunctions(context, options, uploadedNames, functionsInfo, 0);
};<|MERGE_RESOLUTION|>--- conflicted
+++ resolved
@@ -154,13 +154,7 @@
   let deleteReleaseNames;
   let existingScheduledFunctions;
 
-<<<<<<< HEAD
-  return gcp.cloudfunctions
-    .listAll(projectId)
-=======
-  delete payload.functions;
   return Promise.resolve(context.existingFunctions)
->>>>>>> 4a80ed04
     .then(function(existingFunctions) {
       const pluckName = function(functionObject) {
         return _.get(functionObject, "name"); // e.g.'projects/proj1/locations/us-central1/functions/func'
