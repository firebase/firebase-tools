--- conflicted
+++ resolved
@@ -231,19 +231,11 @@
 ): Promise<Record<string, ParamValue>> {
   const paramValues: Record<string, ParamValue> = {};
 
-<<<<<<< HEAD
-  const [resolved, outstanding] = partition(params, (param) => {
+  const [provided, outstanding] = partition(params, (param) => {
     return {}.hasOwnProperty.call(userEnvs, param.name);
   });
-  for (const param of resolved) {
+  for (const param of provided) {
     if (!canSatisfyParam(param, userEnvs[param.name])) {
-=======
-  const [provided, outstanding] = partition(params, (param) => {
-    return {}.hasOwnProperty.call(userEnvs, param.param);
-  });
-  for (const param of provided) {
-    if (!canSatisfyParam(param, userEnvs[param.param])) {
->>>>>>> 191ef886
       throw new FirebaseError(
         "Parameter " +
           param.name +
