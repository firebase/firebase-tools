--- conflicted
+++ resolved
@@ -31,8 +31,6 @@
   return previews.dotenv && functionsEnv.hasUserEnvs(opts);
 }
 
-<<<<<<< HEAD
-=======
 // We previously force-enabled AR. We want to wait on this to see if we can give
 // an upgrade warning in the future. If it already is enabled though we want to
 // remember this and still use the cleaner if necessary.
@@ -49,7 +47,6 @@
   return true;
 }
 
->>>>>>> 8b1a5904
 export async function prepare(
   context: args.Context,
   options: Options,
