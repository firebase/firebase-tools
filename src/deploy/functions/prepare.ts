import * as clc from "cli-color";

import * as args from "./args";
import * as backend from "./backend";
import * as ensureApiEnabled from "../../ensureApiEnabled";
import * as functionsConfig from "../../functionsConfig";
import * as functionsEnv from "../../functions/env";
import * as runtimes from "./runtimes";
import * as validate from "./validate";
import * as ensure from "./ensure";
import { Options } from "../../options";
import {
  endpointMatchesAnyFilter,
  getEndpointFilters,
<<<<<<< HEAD
  groupByCodebase,
=======
  groupEndpointsByCodebase,
>>>>>>> e70451c3
  targetCodebases,
} from "./functionsDeployHelper";
import { logLabeledBullet } from "../../utils";
import { getFunctionsConfig, prepareFunctionsUpload } from "./prepareFunctionsUpload";
import { promptForFailurePolicies, promptForMinInstances } from "./prompts";
import { needProjectId, needProjectNumber } from "../../projectUtils";
import { track } from "../../track";
import { logger } from "../../logger";
import { ensureTriggerRegions } from "./triggerRegionHelper";
import { ensureServiceAgentRoles } from "./checkIam";
import { FirebaseError } from "../../error";
import { configForCodebase, normalizeAndValidate } from "../../functions/projectConfig";
import { previews } from "../../previews";
import { AUTH_BLOCKING_EVENTS } from "../../functions/events/v1";

function hasUserConfig(config: Record<string, unknown>): boolean {
  // "firebase" key is always going to exist in runtime config.
  // If any other key exists, we can assume that user is using runtime config.
  return Object.keys(config).length > 1;
}

export async function prepare(
  context: args.Context,
  options: Options,
  payload: args.Payload
): Promise<void> {
  const projectId = needProjectId(options);
  const projectNumber = await needProjectNumber(options);

  context.config = normalizeAndValidate(options.config.src.functions);
  context.filters = getEndpointFilters(options); // Parse --only filters for functions.

  const codebases = targetCodebases(context.config, context.filters);
  if (codebases.length === 0) {
    throw new FirebaseError("No function matches given --only filters. Aborting deployment.");
  }

  // ===Phase 0. Check that minimum APIs required for function deploys are enabled.
  const checkAPIsEnabled = await Promise.all([
    ensureApiEnabled.ensure(projectId, "cloudfunctions.googleapis.com", "functions"),
    ensureApiEnabled.check(
      projectId,
      "runtimeconfig.googleapis.com",
      "runtimeconfig",
      /* silent=*/ true
    ),
    ensure.cloudBuildEnabled(projectId),
    ensure.maybeEnableAR(projectId),
  ]);
  context.artifactRegistryEnabled = checkAPIsEnabled[3];

  // Get the Firebase Config, and set it on each function in the deployment.
  const firebaseConfig = await functionsConfig.getFirebaseConfig(options);
  context.firebaseConfig = firebaseConfig;
  let runtimeConfig: Record<string, unknown> = { firebase: firebaseConfig };
  if (checkAPIsEnabled[1]) {
    // If runtime config API is enabled, load the runtime config.
    runtimeConfig = { ...runtimeConfig, ...(await getFunctionsConfig(projectId)) };
  }

  // ===Phase 1. Load codebase from source.
  context.sources = {};
<<<<<<< HEAD
  const codebaseUsesEnvs = new Set<string>();
=======
  const codebaseUsesEnvs: string[] = [];
>>>>>>> e70451c3
  const wantBackends: Record<string, backend.Backend> = {};
  for (const codebase of codebases) {
    logLabeledBullet("functions", `preparing codebase ${clc.bold(codebase)} for deployment`);

    const config = configForCodebase(context.config, codebase);
    const sourceDirName = config.source;
    if (!sourceDirName) {
      throw new FirebaseError(
        `No functions code detected at default location (./functions), and no functions source defined in firebase.json`
      );
    }
    const sourceDir = options.config.path(sourceDirName);
    const delegateContext: runtimes.DelegateContext = {
      projectId,
      sourceDir,
      projectDir: options.config.projectDir,
      runtime: config.runtime || "",
    };
    const runtimeDelegate = await runtimes.getRuntimeDelegate(delegateContext);
    logger.debug(`Validating ${runtimeDelegate.name} source`);
    await runtimeDelegate.validate();
    logger.debug(`Building ${runtimeDelegate.name} source`);
    await runtimeDelegate.build();

    const firebaseEnvs = functionsEnv.loadFirebaseEnvs(firebaseConfig, projectId);
    const userEnvOpt: functionsEnv.UserEnvsOpts = {
      functionsSource: sourceDir,
      projectId: projectId,
      projectAlias: options.projectAlias,
    };
    const userEnvs = functionsEnv.loadUserEnvs(userEnvOpt);
    logger.debug(`Analyzing ${runtimeDelegate.name} backend spec`);
    const wantBackend = await runtimeDelegate.discoverSpec(runtimeConfig, firebaseEnvs);
    wantBackend.environmentVariables = { ...userEnvs, ...firebaseEnvs };
    for (const endpoint of backend.allEndpoints(wantBackend)) {
      endpoint.environmentVariables = wantBackend.environmentVariables;
      endpoint.codebase = codebase;
    }
    wantBackends[codebase] = wantBackend;
    if (functionsEnv.hasUserEnvs(userEnvOpt)) {
<<<<<<< HEAD
      codebaseUsesEnvs.add(codebase);
=======
      codebaseUsesEnvs.push(codebase);
>>>>>>> e70451c3
    }
  }

  // ===Phase 1.5. Before proceeding further, let's make sure that we don't have conflicting function names.
  validate.endpointsAreUnique(wantBackends);

  // ===Phase 2. Prepare source for upload.
  for (const [codebase, wantBackend] of Object.entries(wantBackends)) {
    const config = configForCodebase(context.config, codebase);
    const sourceDirName = config.source;
    const sourceDir = options.config.path(sourceDirName);
    const source: args.Source = {};
    if (backend.someEndpoint(wantBackend, () => true)) {
      logLabeledBullet(
        "functions",
        `preparing ${clc.bold(sourceDirName)} directory for uploading...`
      );
    }
    if (backend.someEndpoint(wantBackend, (e) => e.platform === "gcfv2")) {
      if (!previews.functionsv2) {
        throw new FirebaseError(
          "This version of firebase-tools does not support Google Cloud " +
            "Functions gen 2\n" +
            "If Cloud Functions for Firebase gen 2 is still in alpha, sign up " +
            "for the alpha program at " +
            "https://services.google.com/fb/forms/firebasealphaprogram/\n" +
            "If Cloud Functions for Firebase gen 2 is in beta, get the latest " +
            "version of Firebse Tools with `npm i -g firebase-tools@latest`"
        );
      }
      source.functionsSourceV2 = await prepareFunctionsUpload(sourceDir, config);
    }
    if (backend.someEndpoint(wantBackend, (e) => e.platform === "gcfv1")) {
      source.functionsSourceV1 = await prepareFunctionsUpload(sourceDir, config, runtimeConfig);
    }
    context.sources[codebase] = source;
  }

  // ===Phase 3. Fill in details and validate endpoints. We run the check for ALL endpoints - we think it's useful for
  // validations to fail even for endpoints that aren't being deployed so any errors are caught early.
  payload.functions = {};
<<<<<<< HEAD
  const haveBackends = groupByCodebase(wantBackends, await backend.existingBackend(context));
=======
  const haveBackends = groupEndpointsByCodebase(
    wantBackends,
    backend.allEndpoints(await backend.existingBackend(context))
  );
>>>>>>> e70451c3
  for (const [codebase, wantBackend] of Object.entries(wantBackends)) {
    const haveBackend = haveBackends[codebase] || { ...backend.empty() };
    payload.functions[codebase] = { wantBackend, haveBackend };
  }
  for (const [codebase, { wantBackend, haveBackend }] of Object.entries(payload.functions)) {
<<<<<<< HEAD
    inferDetailsFromExisting(wantBackend, haveBackend, codebaseUsesEnvs.has(codebase));
=======
    inferDetailsFromExisting(wantBackend, haveBackend, codebaseUsesEnvs.includes(codebase));
>>>>>>> e70451c3
    await ensureTriggerRegions(wantBackend);
    validate.endpointsAreValid(wantBackend);
    inferBlockingDetails(wantBackend);
  }

  const tag = hasUserConfig(runtimeConfig)
<<<<<<< HEAD
    ? codebaseUsesEnvs.size > 0
      ? "mixed"
      : "runtime_config"
    : codebaseUsesEnvs.size > 0
=======
    ? codebaseUsesEnvs.length > 0
      ? "mixed"
      : "runtime_config"
    : codebaseUsesEnvs.length > 0
>>>>>>> e70451c3
    ? "dotenv"
    : "none";
  void track("functions_codebase_deploy_env_method", tag);

  const codebaseCnt = Object.keys(payload.functions).length;
  void track("functions_codebase_deploy_count", codebaseCnt >= 5 ? "5+" : codebaseCnt.toString());

  // ===Phase 4. Enable APIs required by the deploying backends.
  const wantBackend = backend.merge(...Object.values(wantBackends));
  const haveBackend = backend.merge(...Object.values(haveBackends));

  // Enable required APIs. This may come implicitly from triggers (e.g. scheduled triggers
  // require cloudscheudler and, in v1, require pub/sub), or can eventually come from
  // explicit dependencies.
  await Promise.all(
    Object.values(wantBackend.requiredAPIs).map(({ api }) => {
      return ensureApiEnabled.ensure(projectId, api, "functions", /* silent=*/ false);
    })
  );
  // Note: Some of these are premium APIs that require billing to be enabled.
  // We'd eventually have to add special error handling for billing APIs, but
  // enableCloudBuild is called above and has this special casing already.
  if (backend.someEndpoint(wantBackend, (e) => e.platform === "gcfv2")) {
    const V2_APIS = [
      "artifactregistry.googleapis.com",
      "run.googleapis.com",
      "eventarc.googleapis.com",
      "pubsub.googleapis.com",
      "storage.googleapis.com",
    ];
    const enablements = V2_APIS.map((api) => {
      return ensureApiEnabled.ensure(context.projectId, api, "functions");
    });
    await Promise.all(enablements);
  }

  // ===Phase 5. Ask for user prompts for things might warrant user attentions.
  // We limit the scope endpoints being deployed.
  const matchingBackend = backend.matchingBackend(wantBackend, (endpoint) => {
    return endpointMatchesAnyFilter(endpoint, context.filters);
  });
  await promptForFailurePolicies(options, matchingBackend, haveBackend);
  await promptForMinInstances(options, matchingBackend, haveBackend);

  // ===Phase 6. Finalize preparation by "fixing" all extraneous environment issues like IAM policies.
  // We limit the scope endpoints being deployed.
  await backend.checkAvailability(context, matchingBackend);
  await ensureServiceAgentRoles(projectNumber, matchingBackend, haveBackend);
  await validate.secretsAreValid(projectId, matchingBackend);
  await ensure.secretAccess(projectId, matchingBackend, haveBackend);
}

/**
 * Adds information to the want backend types based on what we can infer from prod.
 * This can help us preserve environment variables set out of band, remember the
 * location of a trigger w/o lookup, etc.
 */
export function inferDetailsFromExisting(
  want: backend.Backend,
  have: backend.Backend,
  usedDotenv: boolean
): void {
  for (const wantE of backend.allEndpoints(want)) {
    const haveE = have.endpoints[wantE.region]?.[wantE.id];
    if (!haveE) {
      continue;
    }

    // By default, preserve existing environment variables.
    // Only overwrite environment variables when there are user specified environment variables.
    if (!usedDotenv) {
      wantE.environmentVariables = {
        ...haveE.environmentVariables,
        ...wantE.environmentVariables,
      };
    }

    // If the instance size is set out of bounds or was previously set and is now
    // unset we still need to remember it so that the min instance price estimator
    // is accurate.
    if (!wantE.availableMemoryMb && haveE.availableMemoryMb) {
      wantE.availableMemoryMb = haveE.availableMemoryMb;
    }

    wantE.securityLevel = haveE.securityLevel ? haveE.securityLevel : "SECURE_ALWAYS";

    maybeCopyTriggerRegion(wantE, haveE);
  }
}

function maybeCopyTriggerRegion(wantE: backend.Endpoint, haveE: backend.Endpoint): void {
  if (!backend.isEventTriggered(wantE) || !backend.isEventTriggered(haveE)) {
    return;
  }
  if (wantE.eventTrigger.region || !haveE.eventTrigger.region) {
    return;
  }

  // Don't copy the region if anything about the trigger resource changed. It's possible
  // they changed the region
  if (
    JSON.stringify(haveE.eventTrigger.eventFilters) !==
    JSON.stringify(wantE.eventTrigger.eventFilters)
  ) {
    return;
  }
  wantE.eventTrigger.region = haveE.eventTrigger.region;
}

/** Figures out the blocking endpoint options by taking the OR of every trigger option and reassigning that value back to the endpoint. */
export function inferBlockingDetails(want: backend.Backend): void {
  const authBlockingEndpoints = backend
    .allEndpoints(want)
    .filter(
      (ep) =>
        backend.isBlockingTriggered(ep) &&
        AUTH_BLOCKING_EVENTS.includes(ep.blockingTrigger.eventType as any)
    ) as (backend.Endpoint & backend.BlockingTriggered)[];

  if (authBlockingEndpoints.length === 0) {
    return;
  }

  let accessToken = false;
  let idToken = false;
  let refreshToken = false;
  for (const blockingEp of authBlockingEndpoints) {
    accessToken ||= !!blockingEp.blockingTrigger.options?.accessToken;
    idToken ||= !!blockingEp.blockingTrigger.options?.idToken;
    refreshToken ||= !!blockingEp.blockingTrigger.options?.refreshToken;
  }
  for (const blockingEp of authBlockingEndpoints) {
    if (!blockingEp.blockingTrigger.options) {
      blockingEp.blockingTrigger.options = {};
    }
    blockingEp.blockingTrigger.options.accessToken = accessToken;
    blockingEp.blockingTrigger.options.idToken = idToken;
    blockingEp.blockingTrigger.options.refreshToken = refreshToken;
  }
}<|MERGE_RESOLUTION|>--- conflicted
+++ resolved
@@ -12,11 +12,7 @@
 import {
   endpointMatchesAnyFilter,
   getEndpointFilters,
-<<<<<<< HEAD
-  groupByCodebase,
-=======
   groupEndpointsByCodebase,
->>>>>>> e70451c3
   targetCodebases,
 } from "./functionsDeployHelper";
 import { logLabeledBullet } from "../../utils";
@@ -79,11 +75,7 @@
 
   // ===Phase 1. Load codebase from source.
   context.sources = {};
-<<<<<<< HEAD
-  const codebaseUsesEnvs = new Set<string>();
-=======
   const codebaseUsesEnvs: string[] = [];
->>>>>>> e70451c3
   const wantBackends: Record<string, backend.Backend> = {};
   for (const codebase of codebases) {
     logLabeledBullet("functions", `preparing codebase ${clc.bold(codebase)} for deployment`);
@@ -124,11 +116,7 @@
     }
     wantBackends[codebase] = wantBackend;
     if (functionsEnv.hasUserEnvs(userEnvOpt)) {
-<<<<<<< HEAD
-      codebaseUsesEnvs.add(codebase);
-=======
       codebaseUsesEnvs.push(codebase);
->>>>>>> e70451c3
     }
   }
 
@@ -170,41 +158,26 @@
   // ===Phase 3. Fill in details and validate endpoints. We run the check for ALL endpoints - we think it's useful for
   // validations to fail even for endpoints that aren't being deployed so any errors are caught early.
   payload.functions = {};
-<<<<<<< HEAD
-  const haveBackends = groupByCodebase(wantBackends, await backend.existingBackend(context));
-=======
   const haveBackends = groupEndpointsByCodebase(
     wantBackends,
     backend.allEndpoints(await backend.existingBackend(context))
   );
->>>>>>> e70451c3
   for (const [codebase, wantBackend] of Object.entries(wantBackends)) {
     const haveBackend = haveBackends[codebase] || { ...backend.empty() };
     payload.functions[codebase] = { wantBackend, haveBackend };
   }
   for (const [codebase, { wantBackend, haveBackend }] of Object.entries(payload.functions)) {
-<<<<<<< HEAD
-    inferDetailsFromExisting(wantBackend, haveBackend, codebaseUsesEnvs.has(codebase));
-=======
     inferDetailsFromExisting(wantBackend, haveBackend, codebaseUsesEnvs.includes(codebase));
->>>>>>> e70451c3
     await ensureTriggerRegions(wantBackend);
     validate.endpointsAreValid(wantBackend);
     inferBlockingDetails(wantBackend);
   }
 
   const tag = hasUserConfig(runtimeConfig)
-<<<<<<< HEAD
-    ? codebaseUsesEnvs.size > 0
-      ? "mixed"
-      : "runtime_config"
-    : codebaseUsesEnvs.size > 0
-=======
     ? codebaseUsesEnvs.length > 0
       ? "mixed"
       : "runtime_config"
     : codebaseUsesEnvs.length > 0
->>>>>>> e70451c3
     ? "dotenv"
     : "none";
   void track("functions_codebase_deploy_env_method", tag);
