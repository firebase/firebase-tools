import * as clc from "cli-color";

import { Options } from "../../options";
import { ensureCloudBuildEnabled, ensureSecretAccess, maybeEnableAR } from "./ensure";
import { functionMatchesAnyGroup, getFilterGroups } from "./functionsDeployHelper";
import { logBullet } from "../../utils";
import { getFunctionsConfig, prepareFunctionsUpload } from "./prepareFunctionsUpload";
import { promptForFailurePolicies, promptForMinInstances } from "./prompts";
import * as args from "./args";
import * as backend from "./backend";
import * as ensureApiEnabled from "../../ensureApiEnabled";
import * as functionsConfig from "../../functionsConfig";
import * as functionsEnv from "../../functions/env";
import { previews } from "../../previews";
import { needProjectId } from "../../projectUtils";
import { track } from "../../track";
import * as runtimes from "./runtimes";
import * as validate from "./validate";
import * as utils from "../../utils";
import { logger } from "../../logger";
import { ensureTriggerRegions } from "./triggerRegionHelper";
import { ensureServiceAgentRoles } from "./checkIam";
<<<<<<< HEAD
=======
import { DelegateContext } from "./runtimes";
import { FirebaseError } from "../../error";
>>>>>>> a8ccc7af

function hasUserConfig(config: Record<string, unknown>): boolean {
  // "firebase" key is always going to exist in runtime config.
  // If any other key exists, we can assume that user is using runtime config.
  return Object.keys(config).length > 1;
}

function hasDotenv(opts: functionsEnv.UserEnvsOpts): boolean {
  return previews.dotenv && functionsEnv.hasUserEnvs(opts);
}

export async function prepare(
  context: args.Context,
  options: Options,
  payload: args.Payload
): Promise<void> {
  const projectId = needProjectId(options);

  const sourceDirName = options.config.get("functions.source") as string;
  if (!sourceDirName) {
    throw new FirebaseError(
      `No functions code detected at default location (./functions), and no functions.source defined in firebase.json`
    );
  }
  const sourceDir = options.config.path(sourceDirName);

  const delegateContext: DelegateContext = {
    projectId,
    sourceDir,
    projectDir: options.config.projectDir,
    runtime: (options.config.get("functions.runtime") as string) || "",
  };
  const runtimeDelegate = await runtimes.getRuntimeDelegate(delegateContext);
  logger.debug(`Validating ${runtimeDelegate.name} source`);
  await runtimeDelegate.validate();
  logger.debug(`Building ${runtimeDelegate.name} source`);
  await runtimeDelegate.build();

  // Check that all necessary APIs are enabled.
  const checkAPIsEnabled = await Promise.all([
    ensureApiEnabled.ensure(projectId, "cloudfunctions.googleapis.com", "functions"),
    ensureApiEnabled.check(
      projectId,
      "runtimeconfig.googleapis.com",
      "runtimeconfig",
      /* silent=*/ true
    ),
    ensureCloudBuildEnabled(projectId),
    maybeEnableAR(projectId),
  ]);
  context.runtimeConfigEnabled = checkAPIsEnabled[1];
  context.artifactRegistryEnabled = checkAPIsEnabled[3];

  // Get the Firebase Config, and set it on each function in the deployment.
  const firebaseConfig = await functionsConfig.getFirebaseConfig(options);
  context.firebaseConfig = firebaseConfig;
  const runtimeConfig = await getFunctionsConfig(context);

  const firebaseEnvs = functionsEnv.loadFirebaseEnvs(firebaseConfig, projectId);
  const userEnvOpt = {
    functionsSource: sourceDir,
    projectId: projectId,
    projectAlias: options.projectAlias,
  };
  const userEnvs = functionsEnv.loadUserEnvs(userEnvOpt);
  const usedDotenv = hasDotenv(userEnvOpt);
  const tag = hasUserConfig(runtimeConfig)
    ? usedDotenv
      ? "mixed"
      : "runtime_config"
    : usedDotenv
    ? "dotenv"
    : "none";
  await track("functions_codebase_deploy_env_method", tag);

  logger.debug(`Analyzing ${runtimeDelegate.name} backend spec`);
  const wantBackend = await runtimeDelegate.discoverSpec(runtimeConfig, firebaseEnvs);
  wantBackend.environmentVariables = { ...userEnvs, ...firebaseEnvs };
  payload.functions = { backend: wantBackend };

  // Note: Some of these are premium APIs that require billing to be enabled.
  // We'd eventually have to add special error handling for billing APIs, but
  // enableCloudBuild is called above and has this special casing already.
  if (backend.someEndpoint(wantBackend, (e) => e.platform === "gcfv2")) {
    const V2_APIS = [
      "artifactregistry.googleapis.com",
      "run.googleapis.com",
      "eventarc.googleapis.com",
      "pubsub.googleapis.com",
      "storage.googleapis.com",
    ];
    const enablements = V2_APIS.map((api) => {
      return ensureApiEnabled.ensure(context.projectId, api, "functions");
    });
    await Promise.all(enablements);
  }

  if (backend.someEndpoint(wantBackend, () => true)) {
    logBullet(
      clc.cyan.bold("functions:") +
        " preparing " +
        clc.bold(sourceDirName) +
        " directory for uploading..."
    );
  }
  if (backend.someEndpoint(wantBackend, (e) => e.platform === "gcfv1")) {
    context.functionsSourceV1 = await prepareFunctionsUpload(runtimeConfig, options);
  }
  if (backend.someEndpoint(wantBackend, (e) => e.platform === "gcfv2")) {
    context.functionsSourceV2 = await prepareFunctionsUpload(
      /* runtimeConfig= */ undefined,
      options
    );
  }

  // Setup environment variables on each function.
  for (const endpoint of backend.allEndpoints(wantBackend)) {
    endpoint.environmentVariables = wantBackend.environmentVariables;
  }

  // Enable required APIs. This may come implicitly from triggers (e.g. scheduled triggers
  // require cloudscheudler and, in v1, require pub/sub), or can eventually come from
  // explicit dependencies.
  await Promise.all(
    Object.values(wantBackend.requiredAPIs).map((api) => {
      return ensureApiEnabled.ensure(projectId, api, "functions", /* silent=*/ false);
    })
  );

  // Validate the function code that is being deployed.
  validate.functionIdsAreValid(backend.allEndpoints(wantBackend));

  // Check what --only filters have been passed in.
  context.filters = getFilterGroups(options);

  const matchingBackend = backend.matchingBackend(wantBackend, (endpoint) => {
    return functionMatchesAnyGroup(endpoint, context.filters);
  });

  const haveBackend = await backend.existingBackend(context);
  await ensureServiceAgentRoles(projectId, wantBackend, haveBackend);
  inferDetailsFromExisting(wantBackend, haveBackend, usedDotenv);
  await ensureTriggerRegions(wantBackend);

  // Display a warning and prompt if any functions in the release have failurePolicies.
  await promptForFailurePolicies(options, matchingBackend, haveBackend);
  await promptForMinInstances(options, matchingBackend, haveBackend);
  await backend.checkAvailability(context, wantBackend);
  await validate.secretsAreValid(matchingBackend);
  await ensureSecretAccess(matchingBackend);
}

/**
 * Adds information to the want backend types based on what we can infer from prod.
 * This can help us preserve environment variables set out of band, remember the
 * location of a trigger w/o lookup, etc.
 */
export function inferDetailsFromExisting(
  want: backend.Backend,
  have: backend.Backend,
  usedDotenv: boolean
): void {
  for (const wantE of backend.allEndpoints(want)) {
    const haveE = have.endpoints[wantE.region]?.[wantE.id];
    if (!haveE) {
      continue;
    }

    // By default, preserve existing environment variables.
    // Only overwrite environment variables when the dotenv preview is enabled
    // AND there are user specified environment variables.
    if (!usedDotenv) {
      wantE.environmentVariables = {
        ...haveE.environmentVariables,
        ...wantE.environmentVariables,
      };
    }

    // If the instance size is set out of bounds or was previously set and is now
    // unset we still need to remember it so that the min instance price estimator
    // is accurate.
    if (!wantE.availableMemoryMb && haveE.availableMemoryMb) {
      wantE.availableMemoryMb = haveE.availableMemoryMb;
    }

    maybeCopyTriggerRegion(wantE, haveE);
  }
}

function maybeCopyTriggerRegion(wantE: backend.Endpoint, haveE: backend.Endpoint): void {
  if (!backend.isEventTriggered(wantE) || !backend.isEventTriggered(haveE)) {
    return;
  }
  if (wantE.eventTrigger.region || !haveE.eventTrigger.region) {
    return;
  }

  // Don't copy the region if anything about the trigger resource changed. It's possible
  // they changed the region
  if (
    JSON.stringify(haveE.eventTrigger.eventFilters) !==
    JSON.stringify(wantE.eventTrigger.eventFilters)
  ) {
    return;
  }
  wantE.eventTrigger.region = haveE.eventTrigger.region;
}<|MERGE_RESOLUTION|>--- conflicted
+++ resolved
@@ -20,11 +20,8 @@
 import { logger } from "../../logger";
 import { ensureTriggerRegions } from "./triggerRegionHelper";
 import { ensureServiceAgentRoles } from "./checkIam";
-<<<<<<< HEAD
-=======
 import { DelegateContext } from "./runtimes";
 import { FirebaseError } from "../../error";
->>>>>>> a8ccc7af
 
 function hasUserConfig(config: Record<string, unknown>): boolean {
   // "firebase" key is always going to exist in runtime config.
@@ -34,6 +31,22 @@
 
 function hasDotenv(opts: functionsEnv.UserEnvsOpts): boolean {
   return previews.dotenv && functionsEnv.hasUserEnvs(opts);
+}
+
+// We previously force-enabled AR. We want to wait on this to see if we can give
+// an upgrade warning in the future. If it already is enabled though we want to
+// remember this and still use the cleaner if necessary.
+async function maybeEnableAR(projectId: string): Promise<boolean> {
+  if (previews.artifactregistry) {
+    return ensureApiEnabled.check(
+      projectId,
+      "artifactregistry.googleapis.com",
+      "functions",
+      /* silent= */ true
+    );
+  }
+  await ensureApiEnabled.ensure(projectId, "artifactregistry.googleapis.com", "functions");
+  return true;
 }
 
 export async function prepare(
