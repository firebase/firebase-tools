import * as clc from "cli-color";

import * as args from "./args";
import * as backend from "./backend";
import * as ensureApiEnabled from "../../ensureApiEnabled";
import * as functionsConfig from "../../functionsConfig";
import * as functionsEnv from "../../functions/env";
import * as runtimes from "./runtimes";
import * as validate from "./validate";
import * as ensure from "./ensure";
import { Options } from "../../options";
<<<<<<< HEAD
import { endpointMatchesAnyFilter, getEndpointFilters } from "./functionsDeployHelper";
import { logLabeledBullet } from "../../utils";
=======
import { functionMatchesAnyGroup, getFilterGroups } from "./functionsDeployHelper";
import { logBullet, logLabeledError } from "../../utils";
>>>>>>> 09c1bce8
import { getFunctionsConfig, prepareFunctionsUpload } from "./prepareFunctionsUpload";
import { promptForFailurePolicies, promptForMinInstances } from "./prompts";
import { needProjectId, needProjectNumber } from "../../projectUtils";
import { track } from "../../track";
import { logger } from "../../logger";
import { ensureTriggerRegions } from "./triggerRegionHelper";
import { ensureServiceAgentRoles } from "./checkIam";
import { FirebaseError } from "../../error";
import { normalizeAndValidate } from "../../functions/projectConfig";
import { previews } from "../../previews";

function hasUserConfig(config: Record<string, unknown>): boolean {
  // "firebase" key is always going to exist in runtime config.
  // If any other key exists, we can assume that user is using runtime config.
  return Object.keys(config).length > 1;
}

function hasDotenv(opts: functionsEnv.UserEnvsOpts): boolean {
  return functionsEnv.hasUserEnvs(opts);
}

export async function prepare(
  context: args.Context,
  options: Options,
  payload: args.Payload
): Promise<void> {
  const projectId = needProjectId(options);
  const projectNumber = await needProjectNumber(options);

  context.config = normalizeAndValidate(options.config.src.functions)[0];
  context.filters = getEndpointFilters(options); // Parse --only filters for functions.

  if (
    context.filters &&
    !context.filters.map((f) => f.codebase).includes(context.config.codebase)
  ) {
    throw new FirebaseError("No function matches given --only filters. Aborting deployment.");
  }

  logLabeledBullet(
    "functions",
    `preparing codebase ${clc.bold(context.config.codebase)} for deployment`
  );

  const sourceDirName = context.config.source;
  if (!sourceDirName) {
    throw new FirebaseError(
      `No functions code detected at default location (./functions), and no functions source defined in firebase.json`
    );
  }
  const sourceDir = options.config.path(sourceDirName);

  const delegateContext: runtimes.DelegateContext = {
    projectId,
    sourceDir,
    projectDir: options.config.projectDir,
    runtime: context.config.runtime || "",
  };
  const runtimeDelegate = await runtimes.getRuntimeDelegate(delegateContext);
  logger.debug(`Validating ${runtimeDelegate.name} source`);
  await runtimeDelegate.validate();
  logger.debug(`Building ${runtimeDelegate.name} source`);
  await runtimeDelegate.build();

  // Check that all necessary APIs are enabled.
  const checkAPIsEnabled = await Promise.all([
    ensureApiEnabled.ensure(projectId, "cloudfunctions.googleapis.com", "functions"),
    ensureApiEnabled.check(
      projectId,
      "runtimeconfig.googleapis.com",
      "runtimeconfig",
      /* silent=*/ true
    ),
    ensure.cloudBuildEnabled(projectId),
    ensure.maybeEnableAR(projectId),
  ]);
  context.runtimeConfigEnabled = checkAPIsEnabled[1];
  context.artifactRegistryEnabled = checkAPIsEnabled[3];

  // Get the Firebase Config, and set it on each function in the deployment.
  const firebaseConfig = await functionsConfig.getFirebaseConfig(options);
  context.firebaseConfig = firebaseConfig;
  const runtimeConfig = await getFunctionsConfig(context);

  const firebaseEnvs = functionsEnv.loadFirebaseEnvs(firebaseConfig, projectId);
  const userEnvOpt: functionsEnv.UserEnvsOpts = {
    functionsSource: sourceDir,
    projectId: projectId,
    projectAlias: options.projectAlias,
  };
  const userEnvs = functionsEnv.loadUserEnvs(userEnvOpt);
  const usedDotenv = hasDotenv(userEnvOpt);
  const tag = hasUserConfig(runtimeConfig)
    ? usedDotenv
      ? "mixed"
      : "runtime_config"
    : usedDotenv
    ? "dotenv"
    : "none";
  void track("functions_codebase_deploy_env_method", tag);

  logger.debug(`Analyzing ${runtimeDelegate.name} backend spec`);
  const wantBackend = await runtimeDelegate.discoverSpec(runtimeConfig, firebaseEnvs);
  wantBackend.environmentVariables = { ...userEnvs, ...firebaseEnvs };
  for (const endpoint of backend.allEndpoints(wantBackend)) {
    endpoint.environmentVariables = wantBackend.environmentVariables;
    endpoint.codebase = context.config.codebase;
  }

  // Note: Some of these are premium APIs that require billing to be enabled.
  // We'd eventually have to add special error handling for billing APIs, but
  // enableCloudBuild is called above and has this special casing already.
  if (backend.someEndpoint(wantBackend, (e) => e.platform === "gcfv2")) {
    const V2_APIS = [
      "artifactregistry.googleapis.com",
      "run.googleapis.com",
      "eventarc.googleapis.com",
      "pubsub.googleapis.com",
      "storage.googleapis.com",
    ];
    const enablements = V2_APIS.map((api) => {
      return ensureApiEnabled.ensure(context.projectId, api, "functions");
    });
    await Promise.all(enablements);
  }

  if (backend.someEndpoint(wantBackend, () => true)) {
    logLabeledBullet(
      "functions",
      `preparing ${clc.bold(sourceDirName)} directory for uploading...`
    );
  }
  if (backend.someEndpoint(wantBackend, (e) => e.platform === "gcfv2")) {
    if (!previews.functionsv2) {
      throw new FirebaseError(
        "This version of firebase-tools does not support Google Cloud " +
          "Functions gen 2\n" +
          "If Cloud Functions for Firebase gen 2 is still in alpha, sign up " +
          "for the alpha program at " +
          "https://services.google.com/fb/forms/firebasealphaprogram/\n" +
          "If Cloud Functions for Firebase gen 2 is in beta, get the latest " +
          "version of Firebse Tools with `npm i -g firebase-tools@latest`"
      );
    }
    context.functionsSourceV2 = await prepareFunctionsUpload(sourceDir, context.config);
  }
  if (backend.someEndpoint(wantBackend, (e) => e.platform === "gcfv1")) {
    context.functionsSourceV1 = await prepareFunctionsUpload(
      sourceDir,
      context.config,
      runtimeConfig
    );
  }

  // Enable required APIs. This may come implicitly from triggers (e.g. scheduled triggers
  // require cloudscheudler and, in v1, require pub/sub), or can eventually come from
  // explicit dependencies.
  await Promise.all(
    Object.values(wantBackend.requiredAPIs).map(({ api }) => {
      return ensureApiEnabled.ensure(projectId, api, "functions", /* silent=*/ false);
    })
  );

  // Validate the function code that is being deployed.
  validate.endpointsAreValid(wantBackend);

  const matchingBackend = backend.matchingBackend(wantBackend, (endpoint) => {
    return endpointMatchesAnyFilter(endpoint, context.filters);
  });

  // Load all endpoints for the project, then filter out functions from other codebases.
  //
  // An endpoint is part a codebase if:
  //   1. Endpoint is associated w/ the current codebase (duh).
  //   2. Endpoint name matches name of an endoint we want to deploy
  //
  //   Condition (2) might feel wrong but is a practical conflict resolution strategy. It allows user to "claim" an
  //   endpoint for current codebase without much hassel.
  const wantEndpointNames = backend.allEndpoints(wantBackend).map((e) => backend.functionName(e));
  const haveBackend = backend.matchingBackend(
    await backend.existingBackend(context),
    (endpoint) => {
      if (endpoint.codebase === context.config?.codebase) {
        return true;
      }
      return wantEndpointNames.includes(backend.functionName(endpoint));
    }
  );

  payload.functions = { wantBackend: wantBackend, haveBackend: haveBackend };

  await ensureServiceAgentRoles(projectNumber, wantBackend, haveBackend);
  inferDetailsFromExisting(wantBackend, haveBackend, usedDotenv);
  await ensureTriggerRegions(wantBackend);

  // Display a warning and prompt if any functions in the release have failurePolicies.
  await promptForFailurePolicies(options, matchingBackend, haveBackend);
  await promptForMinInstances(options, matchingBackend, haveBackend);
  await backend.checkAvailability(context, wantBackend);
  await validate.secretsAreValid(projectId, matchingBackend);
  await ensure.secretAccess(projectId, matchingBackend, haveBackend);
}

/**
 * Adds information to the want backend types based on what we can infer from prod.
 * This can help us preserve environment variables set out of band, remember the
 * location of a trigger w/o lookup, etc.
 */
export function inferDetailsFromExisting(
  want: backend.Backend,
  have: backend.Backend,
  usedDotenv: boolean
): void {
  for (const wantE of backend.allEndpoints(want)) {
    const haveE = have.endpoints[wantE.region]?.[wantE.id];
    if (!haveE) {
      continue;
    }

    // By default, preserve existing environment variables.
    // Only overwrite environment variables when the dotenv preview is enabled
    // AND there are user specified environment variables.
    if (!usedDotenv) {
      wantE.environmentVariables = {
        ...haveE.environmentVariables,
        ...wantE.environmentVariables,
      };
    }

    // If the instance size is set out of bounds or was previously set and is now
    // unset we still need to remember it so that the min instance price estimator
    // is accurate.
    if (!wantE.availableMemoryMb && haveE.availableMemoryMb) {
      wantE.availableMemoryMb = haveE.availableMemoryMb;
    }

    wantE.securityLevel = haveE.securityLevel ? haveE.securityLevel : "SECURE_ALWAYS";

    maybeCopyTriggerRegion(wantE, haveE);
  }
}

function maybeCopyTriggerRegion(wantE: backend.Endpoint, haveE: backend.Endpoint): void {
  if (!backend.isEventTriggered(wantE) || !backend.isEventTriggered(haveE)) {
    return;
  }
  if (wantE.eventTrigger.region || !haveE.eventTrigger.region) {
    return;
  }

  // Don't copy the region if anything about the trigger resource changed. It's possible
  // they changed the region
  if (
    JSON.stringify(haveE.eventTrigger.eventFilters) !==
    JSON.stringify(wantE.eventTrigger.eventFilters)
  ) {
    return;
  }
  wantE.eventTrigger.region = haveE.eventTrigger.region;
}<|MERGE_RESOLUTION|>--- conflicted
+++ resolved
@@ -9,13 +9,8 @@
 import * as validate from "./validate";
 import * as ensure from "./ensure";
 import { Options } from "../../options";
-<<<<<<< HEAD
 import { endpointMatchesAnyFilter, getEndpointFilters } from "./functionsDeployHelper";
-import { logLabeledBullet } from "../../utils";
-=======
-import { functionMatchesAnyGroup, getFilterGroups } from "./functionsDeployHelper";
-import { logBullet, logLabeledError } from "../../utils";
->>>>>>> 09c1bce8
+import { logLabeledBullet, logLabeledError } from "../../utils";
 import { getFunctionsConfig, prepareFunctionsUpload } from "./prepareFunctionsUpload";
 import { promptForFailurePolicies, promptForMinInstances } from "./prompts";
 import { needProjectId, needProjectNumber } from "../../projectUtils";
