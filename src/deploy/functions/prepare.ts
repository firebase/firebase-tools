--- conflicted
+++ resolved
@@ -262,11 +262,7 @@
     // If the instance size is set out of bounds or was previously set and is now
     // unset we still need to remember it so that the min instance price estimator
     // is accurate. If, on the other hand, we have a null value for availableMemoryMb
-<<<<<<< HEAD
-    // we need to keep taht null (meaning "use defaults").
-=======
     // we need to keep that null (meaning "use defaults").
->>>>>>> 191ef886
     if (typeof wantE.availableMemoryMb === "undefined" && haveE.availableMemoryMb) {
       wantE.availableMemoryMb = haveE.availableMemoryMb;
     }
