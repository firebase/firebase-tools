--- conflicted
+++ resolved
@@ -9,11 +9,8 @@
 import { CloudFunctionTrigger, functionsByRegion, allFunctions } from "./deploymentPlanner";
 import { promptForFailurePolicies } from "./prompts";
 import { prepareFunctionsUpload } from "../../prepareFunctionsUpload";
-<<<<<<< HEAD
 import * as args from "./args";
-=======
 import * as gcp from "../../gcp";
->>>>>>> 388208d0
 
 import * as validate from "./validate";
 import { checkRuntimeDependencies } from "./checkRuntimeDependencies";
