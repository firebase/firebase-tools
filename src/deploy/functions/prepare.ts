--- conflicted
+++ resolved
@@ -20,11 +20,8 @@
 import { logger } from "../../logger";
 import { ensureTriggerRegions } from "./triggerRegionHelper";
 import { ensureServiceAgentRoles } from "./checkIam";
-<<<<<<< HEAD
-=======
 import { DelegateContext } from "./runtimes";
 import { FirebaseError } from "../../error";
->>>>>>> a8ccc7af
 
 function hasUserConfig(config: Record<string, unknown>): boolean {
   // "firebase" key is always going to exist in runtime config.
