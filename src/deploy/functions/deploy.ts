--- conflicted
+++ resolved
@@ -25,7 +25,6 @@
  * @param payload The deploy payload.
  */
 // eslint-disable-next-line @typescript-eslint/no-explicit-any
-<<<<<<< HEAD
 export async function deploy(
   context: args.Context,
   options: args.Options,
@@ -34,9 +33,6 @@
   if (!options.config.get("functions")) {
     return;
   }
-
-  context.existingFunctions =
-    context.existingFunctions || (await gcp.cloudfunctions.listAllFunctions(context.projectId));
 
   await checkHttpIam(context, options, payload);
 
@@ -54,26 +50,5 @@
   } catch (err) {
     logWarning(clc.yellow("functions:") + " Upload Error: " + err.message);
     throw err;
-=======
-export async function deploy(context: any, options: any, payload: any): Promise<void> {
-  if (options.config.get("functions")) {
-    await checkHttpIam(context, options, payload);
-
-    if (!context.functionsSource) {
-      return;
-    }
-    try {
-      await uploadSource(context);
-      logSuccess(
-        clc.green.bold("functions:") +
-          " " +
-          clc.bold(options.config.get("functions.source")) +
-          " folder uploaded successfully"
-      );
-    } catch (err) {
-      logWarning(clc.yellow("functions:") + " Upload Error: " + err.message);
-      throw err;
-    }
->>>>>>> 388208d0
   }
 }