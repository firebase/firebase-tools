import * as semver from "semver";

import * as extensionsApi from "../../extensions/extensionsApi";
import * as refs from "../../extensions/refs";
import { FirebaseError } from "../../error";
import {
  getFirebaseProjectParams,
  isLocalPath,
  substituteParams,
  substituteSecretParams,
} from "../../extensions/extensionsHelper";
import { logger } from "../../logger";
import { readInstanceParam } from "../../extensions/manifest";
import { isSystemParam, ParamBindingOptions } from "../../extensions/paramHelper";
import { readExtensionYaml, readPostinstall } from "../../extensions/emulator/specHelper";
import { ExtensionVersion, Extension, ExtensionSpec } from "../../extensions/types";
import { partitionRecord } from "../../functional";
import { getEventArcChannel } from "../../extensions/askUserForEventsConfig";
import { DynamicExtension } from "../../extensions/runtimes/common";

export interface InstanceSpec {
  instanceId: string;
  // OneOf:
  ref?: refs.Ref; // For published extensions
  localPath?: string; // For local extensions
  // Used by getExtensionVersion, getExtension, and getExtensionSpec.
  // You should stronly prefer accessing via those methods
  extensionVersion?: ExtensionVersion;
  extension?: Extension;
  extensionSpec?: ExtensionSpec;
}

/**
 * Instance spec used by manifest.
 *
 * Params are passed in ParamBindingOptions so we know the param bindings for
 * all environments user has configured.
 *
 * So far this is only used for writing to the manifest, but in the future
 * we want to read manifest into this interface.
 */
export interface ManifestInstanceSpec extends InstanceSpec {
  params: Record<string, ParamBindingOptions>;
}

/**
 * Instance spec used for deploying extensions to firebase project or emulator.
 *
 * Param bindings are expected to be collapsed from ParamBindingOptions into a Record<string, string>.
 */
export interface DeploymentInstanceSpec extends InstanceSpec {
  params: Record<string, string>;
  systemParams: Record<string, string>;
  allowedEventTypes?: string[];
  eventarcChannel?: string;
  etag?: string;
}

/**
 * Caching fetcher for the corresponding ExtensionVersion for an instance spec.
 */
export async function getExtensionVersion(i: InstanceSpec): Promise<ExtensionVersion> {
  if (!i.extensionVersion) {
    if (!i.ref) {
      throw new FirebaseError(
        `Can't get ExtensionVersion for ${i.instanceId} because it has no ref`,
      );
    }
    i.extensionVersion = await extensionsApi.getExtensionVersion(refs.toExtensionVersionRef(i.ref));
  }
  return i.extensionVersion;
}

/**
 * Caching fetcher for the corresponding Extension for an instance spec.
 */
export async function getExtension(i: InstanceSpec): Promise<Extension> {
  if (!i.ref) {
    throw new FirebaseError(`Can't get Extension for ${i.instanceId} because it has no ref`);
  }
  if (!i.extension) {
    i.extension = await extensionsApi.getExtension(refs.toExtensionRef(i.ref));
  }
  return i.extension;
}

/** Caching fetcher for the corresponding ExtensionSpec for an instance spec.
 */
export async function getExtensionSpec(i: InstanceSpec): Promise<ExtensionSpec> {
  if (!i.extensionSpec) {
    if (i.ref) {
      const extensionVersion = await getExtensionVersion(i);
      i.extensionSpec = extensionVersion.spec;
    } else if (i.localPath) {
      i.extensionSpec = await readExtensionYaml(i.localPath);
      i.extensionSpec!.postinstallContent = await readPostinstall(i.localPath);
    } else {
      throw new FirebaseError("InstanceSpec had no ref or localPath, unable to get extensionSpec");
    }
  }
  return i.extensionSpec!;
}

/**
 * have checks a project for what extension instances are currently installed,
 * and returns them as a list of instanceSpecs.
 * @param projectId
 */
export async function have(projectId: string): Promise<DeploymentInstanceSpec[]> {
  const instances = await extensionsApi.listInstances(projectId);
  return instances.map((i) => {
    const dep: DeploymentInstanceSpec = {
      instanceId: i.name.split("/").pop()!,
      params: i.config.params,
      systemParams: i.config.systemParams ?? {},
      allowedEventTypes: i.config.allowedEventTypes,
      eventarcChannel: i.config.eventarcChannel,
      etag: i.etag,
    };
    if (i.config.extensionRef) {
      const ref = refs.parse(i.config.extensionRef);
      dep.ref = ref;
      dep.ref.version = i.config.extensionVersion;
    }
    return dep;
  });
}

/**
 * wantDynamic checks the user's code for Extension SDKs usage and returns
 * any extensions the user has defined that way.
 * @param args.projectId The project we are deploying to
 * @param args.projectNumber The project number we are deploying to.
 * @param args.extensions The extensions section of firebase.json
 * @param args.emulatorMode Whether the output will be used by the Extensions emulator.
<<<<<<< HEAD
=======
 *                     If true, this will check {instanceId}.env.local for params
>>>>>>> 0caa30b4
 */
export async function wantDynamic(args: {
  projectId: string;
  projectNumber: string;
  extensions: Record<string, DynamicExtension>;
  emulatorMode?: boolean;
}): Promise<DeploymentInstanceSpec[]> {
  const instanceSpecs: DeploymentInstanceSpec[] = [];
  const errors: FirebaseError[] = [];
  if (!args.extensions) {
    return [];
  }
  for (const [instanceId, ext] of Object.entries(args.extensions)) {
    const autoPopulatedParams = await getFirebaseProjectParams(args.projectId, args.emulatorMode);
    const subbedParams = substituteParams(ext.params, autoPopulatedParams);
    const eventarcChannel = ext.params["_EVENT_ARC_REGION"]
      ? getEventArcChannel(args.projectId, ext.params["_EVENT_ARC_REGION"] as string)
      : undefined;
    delete subbedParams["_EVENT_ARC_REGION"]; // neither system nor regular param
    const subbedSecretParams = await substituteSecretParams(args.projectNumber, subbedParams);
    const [systemParams, params] = partitionRecord(subbedSecretParams, isSystemParam);

    const allowedEventTypes = ext.events.length ? ext.events : undefined;
    if (allowedEventTypes && !eventarcChannel) {
      errors.push(
        new FirebaseError("EventArcRegion must be specified if event handlers are defined"),
      );
    }
    if (ext.localPath) {
      instanceSpecs.push({
        instanceId,
        localPath: ext.localPath,
        params,
        systemParams,
        allowedEventTypes,
        eventarcChannel,
      });
    } else if (ext.ref) {
      instanceSpecs.push({
        instanceId,
        ref: refs.parse(ext.ref),
        params,
        systemParams,
        allowedEventTypes,
        eventarcChannel,
      });
    }
  }
  if (errors.length) {
    const messages = errors.map((err) => `- ${err.message}`).join("\n");
    throw new FirebaseError(`Errors while reading 'extensions' in app code\n${messages}`);
  }
  return instanceSpecs;
}

/**
 * want checks firebase.json and the extensions directory for which extensions
 * the user wants installed on their project.
 * @param args.projectId The project we are deploying to
 * @param args.projectNumber The project number we are deploying to. Used for checking .env files.
 * @param args.aliases An array of aliases for the project we are deploying to. Used for checking .env files.
 * @param args.projectDir The directory containing firebase.json and extensions/
 * @param args.extensions The extensions section of firebase.jsonm
 * @param args.emulatorMode Whether the output will be used by the Extensions emulator.
 *                     If true, this will check {instanceId}.env.local for params and will respect `demo-` project rules.
 */
export async function want(args: {
  projectId: string;
  projectNumber: string;
  aliases: string[];
  projectDir: string;
  extensions: Record<string, string>;
  emulatorMode?: boolean;
}): Promise<DeploymentInstanceSpec[]> {
  const instanceSpecs: DeploymentInstanceSpec[] = [];
  const errors: FirebaseError[] = [];
  if (!args.extensions) {
    return [];
  }
  for (const e of Object.entries(args.extensions)) {
    try {
      const instanceId = e[0];

      const rawParams = readInstanceParam({
        projectDir: args.projectDir,
        instanceId,
        projectId: args.projectId,
        projectNumber: args.projectNumber,
        aliases: args.aliases,
        checkLocal: args.emulatorMode,
      });
      const autoPopulatedParams = await getFirebaseProjectParams(args.projectId, args.emulatorMode);
      const subbedParams = substituteParams(rawParams, autoPopulatedParams);
      const [systemParams, params] = partitionRecord(subbedParams, isSystemParam);

      // ALLOWED_EVENT_TYPES can be undefined (user input not provided) or empty string (no events selected).
      // If empty string, we want to pass an empty array. If it's undefined we want to pass through undefined.
      const allowedEventTypes =
        params.ALLOWED_EVENT_TYPES !== undefined
          ? params.ALLOWED_EVENT_TYPES.split(",").filter((e) => e !== "")
          : undefined;
      const eventarcChannel = params.EVENTARC_CHANNEL;

      // Remove special params that are stored in the .env file but aren't actually params specified by the publisher.
      // Currently, only environment variables needed for Events features are considered special params stored in .env files.
      delete params["EVENTARC_CHANNEL"];
      delete params["ALLOWED_EVENT_TYPES"];

      if (isLocalPath(e[1])) {
        instanceSpecs.push({
          instanceId,
          localPath: e[1],
          params,
          systemParams,
          allowedEventTypes: allowedEventTypes,
          eventarcChannel: eventarcChannel,
        });
      } else {
        const ref = refs.parse(e[1]);
        ref.version = await resolveVersion(ref);
        instanceSpecs.push({
          instanceId,
          ref,
          params,
          systemParams,
          allowedEventTypes: allowedEventTypes,
          eventarcChannel: eventarcChannel,
        });
      }
    } catch (err: any) {
      logger.debug(`Got error reading extensions entry ${e}: ${err}`);
      errors.push(err as FirebaseError);
    }
  }
  if (errors.length) {
    const messages = errors.map((err) => `- ${err.message}`).join("\n");
    throw new FirebaseError(`Errors while reading 'extensions' in 'firebase.json'\n${messages}`);
  }
  return instanceSpecs;
}

/**
 * Resolves a semver string to the max matching version. If no version is specified,
 * it will default to the extension's latest approved version if set, otherwise to the latest version.
 *
 * @param ref the extension version ref
 * @param extension the extension (optional)
 */
export async function resolveVersion(ref: refs.Ref, extension?: Extension): Promise<string> {
  const extensionRef = refs.toExtensionRef(ref);
  if (!ref.version && extension?.latestApprovedVersion) {
    return extension.latestApprovedVersion;
  }
  if (ref.version === "latest-approved") {
    if (!extension?.latestApprovedVersion) {
      throw new FirebaseError(
        `${extensionRef} has not been published to Extensions Hub (https://extensions.dev). To install it, you must specify the version you want to install.`,
      );
    }
    return extension.latestApprovedVersion;
  }
  if (!ref.version || ref.version === "latest") {
    if (!extension?.latestVersion) {
      throw new FirebaseError(
        `${extensionRef} has no stable non-deprecated versions. If you wish to install a prerelease version, you must specify the version you want to install.`,
      );
    }
    return extension.latestVersion;
  }
  const versions = await extensionsApi.listExtensionVersions(extensionRef, undefined, true);
  if (versions.length === 0) {
    throw new FirebaseError(`No versions found for ${extensionRef}`);
  }
  const maxSatisfying = semver.maxSatisfying(
    versions.map((ev) => ev.spec.version),
    ref.version,
  );
  if (!maxSatisfying) {
    throw new FirebaseError(
      `No version of ${extensionRef} matches requested version ${ref.version}`,
    );
  }
  return maxSatisfying;
}<|MERGE_RESOLUTION|>--- conflicted
+++ resolved
@@ -133,10 +133,6 @@
  * @param args.projectNumber The project number we are deploying to.
  * @param args.extensions The extensions section of firebase.json
  * @param args.emulatorMode Whether the output will be used by the Extensions emulator.
-<<<<<<< HEAD
-=======
- *                     If true, this will check {instanceId}.env.local for params
->>>>>>> 0caa30b4
  */
 export async function wantDynamic(args: {
   projectId: string;
