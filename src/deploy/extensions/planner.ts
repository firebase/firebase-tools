import * as semver from "semver";

import * as extensionsApi from "../../extensions/extensionsApi";
import * as refs from "../../extensions/refs";
import { FirebaseError } from "../../error";
import { getFirebaseProjectParams, substituteParams } from "../../extensions/extensionsHelper";
import { logger } from "../../logger";
import { readInstanceParam } from "../../extensions/manifest";
import { ParamBindingOptions } from "../../extensions/paramHelper";
import { readExtensionYaml } from "../../extensions/emulator/specHelper";

export interface InstanceSpec {
  instanceId: string;
  // OneOf:
  ref?: refs.Ref; // For published extensions
  localPath?: string; // For local extensions
  // Used by getExtensionVersion, getExtension, and getExtensionSpec.
  // You should stronly prefer accessing via those methods
  extensionVersion?: extensionsApi.ExtensionVersion;
  extension?: extensionsApi.Extension;
  extensionSpec?: extensionsApi.ExtensionSpec;
}

/**
 * Instance spec used by manifest.
 *
 * Params are passed in ParamBindingOptions so we know the param bindings for
 * all environments user has configured.
 *
 * So far this is only used for writing to the manifest, but in the future
 * we want to read manifest into this interface.
 */
export interface ManifestInstanceSpec extends InstanceSpec {
  params: Record<string, ParamBindingOptions>;
<<<<<<< HEAD
  ref?: refs.Ref;
  localPath?: string;
  paramSpecs?: extensionsApi.Param[];
=======
>>>>>>> 0c9d5233
}

/**
 * Instance spec used for deploying extensions to firebase project or emulator.
 *
 * Param bindings are expected to be collapsed from ParamBindingOptions into a Record<string, string>.
 */
export interface DeploymentInstanceSpec extends InstanceSpec {
  params: Record<string, string>;
}

/**
 * Caching fetcher for the corresponding ExtensionVersion for an instance spec.
 */
export async function getExtensionVersion(
  i: InstanceSpec
): Promise<extensionsApi.ExtensionVersion> {
  if (!i.extensionVersion) {
    if (!i.ref) {
      throw new FirebaseError(
        `Can't get ExtensionVersion for ${i.instanceId} because it has no ref`
      );
    }
    i.extensionVersion = await extensionsApi.getExtensionVersion(refs.toExtensionVersionRef(i.ref));
  }
  return i.extensionVersion;
}

/**
 * Caching fetcher for the corresponding Extension for an instance spec.
 */
export async function getExtension(i: InstanceSpec): Promise<extensionsApi.Extension> {
  if (!i.ref) {
    throw new FirebaseError(`Can't get Extensionfor ${i.instanceId} because it has no ref`);
  }
  if (!i.extension) {
    i.extension = await extensionsApi.getExtension(refs.toExtensionRef(i.ref));
  }
  return i.extension;
}

/** Caching fetcher for the corresponding ExtensionSpec for an instance spec.
 */
export async function getExtensionSpec(i: InstanceSpec): Promise<extensionsApi.ExtensionSpec> {
  if (!i.extensionSpec) {
    if (i.ref) {
      const extensionVersion = await getExtensionVersion(i);
      i.extensionSpec = extensionVersion.spec;
    } else if (i.localPath) {
      i.extensionSpec = await readExtensionYaml(i.localPath);
    } else {
      throw new FirebaseError("InstanceSpec had no ref or localPath, unable to get extensionSpec");
    }
  }
  return i.extensionSpec;
}

/**
 * have checks a project for what extension instances are currently installed,
 * and returns them as a list of instanceSpecs.
 * @param projectId
 */
export async function have(projectId: string): Promise<DeploymentInstanceSpec[]> {
  const instances = await extensionsApi.listInstances(projectId);
  return instances.map((i) => {
    const dep: DeploymentInstanceSpec = {
      instanceId: i.name.split("/").pop()!,
      params: i.config.params,
    };
    if (i.config.extensionRef) {
      const ref = refs.parse(i.config.extensionRef);
      dep.ref = ref;
      dep.ref.version = i.config.extensionVersion;
    }
    return dep;
  });
}

/**
 * want checks firebase.json and the extensions directory for which extensions
 * the user wants installed on their project.
 * @param projectId The project we are deploying to
 * @param projectNumber The project number we are deploying to. Used for checking .env files.
 * @param aliases An array of aliases for the project we are deploying to. Used for checking .env files.
 * @param projectDir The directory containing firebase.json and extensions/
 * @param extensions The extensions section of firebase.jsonm
 * @param emulatorMode Whether the output will be used by the Extensions emulator.
 *                     If true, this will check {instanceId}.env.local for params and will respect `demo-` project rules.
 */
export async function want(args: {
  projectId: string;
  projectNumber: string;
  aliases: string[];
  projectDir: string;
  extensions: Record<string, string>;
  emulatorMode?: boolean;
}): Promise<DeploymentInstanceSpec[]> {
  const instanceSpecs: DeploymentInstanceSpec[] = [];
  const errors: FirebaseError[] = [];
  for (const e of Object.entries(args.extensions)) {
    try {
      const instanceId = e[0];
      const ref = refs.parse(e[1]);
      ref.version = await resolveVersion(ref);

      const params = readInstanceParam({
        projectDir: args.projectDir,
        instanceId,
        projectId: args.projectId,
        projectNumber: args.projectNumber,
        aliases: args.aliases,
        checkLocal: args.emulatorMode,
      });
      const autoPopulatedParams = await getFirebaseProjectParams(args.projectId, args.emulatorMode);
      const subbedParams = substituteParams(params, autoPopulatedParams);

      instanceSpecs.push({
        instanceId,
        ref,
        params: subbedParams,
      });
    } catch (err: any) {
      logger.debug(`Got error reading extensions entry ${e}: ${err}`);
      errors.push(err as FirebaseError);
    }
  }
  if (errors.length) {
    const messages = errors.map((err) => `- ${err.message}`).join("\n");
    throw new FirebaseError(`Errors while reading 'extensions' in 'firebase.json'\n${messages}`);
  }
  return instanceSpecs;
}

/**
 * resolveVersion resolves a semver string to the max matching version.
 * Exported for testing.
 * @param publisherId
 * @param extensionId
 * @param version a semver or semver range
 */
export async function resolveVersion(ref: refs.Ref): Promise<string> {
  const extensionRef = refs.toExtensionRef(ref);
  const versions = await extensionsApi.listExtensionVersions(extensionRef);
  if (versions.length === 0) {
    throw new FirebaseError(`No versions found for ${extensionRef}`);
  }
  if (!ref.version || ref.version === "latest") {
    return versions
      .map((ev) => ev.spec.version)
      .sort(semver.compare)
      .pop()!;
  }
  const maxSatisfying = semver.maxSatisfying(
    versions.map((ev) => ev.spec.version),
    ref.version
  );
  if (!maxSatisfying) {
    throw new FirebaseError(
      `No version of ${extensionRef} matches requested version ${ref.version}`
    );
  }
  return maxSatisfying;
}<|MERGE_RESOLUTION|>--- conflicted
+++ resolved
@@ -32,12 +32,6 @@
  */
 export interface ManifestInstanceSpec extends InstanceSpec {
   params: Record<string, ParamBindingOptions>;
-<<<<<<< HEAD
-  ref?: refs.Ref;
-  localPath?: string;
-  paramSpecs?: extensionsApi.Param[];
-=======
->>>>>>> 0c9d5233
 }
 
 /**
