--- conflicted
+++ resolved
@@ -45,13 +45,10 @@
  */
 export interface DeploymentInstanceSpec extends InstanceSpec {
   params: Record<string, string>;
-<<<<<<< HEAD
   allowedEventTypes?: string[];
   eventarcChannel?: string;
   extensionVersion?: extensionsApi.ExtensionVersion;
   extension?: extensionsApi.Extension;
-=======
->>>>>>> c559a9e4
 }
 
 /**
@@ -160,7 +157,6 @@
       const autoPopulatedParams = await getFirebaseProjectParams(args.projectId, args.emulatorMode);
       const subbedParams = substituteParams(params, autoPopulatedParams);
 
-<<<<<<< HEAD
       // ALLOWED_EVENT_TYPES can be undefined (user input not provided) or empty string (no events selected).
       // If empty string, we want to pass an empty array. If it's undefined we want to pass through undefined.
       const allowedEventTypes =
@@ -174,19 +170,13 @@
       delete subbedParams["EVENTARC_CHANNEL"];
       delete subbedParams["ALLOWED_EVENT_TYPES"];
 
-      instanceSpecs.push({
-        instanceId,
-        ref,
-        params: subbedParams,
-        allowedEventTypes: allowedEventTypes,
-        eventarcChannel: eventarcChannel,
-      });
-=======
       if (isLocalPath(e[1])) {
         instanceSpecs.push({
           instanceId,
           localPath: e[1],
           params: subbedParams,
+          allowedEventTypes: allowedEventTypes,
+          eventarcChannel: eventarcChannel,
         });
       } else {
         const ref = refs.parse(e[1]);
@@ -195,9 +185,10 @@
           instanceId,
           ref,
           params: subbedParams,
+          allowedEventTypes: allowedEventTypes,
+          eventarcChannel: eventarcChannel,
         });
       }
->>>>>>> c559a9e4
     } catch (err: any) {
       logger.debug(`Got error reading extensions entry ${e}: ${err}`);
       errors.push(err as FirebaseError);
