--- conflicted
+++ resolved
@@ -19,13 +19,9 @@
   extensionMatchesAnyFilter,
 } from "../../extensions/runtimes/common";
 import { Build } from "../functions/build";
-<<<<<<< HEAD
-import { getEndpointFilters } from "../functions/functionsDeployHelper";
-=======
 import { normalizeAndValidate } from "../../functions/projectConfig";
 import { getEndpointFilters, targetCodebases } from "../functions/functionsDeployHelper";
 import { DeployOptions } from "..";
->>>>>>> 3ac053fb
 
 // This is called by prepare and also prepareDynamicExtensions
 async function prepareHelper(
@@ -107,17 +103,13 @@
     logger.info(deploymentSummary.configuresSummary(payload.instancesToConfigure));
   }
   if (payload.instancesToDelete.length) {
-<<<<<<< HEAD
     logger.info(deploymentSummary.deletesSummary(payload.instancesToDelete, isDynamic));
-=======
-    logger.info(deploymentSummary.deletesSummary(payload.instancesToDelete));
     if (options.dryRun) {
       logger.info(
-        "On your next deploy, these you will be asked if you want to delete these instances.",
+        "On your next deploy, you will be asked if you want to delete these instances.",
       );
       logger.info("If you deploy --force, they will be deleted.");
     }
->>>>>>> 3ac053fb
     if (
       !options.dryRun &&
       !(await prompt.confirm({
@@ -183,7 +175,6 @@
     extensions,
   });
 
-<<<<<<< HEAD
   return prepareHelper(
     context,
     options,
@@ -192,56 +183,6 @@
     haveExtensions,
     true /* isDynamic */,
   );
-=======
-  // Secondary calls do not need to calculate which extensions
-  // should not be deleted since we skip deletes for secondary
-  // calls. (We have already asked about them in the primary call).
-  let noDeleteExtensions: planner.DeploymentInstanceSpec[] = [];
-  if (isPrimaryCall) {
-    // Don't delete these extensions defined in firebase.json
-    const firebaseJsonWant = await planner.want({
-      projectId,
-      projectNumber,
-      aliases,
-      projectDir,
-      extensions: options.config.get("extensions", {}),
-    });
-    noDeleteExtensions = noDeleteExtensions.concat(firebaseJsonWant);
-    if (hasNonDeployingCodebases(options)) {
-      // Don't delete these (e.g. if we are only deploying codebase A and there are
-      // extensions in codebase B too, we don't want to delete them).
-      const dynamicAll = await planner.wantDynamic({
-        projectId,
-        projectNumber,
-        extensions: await extractAllDynamicExtensions(options),
-      });
-      noDeleteExtensions = noDeleteExtensions.concat(dynamicAll);
-    }
-  }
-
-  // We are in prepareDynamicExtensions because it is called from functions prepare
-  // Check if we are also deploying extensions (either no `--only` or including
-  // `--only extensions`) if so, it's not a primary call
-  return prepareHelper(context, options, payload, dynamicWant, noDeleteExtensions, isPrimaryCall);
-}
-
-// Are there codebases that are not included in the current deploy?
-function hasNonDeployingCodebases(options: DeployOptions) {
-  const functionFilters = getEndpointFilters(options);
-  if (functionFilters?.length) {
-    // If we are filtering for just one extension or function or codebase,
-    // Then we have non-deploying code.
-    return true;
-  }
-
-  const functionsConfig = normalizeAndValidate(options.config.src.functions);
-  const allCodebases = targetCodebases(functionsConfig);
-  const deployingCodebases = targetCodebases(functionsConfig, functionFilters);
-
-  if (allCodebases.length > deployingCodebases.length) {
-    return true;
-  }
->>>>>>> 3ac053fb
 }
 
 export async function prepare(context: Context, options: DeployOptions, payload: Payload) {
