--- conflicted
+++ resolved
@@ -15,11 +15,8 @@
 import { FirebaseError } from "../../error";
 import { requiresVector } from "../../dataconnect/types";
 import { diffSchema } from "../../dataconnect/schemaMigration";
-<<<<<<< HEAD
-=======
-import { upgradeInstructions } from "../../dataconnect/freeTrial";
+import { checkBillingEnabled } from "../../gcp/cloudbilling";
 import { Context, initDeployStats } from "./context";
->>>>>>> 7b66779b
 
 /**
  * Prepares for a Firebase DataConnect deployment by loading schemas and connectors from file.
@@ -29,8 +26,6 @@
 export default async function (context: Context, options: DeployOptions): Promise<void> {
   const projectId = needProjectId(options);
   await ensureApis(projectId);
-<<<<<<< HEAD
-=======
   context.dataconnect = {
     serviceInfos: await loadAll(projectId, options.config),
     filters: getResourceFilters(options),
@@ -39,9 +34,7 @@
   const { serviceInfos, filters, deployStats } = context.dataconnect;
   if (!(await checkBillingEnabled(projectId))) {
     deployStats.missingBilling = true;
-    throw new FirebaseError(upgradeInstructions(projectId));
   }
->>>>>>> 7b66779b
   await requireTosAcceptance(DATA_CONNECT_TOS_ID)(options);
   for (const si of serviceInfos) {
     si.deploymentMetadata = await build(options, si.sourceDirectory, deployStats);
