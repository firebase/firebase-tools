--- conflicted
+++ resolved
@@ -57,17 +57,6 @@
       "of how that image was created.",
     public: false,
   },
-<<<<<<< HEAD
-  legacyRuntimeConfigCommands: {
-    shortDescription: "Expose legacy functions.config() CLI commands",
-    fullDescription:
-      "The Cloud Runtime Config API is deprecated. Enable this experiment to continue using the " +
-      "`functions:config:*` commands while you migrate to the Firebase Functions params APIs.",
-    default: true,
-    public: true,
-  },
-=======
->>>>>>> 1ed4791f
   runfunctions: {
     shortDescription:
       "Functions created using the V2 API target Cloud Run Functions (not production ready)",
