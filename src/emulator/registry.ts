--- conflicted
+++ resolved
@@ -25,15 +25,6 @@
     const info = instance.getInfo();
     await controller.waitForPortClosed(info.port, info.host);
     this.set(instance.getName(), instance);
-<<<<<<< HEAD
-=======
-
-    EmulatorLogger.forEmulator(instance.getName()).logLabeled(
-      "SUCCESS",
-      instance.getName(),
-      `${description} started at ${clc.bold.underline(`http://${info.host}:${info.port}`)}`
-    );
->>>>>>> 06580ced
   }
 
   static async stop(name: Emulators): Promise<void> {
