import { StorageRulesetInstance } from "./runtime";
import { RulesResourceMetadata } from "../metadata";
import { RulesetOperationMethod } from "./types";
import { EmulatorLogger } from "../../emulatorLogger";
import { Emulators } from "../../types";

/** Variable overrides to be passed to the rules evaluator. */
export type RulesVariableOverrides = {
  before?: RulesResourceMetadata;
  after?: RulesResourceMetadata;
};

/** Authorizes storage requests via Firebase Rules rulesets. */
export interface RulesValidator {
  validate(
    path: string,
    method: RulesetOperationMethod,
    variableOverrides: RulesVariableOverrides,
    authorization?: string
  ): Promise<boolean>;
}

<<<<<<< HEAD
/** Authorizes storage requests via admin credientials. */
=======
/** Authorizes storage requests via admin credentials. */
>>>>>>> 528b2939
export interface AdminCredentialValidator {
  validate(authorization?: string): boolean;
}

/** Provider for Storage security rules. */
export type RulesetProvider = () => StorageRulesetInstance | undefined;

/**
 * Returns a validator that pulls a Ruleset from a {@link RulesetProvider} on each run.
 */
export function getRulesValidator(rulesetProvider: RulesetProvider): RulesValidator {
  return {
    validate: async (
      path: string,
      method: RulesetOperationMethod,
      variableOverrides: RulesVariableOverrides,
      authorization?: string
    ) => {
      return await isPermitted({
        ruleset: rulesetProvider(),
        file: variableOverrides,
        path,
        method,
        authorization,
      });
    },
  };
}

<<<<<<< HEAD
/**
 * Returns a validator that only checks for admin credentials.
 */
export function getAdminOnlyRulesValidator(): RulesValidator {
  return {
    validate: (
      _path: string,
      _method: RulesetOperationMethod,
      _variableOverrides: RulesVariableOverrides,
      _authorization?: string
    ) => {
      // TODO(tonyjhuang): This should check for valid admin credentials some day.
      // Unfortunately today, there's no easy way to set up the GCS SDK to pass
      // "Bearer owner" along with requests so this is a placeholder.
      return Promise.resolve(true);
    },
  };
}

=======
>>>>>>> 528b2939
/** Returns a validator for admin credentials. */
export function getAdminCredentialValidator(): AdminCredentialValidator {
  return { validate: isValidAdminCredentials };
}

/** Authorizes file access based on security rules. */
export async function isPermitted(opts: {
  ruleset?: StorageRulesetInstance;
  file: {
    before?: RulesResourceMetadata;
    after?: RulesResourceMetadata;
  };
  path: string;
  method: RulesetOperationMethod;
  authorization?: string;
}): Promise<boolean> {
  if (!opts.ruleset) {
    EmulatorLogger.forEmulator(Emulators.STORAGE).log(
      "WARN",
      `Can not process SDK request with no loaded ruleset`
    );
    return false;
  }

  // Skip auth for UI
<<<<<<< HEAD
  if (isValidAdminCredentials(opts.authorization || "")) {
=======
  if (isValidAdminCredentials(opts.authorization)) {
>>>>>>> 528b2939
    return true;
  }

  const { permitted, issues } = await opts.ruleset.verify({
    method: opts.method,
    path: opts.path,
    file: opts.file,
    token: opts.authorization ? opts.authorization.split(" ")[1] : undefined,
  });

  if (issues.exist()) {
    issues.all.forEach((warningOrError) => {
      EmulatorLogger.forEmulator(Emulators.STORAGE).log("WARN", warningOrError);
    });
  }

  return !!permitted;
}

function isValidAdminCredentials(authorization?: string) {
  return ["Bearer owner", "Firebase owner"].includes(authorization ?? "");
}<|MERGE_RESOLUTION|>--- conflicted
+++ resolved
@@ -20,11 +20,7 @@
   ): Promise<boolean>;
 }
 
-<<<<<<< HEAD
-/** Authorizes storage requests via admin credientials. */
-=======
 /** Authorizes storage requests via admin credentials. */
->>>>>>> 528b2939
 export interface AdminCredentialValidator {
   validate(authorization?: string): boolean;
 }
@@ -54,7 +50,6 @@
   };
 }
 
-<<<<<<< HEAD
 /**
  * Returns a validator that only checks for admin credentials.
  */
@@ -74,8 +69,6 @@
   };
 }
 
-=======
->>>>>>> 528b2939
 /** Returns a validator for admin credentials. */
 export function getAdminCredentialValidator(): AdminCredentialValidator {
   return { validate: isValidAdminCredentials };
@@ -101,11 +94,7 @@
   }
 
   // Skip auth for UI
-<<<<<<< HEAD
-  if (isValidAdminCredentials(opts.authorization || "")) {
-=======
   if (isValidAdminCredentials(opts.authorization)) {
->>>>>>> 528b2939
     return true;
   }
 
