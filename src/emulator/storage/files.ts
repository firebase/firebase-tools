--- conflicted
+++ resolved
@@ -155,14 +155,9 @@
     const hasValidDownloadToken = (metadata?.downloadTokens || []).includes(
       request.downloadToken ?? ""
     );
-<<<<<<< HEAD
-    if (!authorized || hasValidDownloadToken) {
-      authorized = await this._rulesValidator.validate(
-=======
     let authorized = skipAuth || !!hasValidDownloadToken;
     if (!authorized) {
       authorized = await this._validator.validate(
->>>>>>> 7436d463
         ["b", request.bucketId, "o", request.decodedObjectId].join("/"),
         RulesetOperationMethod.GET,
         { before: metadata?.asRulesResource() },
