--- conflicted
+++ resolved
@@ -147,15 +147,11 @@
   private _buckets!: Map<string, CloudStorageBucketMetadata>;
   private _cloudFunctions: StorageCloudFunctions;
 
-<<<<<<< HEAD
   constructor(
     private _projectId: string,
     private _persistence: Persistence,
-    private _rules: StorageRulesetInstance | undefined
+    private _rulesProvider: RulesetProvider,
   ) {
-=======
-  constructor(private _projectId: string, private _rulesProvider: RulesetProvider) {
->>>>>>> ae6ea4f0
     this.reset();
     this._cloudFunctions = new StorageCloudFunctions(this._projectId);
   }
@@ -303,7 +299,7 @@
       this._persistence.readBytes(upload.path, upload.size)
     );
     let authorized = await isPermitted({
-      ruleset: this._rules,
+      ruleset: this.rules,
       method: RulesetOperationMethod.CREATE,
       path: operationPath,
       file: { before: metadata?.asRulesResource() },
