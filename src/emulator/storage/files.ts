import { existsSync, readFileSync, readdirSync, statSync } from "fs";
import {
  CloudStorageBucketMetadata,
  CloudStorageObjectMetadata,
  IncomingMetadata,
  StoredFileMetadata,
} from "./metadata";
import { NotFoundError, ForbiddenError } from "./errors";
import * as path from "path";
import * as fse from "fs-extra";
import { StorageCloudFunctions } from "./cloudFunctions";
import { logger } from "../../logger";
import {
  constructDefaultAdminSdkConfig,
  getProjectAdminSdkConfigOrCached,
} from "../adminSdkConfig";
import { RulesetOperationMethod } from "./rules/types";
import { AdminCredentialValidator, FirebaseRulesValidator } from "./rules/utils";
import { Persistence } from "./persistence";
import { Upload, UploadStatus } from "./upload";

interface BucketsList {
  buckets: {
    id: string;
  }[];
}

export class StoredFile {
  private _metadata!: StoredFileMetadata;
  public get metadata(): StoredFileMetadata {
    return this._metadata;
  }
  public set metadata(value: StoredFileMetadata) {
    this._metadata = value;
  }
  private _path: string;

  constructor(metadata: StoredFileMetadata, path: string) {
    this.metadata = metadata;
    this._path = path;
  }
  public get path(): string {
    return this._path;
  }
  public set path(value: string) {
    this._path = value;
  }
}

/**  Parsed request object for {@link StorageLayer#getObject}. */
export type GetObjectRequest = {
  bucketId: string;
  decodedObjectId: string;
  authorization?: string;
  downloadToken?: string;
};

/** Response object for {@link StorageLayer#getObject}. */
export type GetObjectResponse = {
  metadata: StoredFileMetadata;
  data: Buffer;
};

/**  Parsed request object for {@link StorageLayer#updateObjectMetadata}. */
export type UpdateObjectMetadataRequest = {
  bucketId: string;
  decodedObjectId: string;
  metadata: IncomingMetadata;
  authorization?: string;
};

/**  Parsed request object for {@link StorageLayer#deleteObject}. */
export type DeleteObjectRequest = {
  bucketId: string;
  decodedObjectId: string;
  authorization?: string;
};

/**  Parsed request object for {@link StorageLayer#listObjects}. */
export type ListObjectsRequest = {
  bucketId: string;
  prefix: string;
  delimiter: string;
  pageToken?: string;
  maxResults?: number;
  authorization?: string;
};

/** Response object for {@link StorageLayer#listObjects}. */
export type ListObjectsResponse = {
  prefixes?: string[];
  items?: StoredFileMetadata[];
  nextPageToken?: string;
};

<<<<<<< HEAD
/**  Parsed request object for {@link StorageLayer#handleCreateDownloadToken}. */
=======
/**  Parsed request object for {@link StorageLayer#createDownloadToken}. */
>>>>>>> 7c41d731
export type CreateDownloadTokenRequest = {
  bucketId: string;
  decodedObjectId: string;
  authorization?: string;
};

/**  Parsed request object for {@link StorageLayer#deleteDownloadToken}. */
export type DeleteDownloadTokenRequest = {
  bucketId: string;
  decodedObjectId: string;
  token: string;
  authorization?: string;
};

<<<<<<< HEAD
/**  Parsed request object for {@link StorageLayer#copyObject}. */
export type CopyObjectRequest = {
  sourceBucket: string;
  sourceObject: string;
  destinationBucket: string;
  destinationObject: string;
  incomingMetadata?: IncomingMetadata;
  authorization?: string;
};

=======
>>>>>>> 7c41d731
export class StorageLayer {
  constructor(
    private _projectId: string,
    private _files: Map<string, StoredFile>,
    private _buckets: Map<string, CloudStorageBucketMetadata>,
    private _rulesValidator: FirebaseRulesValidator,
    private _adminCredsValidator: AdminCredentialValidator,
    private _persistence: Persistence,
    private _cloudFunctions: StorageCloudFunctions
  ) {}

  createBucket(id: string): void {
    if (!this._buckets.has(id)) {
      this._buckets.set(id, new CloudStorageBucketMetadata(id));
    }
  }

  async listBuckets(): Promise<CloudStorageBucketMetadata[]> {
    if (this._buckets.size === 0) {
      let adminSdkConfig = await getProjectAdminSdkConfigOrCached(this._projectId);
      if (!adminSdkConfig) {
        adminSdkConfig = constructDefaultAdminSdkConfig(this._projectId);
      }
      this.createBucket(adminSdkConfig.storageBucket!);
    }

    return [...this._buckets.values()];
  }

  /**
   * Returns an stored object and its metadata.
   * @throws {NotFoundError} if object does not exist
   * @throws {ForbiddenError} if request is unauthorized
   */
<<<<<<< HEAD
  public async getObject(request: GetObjectRequest, skipAuth = false): Promise<GetObjectResponse> {
=======
  public async getObject(request: GetObjectRequest): Promise<GetObjectResponse> {
>>>>>>> 7c41d731
    const metadata = this.getMetadata(request.bucketId, request.decodedObjectId);

    // If a valid download token is present, skip Firebase Rules auth. Mainly used by the js sdk.
    const hasValidDownloadToken = (metadata?.downloadTokens || []).includes(
      request.downloadToken ?? ""
    );
    let authorized = hasValidDownloadToken;
    if (!authorized) {
      authorized = await this._rulesValidator.validate(
        ["b", request.bucketId, "o", request.decodedObjectId].join("/"),
        request.bucketId,
        RulesetOperationMethod.GET,
        { before: metadata?.asRulesResource() },
        request.authorization
      );
    }
    if (!authorized) {
      throw new ForbiddenError("Failed auth");
    }

    if (!metadata) {
      throw new NotFoundError("File not found");
    }

    return { metadata: metadata!, data: this.getBytes(request.bucketId, request.decodedObjectId)! };
  }

  private getMetadata(bucket: string, object: string): StoredFileMetadata | undefined {
    const key = this.path(bucket, object);
    const val = this._files.get(key);

    if (val) {
      return val.metadata;
    }

    return;
  }

  private getBytes(
    bucket: string,
    object: string,
    size?: number,
    offset?: number
  ): Buffer | undefined {
    const key = this.path(bucket, object);
    const val = this._files.get(key);
    if (val) {
      const len = size ? size : Number(val.metadata.size);
      return this._persistence.readBytes(this.path(bucket, object), len, offset);
    }
    return undefined;
  }
  /**
   * Deletes an object.
   * @throws {ForbiddenError} if the request is not authorized.
   * @throws {NotFoundError} if the object does not exist.
   */
<<<<<<< HEAD
  public async deleteObject(request: DeleteObjectRequest, skipAuth = false): Promise<void> {
=======
  public async deleteObject(request: DeleteObjectRequest): Promise<void> {
>>>>>>> 7c41d731
    const storedMetadata = this.getMetadata(request.bucketId, request.decodedObjectId);
    const authorized = await this._rulesValidator.validate(
      ["b", request.bucketId, "o", request.decodedObjectId].join("/"),
      request.bucketId,
      RulesetOperationMethod.DELETE,
      { before: storedMetadata?.asRulesResource() },
      request.authorization
    );
    if (!authorized) {
      throw new ForbiddenError();
    }
    if (!storedMetadata) {
      throw new NotFoundError();
    }
    this.deleteFile(request.bucketId, request.decodedObjectId);
  }

  private deleteFile(bucketId: string, objectId: string): boolean {
    const isFolder = objectId.toLowerCase().endsWith("%2f");

    if (isFolder) {
      objectId = objectId.slice(0, -3);
    }

    let filePath = this.path(bucketId, objectId);

    if (isFolder) {
      filePath += "%2F";
    }

    const file = this._files.get(filePath);

    if (file === undefined) {
      return false;
    } else {
      this._files.delete(filePath);
      this._persistence.deleteFile(filePath);

      this._cloudFunctions.dispatch("delete", new CloudStorageObjectMetadata(file.metadata));
      return true;
    }
  }

  /**
   * Updates an existing object's metadata.
   * @throws {ForbiddenError} if the request is not authorized.
   * @throws {NotFoundError} if the object does not exist.
   */
  public async updateObjectMetadata(
<<<<<<< HEAD
    request: UpdateObjectMetadataRequest,
    skipAuth = false
=======
    request: UpdateObjectMetadataRequest
>>>>>>> 7c41d731
  ): Promise<StoredFileMetadata> {
    const storedMetadata = this.getMetadata(request.bucketId, request.decodedObjectId);

    const authorized = await this._rulesValidator.validate(
      ["b", request.bucketId, "o", request.decodedObjectId].join("/"),
      request.bucketId,
      RulesetOperationMethod.UPDATE,
      {
        before: storedMetadata?.asRulesResource(),
        after: storedMetadata?.asRulesResource(request.metadata),
      },
      request.authorization
    );
    if (!authorized) {
      throw new ForbiddenError();
    }
    if (!storedMetadata) {
      throw new NotFoundError();
    }

    storedMetadata.update(request.metadata);
    return storedMetadata;
  }

  /**
   * Last step in uploading a file. Validates the request and persists the staging
   * object to its permanent location on disk.
   */
<<<<<<< HEAD
  public async uploadObject(upload: Upload, skipAuth = false): Promise<StoredFileMetadata> {
=======
  public async uploadObject(upload: Upload): Promise<StoredFileMetadata> {
>>>>>>> 7c41d731
    if (upload.status !== UploadStatus.FINISHED) {
      throw new Error(`Unexpected upload status encountered: ${upload.status}.`);
    }

    const filePath = this.path(upload.bucketId, upload.objectId);
    const metadata = new StoredFileMetadata(
      {
        name: upload.objectId,
        bucket: upload.bucketId,
        contentType: upload.metadata.contentType || "application/octet-stream",
        contentDisposition: upload.metadata.contentDisposition,
        contentEncoding: upload.metadata.contentEncoding,
        contentLanguage: upload.metadata.contentLanguage,
        cacheControl: upload.metadata.cacheControl,
        customMetadata: upload.metadata.metadata,
      },
      this._cloudFunctions,
      this._persistence.readBytes(upload.path, upload.size)
    );
    const authorized = await this._rulesValidator.validate(
      ["b", upload.bucketId, "o", upload.objectId].join("/"),
      upload.bucketId,
      RulesetOperationMethod.CREATE,
      { after: metadata?.asRulesResource() },
      upload.authorization
    );
    if (!authorized) {
      this._persistence.deleteFile(upload.path);
      throw new ForbiddenError();
    }

    // Persist to permanent location on disk.
    this._persistence.deleteFile(filePath, /* failSilently = */ true);
    this._persistence.renameFile(upload.path, filePath);
    this._files.set(filePath, new StoredFile(metadata, this._persistence.getDiskPath(filePath)));
    this._cloudFunctions.dispatch("finalize", new CloudStorageObjectMetadata(metadata));
    return metadata;
  }

  public copyObject({
    sourceBucket,
    sourceObject,
    destinationBucket,
    destinationObject,
    incomingMetadata,
    authorization,
  }: CopyObjectRequest): StoredFileMetadata {
    if (!this._adminCredsValidator.validate(authorization)) {
      throw new ForbiddenError();
    }
    const sourceMetadata = this.getMetadata(sourceBucket, sourceObject);
    if (!sourceMetadata) {
      throw new NotFoundError();
    }
    const sourceBytes = this.getBytes(sourceBucket, sourceObject) as Buffer;

    const destinationFilePath = this.path(destinationBucket, destinationObject);
    this._persistence.deleteFile(destinationFilePath, /* failSilently = */ true);
    this._persistence.appendBytes(destinationFilePath, sourceBytes);

    const newMetadata: IncomingMetadata = {
      ...sourceMetadata,
      metadata: sourceMetadata.customMetadata,
      ...incomingMetadata,
    };
    if (
      sourceMetadata.downloadTokens.length &&
      // Only copy download tokens if we're not overwriting any custom metadata
      !(incomingMetadata?.metadata && Object.keys(incomingMetadata?.metadata).length)
    ) {
      if (!newMetadata.metadata) newMetadata.metadata = {};
      newMetadata.metadata.firebaseStorageDownloadTokens = sourceMetadata.downloadTokens.join(",");
    }
    if (newMetadata.metadata) {
      // Convert null metadata values to empty strings
      for (const [k, v] of Object.entries(newMetadata.metadata)) {
        if (v === null) newMetadata.metadata[k] = "";
      }
    }

    const copiedFileMetadata = new StoredFileMetadata(
      {
        name: destinationObject,
        bucket: destinationBucket,
        contentType: newMetadata.contentType || "application/octet-stream",
        contentDisposition: newMetadata.contentDisposition,
        contentEncoding: newMetadata.contentEncoding,
        contentLanguage: newMetadata.contentLanguage,
        cacheControl: newMetadata.cacheControl,
        customMetadata: newMetadata.metadata,
      },
      this._cloudFunctions,
      sourceBytes,
      incomingMetadata
    );
    const file = new StoredFile(
      copiedFileMetadata,
      this._persistence.getDiskPath(destinationFilePath)
    );
    this._files.set(destinationFilePath, file);

    this._cloudFunctions.dispatch("finalize", new CloudStorageObjectMetadata(file.metadata));
    return file.metadata;
  }

  /**
   * Lists all files and prefixes (folders) at a path.
   * @throws {ForbiddenError} if the request is not authorized.
   */
<<<<<<< HEAD
  public async listObjects(
    request: ListObjectsRequest,
    skipAuth = false
  ): Promise<ListObjectsResponse> {
    const { bucketId, prefix, delimiter, pageToken, authorization } = request;
    const authorized =
      skipAuth ||
      (await this._rulesValidator.validate(
        ["b", bucketId, "o", prefix].join("/"),
        bucketId,
        RulesetOperationMethod.LIST,
        {},
        authorization
      ));
=======
  public async listObjects(request: ListObjectsRequest): Promise<ListObjectsResponse> {
    const { bucketId, prefix, delimiter, pageToken, authorization } = request;
    const authorized = await this._rulesValidator.validate(
      ["b", bucketId, "o", prefix].join("/"),
      bucketId,
      RulesetOperationMethod.LIST,
      {},
      authorization
    );
>>>>>>> 7c41d731
    if (!authorized) {
      throw new ForbiddenError();
    }

    let items: Array<StoredFileMetadata> = [];
    const prefixes = new Set<string>();
    for (const [, file] of this._files) {
      if (file.metadata.bucket !== bucketId) {
        continue;
      }

      const name = file.metadata.name;
      if (!name.startsWith(prefix)) {
        continue;
      }

      let includeMetadata = true;
      if (delimiter) {
        const delimiterIdx = name.indexOf(delimiter);
        const delimiterAfterPrefixIdx = name.indexOf(delimiter, prefix.length);
        // items[] contains object metadata for objects whose names do not contain delimiter, or whose names only have instances of delimiter in their prefix.
        includeMetadata = delimiterIdx === -1 || delimiterAfterPrefixIdx === -1;
        if (delimiterAfterPrefixIdx !== -1) {
          // prefixes[] contains truncated object names for objects whose names contain delimiter after any prefix. Object names are truncated beyond the first applicable instance of the delimiter.
          prefixes.add(name.slice(0, delimiterAfterPrefixIdx + delimiter.length));
        }
      }

      if (includeMetadata) {
        items.push(file.metadata);
      }
    }

    // Order items by name
    items.sort((a, b) => {
      if (a.name === b.name) {
        return 0;
      } else if (a.name < b.name) {
        return -1;
      } else {
        return 1;
      }
    });
    if (pageToken) {
      const idx = items.findIndex((v) => v.name === pageToken);
      if (idx !== -1) {
        items = items.slice(idx);
      }
    }

    const maxResults = request.maxResults ?? 1000;
    let nextPageToken = undefined;
    if (items.length > maxResults) {
      nextPageToken = items[maxResults].name;
      items = items.slice(0, maxResults);
    }

    return {
      nextPageToken,
      prefixes: prefixes.size > 0 ? [...prefixes].sort() : undefined,
      items: items.length > 0 ? items : undefined,
    };
  }

  /** Creates a new Firebase download token for an object. */
  public createDownloadToken(request: CreateDownloadTokenRequest): StoredFileMetadata {
    if (!this._adminCredsValidator.validate(request.authorization)) {
      throw new ForbiddenError();
    }
    const metadata = this.getMetadata(request.bucketId, request.decodedObjectId);
    if (!metadata) {
      throw new NotFoundError();
    }
    metadata.addDownloadToken();
    return metadata;
  }

  /**
   * Removes a Firebase download token from an object's metadata. If the token is not already
   * present, calling this method is a no-op. This method will also regenerate a new token
   * if the last remaining token is deleted.
   */
  public deleteDownloadToken(request: DeleteDownloadTokenRequest): StoredFileMetadata {
    if (!this._adminCredsValidator.validate(request.authorization)) {
      throw new ForbiddenError();
    }
    const metadata = this.getMetadata(request.bucketId, request.decodedObjectId);
    if (!metadata) {
      throw new NotFoundError();
    }
    metadata.deleteDownloadToken(request.token);
    return metadata;
  }

  private path(bucket: string, object: string): string {
    return path.join(bucket, object);
  }

  public get dirPath(): string {
    return this._persistence.dirPath;
  }

  /**
   * Export is implemented using async operations so that it does not block
   * the hub when invoked.
   */
  async export(storageExportPath: string) {
    // Export a list of all known bucket IDs, which can be used to reconstruct
    // the bucket metadata.
    const bucketsList: BucketsList = {
      buckets: [],
    };
    for (const b of await this.listBuckets()) {
      bucketsList.buckets.push({ id: b.id });
    }
    const bucketsFilePath = path.join(storageExportPath, "buckets.json");
    await fse.writeFile(bucketsFilePath, JSON.stringify(bucketsList, undefined, 2));

    // Recursively copy all file blobs
    const blobsDirPath = path.join(storageExportPath, "blobs");
    await fse.ensureDir(blobsDirPath);
    await fse.copy(this.dirPath, blobsDirPath, { recursive: true });

    // Store a metadata file for each file
    const metadataDirPath = path.join(storageExportPath, "metadata");
    await fse.ensureDir(metadataDirPath);

    for await (const [p, file] of this._files.entries()) {
      const metadataExportPath = path.join(metadataDirPath, encodeURIComponent(p)) + ".json";

      await fse.writeFile(metadataExportPath, StoredFileMetadata.toJSON(file.metadata));
    }
  }

  /**
   * Import can be implemented using sync operations because the emulator should
   * not be handling any other requests during import.
   */
  import(storageExportPath: string) {
    // Restore list of buckets
    const bucketsFile = path.join(storageExportPath, "buckets.json");
    const bucketsList = JSON.parse(readFileSync(bucketsFile, "utf-8")) as BucketsList;
    for (const b of bucketsList.buckets) {
      const bucketMetadata = new CloudStorageBucketMetadata(b.id);
      this._buckets.set(b.id, bucketMetadata);
    }

    const metadataDir = path.join(storageExportPath, "metadata");
    const blobsDir = path.join(storageExportPath, "blobs");

    // Restore all metadata
    const metadataList = this.walkDirSync(metadataDir);

    const dotJson = ".json";
    for (const f of metadataList) {
      if (path.extname(f) !== dotJson) {
        logger.debug(`Skipping unexpected storage metadata file: ${f}`);
        continue;
      }
      const metadata = StoredFileMetadata.fromJSON(readFileSync(f, "utf-8"), this._cloudFunctions);

      // To get the blob path from the metadata path:
      // 1) Get the relative path to the metadata export dir
      // 2) Subtract .json from the end
      const metadataRelPath = path.relative(metadataDir, f);
      const blobPath = metadataRelPath.substring(0, metadataRelPath.length - dotJson.length);

      const blobAbsPath = path.join(blobsDir, blobPath);
      if (!existsSync(blobAbsPath)) {
        logger.warn(`Could not find file "${blobPath}" in storage export.`);
        continue;
      }

      const file = new StoredFile(metadata, blobPath);
      this._files.set(blobPath, file);
    }

    // Recursively copy all blobs
    fse.copySync(blobsDir, this.dirPath);
  }

  private *walkDirSync(dir: string): Generator<string> {
    const files = readdirSync(dir);
    for (const file of files) {
      const p = path.join(dir, file);
      if (statSync(p).isDirectory()) {
        yield* this.walkDirSync(p);
      } else {
        yield p;
      }
    }
  }
}<|MERGE_RESOLUTION|>--- conflicted
+++ resolved
@@ -93,11 +93,7 @@
   nextPageToken?: string;
 };
 
-<<<<<<< HEAD
-/**  Parsed request object for {@link StorageLayer#handleCreateDownloadToken}. */
-=======
 /**  Parsed request object for {@link StorageLayer#createDownloadToken}. */
->>>>>>> 7c41d731
 export type CreateDownloadTokenRequest = {
   bucketId: string;
   decodedObjectId: string;
@@ -112,7 +108,6 @@
   authorization?: string;
 };
 
-<<<<<<< HEAD
 /**  Parsed request object for {@link StorageLayer#copyObject}. */
 export type CopyObjectRequest = {
   sourceBucket: string;
@@ -123,8 +118,6 @@
   authorization?: string;
 };
 
-=======
->>>>>>> 7c41d731
 export class StorageLayer {
   constructor(
     private _projectId: string,
@@ -159,11 +152,7 @@
    * @throws {NotFoundError} if object does not exist
    * @throws {ForbiddenError} if request is unauthorized
    */
-<<<<<<< HEAD
-  public async getObject(request: GetObjectRequest, skipAuth = false): Promise<GetObjectResponse> {
-=======
   public async getObject(request: GetObjectRequest): Promise<GetObjectResponse> {
->>>>>>> 7c41d731
     const metadata = this.getMetadata(request.bucketId, request.decodedObjectId);
 
     // If a valid download token is present, skip Firebase Rules auth. Mainly used by the js sdk.
@@ -221,11 +210,7 @@
    * @throws {ForbiddenError} if the request is not authorized.
    * @throws {NotFoundError} if the object does not exist.
    */
-<<<<<<< HEAD
-  public async deleteObject(request: DeleteObjectRequest, skipAuth = false): Promise<void> {
-=======
   public async deleteObject(request: DeleteObjectRequest): Promise<void> {
->>>>>>> 7c41d731
     const storedMetadata = this.getMetadata(request.bucketId, request.decodedObjectId);
     const authorized = await this._rulesValidator.validate(
       ["b", request.bucketId, "o", request.decodedObjectId].join("/"),
@@ -275,12 +260,7 @@
    * @throws {NotFoundError} if the object does not exist.
    */
   public async updateObjectMetadata(
-<<<<<<< HEAD
-    request: UpdateObjectMetadataRequest,
-    skipAuth = false
-=======
     request: UpdateObjectMetadataRequest
->>>>>>> 7c41d731
   ): Promise<StoredFileMetadata> {
     const storedMetadata = this.getMetadata(request.bucketId, request.decodedObjectId);
 
@@ -309,11 +289,7 @@
    * Last step in uploading a file. Validates the request and persists the staging
    * object to its permanent location on disk.
    */
-<<<<<<< HEAD
-  public async uploadObject(upload: Upload, skipAuth = false): Promise<StoredFileMetadata> {
-=======
   public async uploadObject(upload: Upload): Promise<StoredFileMetadata> {
->>>>>>> 7c41d731
     if (upload.status !== UploadStatus.FINISHED) {
       throw new Error(`Unexpected upload status encountered: ${upload.status}.`);
     }
@@ -423,22 +399,6 @@
    * Lists all files and prefixes (folders) at a path.
    * @throws {ForbiddenError} if the request is not authorized.
    */
-<<<<<<< HEAD
-  public async listObjects(
-    request: ListObjectsRequest,
-    skipAuth = false
-  ): Promise<ListObjectsResponse> {
-    const { bucketId, prefix, delimiter, pageToken, authorization } = request;
-    const authorized =
-      skipAuth ||
-      (await this._rulesValidator.validate(
-        ["b", bucketId, "o", prefix].join("/"),
-        bucketId,
-        RulesetOperationMethod.LIST,
-        {},
-        authorization
-      ));
-=======
   public async listObjects(request: ListObjectsRequest): Promise<ListObjectsResponse> {
     const { bucketId, prefix, delimiter, pageToken, authorization } = request;
     const authorized = await this._rulesValidator.validate(
@@ -448,7 +408,6 @@
       {},
       authorization
     );
->>>>>>> 7c41d731
     if (!authorized) {
       throw new ForbiddenError();
     }
