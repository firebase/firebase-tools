--- conflicted
+++ resolved
@@ -7,7 +7,6 @@
   CloudStorageObjectMetadata,
   IncomingMetadata,
   StoredFileMetadata,
-  RulesResourceMetadata,
 } from "./metadata";
 import { NotFoundError, ForbiddenError } from "./errors";
 import * as path from "path";
@@ -22,11 +21,7 @@
 } from "../adminSdkConfig";
 import { StorageRulesetInstance } from "./rules/runtime";
 import { RulesetOperationMethod } from "./rules/types";
-<<<<<<< HEAD
 import { isPermitted, RulesValidator } from "./rules/utils";
-=======
-import { isPermitted } from "./rules/utils";
->>>>>>> 81fd3e20
 
 interface BucketsList {
   buckets: {
@@ -131,13 +126,8 @@
 
 /**  Parsed request object for {@link StorageLayer#handleGetObject}. */
 export type GetObjectRequest = {
-<<<<<<< HEAD
   bucketId: string;
   decodedObjectId: string;
-=======
-  decodedObjectId: string;
-  bucketId: string;
->>>>>>> 81fd3e20
   authorization?: string;
   downloadToken?: string;
 };
@@ -148,11 +138,6 @@
   data: Buffer;
 };
 
-type RulesetProvider = () => StorageRulesetInstance | undefined;
-<<<<<<< HEAD
-=======
-
->>>>>>> 81fd3e20
 export class StorageLayer {
   private _files!: Map<string, StoredFile>;
   private _uploads!: Map<string, ResumableUpload>;
@@ -160,11 +145,7 @@
   private _persistence!: Persistence;
   private _cloudFunctions: StorageCloudFunctions;
 
-<<<<<<< HEAD
   constructor(private _projectId: string, private _validator: RulesValidator) {
-=======
-  constructor(private _projectId: string, private _rulesProvider: RulesetProvider) {
->>>>>>> 81fd3e20
     this.reset();
     this._cloudFunctions = new StorageCloudFunctions(this._projectId);
   }
@@ -174,10 +155,6 @@
     this._persistence = new Persistence(`${tmpdir()}/firebase/storage/blobs`);
     this._uploads = new Map();
     this._buckets = new Map();
-  }
-
-  private get rules(): StorageRulesetInstance | undefined {
-    return this._rulesProvider();
   }
 
   createBucket(id: string): void {
@@ -204,16 +181,11 @@
    * @throws {ForbiddenError} if request is unauthorized
    */
   public async handleGetObject(request: GetObjectRequest): Promise<GetObjectResponse> {
-<<<<<<< HEAD
-=======
-    const operationPath = ["b", request.bucketId, "o", request.decodedObjectId].join("/");
->>>>>>> 81fd3e20
     const metadata = this.getMetadata(request.bucketId, request.decodedObjectId);
 
     // If a valid download token is present, skip Firebase Rules auth. Mainly used by the js sdk.
     let authorized = (metadata?.downloadTokens || []).includes(request.downloadToken ?? "");
     if (!authorized) {
-<<<<<<< HEAD
       authorized = await this._validator.validate(
         ["b", request.bucketId, "o", request.decodedObjectId].join("/"),
         RulesetOperationMethod.GET,
@@ -229,25 +201,6 @@
       throw new NotFoundError("File not found");
     }
 
-=======
-      authorized = await isPermitted({
-        ruleset: this.rules,
-        method: RulesetOperationMethod.GET,
-        path: operationPath,
-        file: { before: metadata?.asRulesResource() },
-        authorization: request.authorization,
-      });
-    }
-    if (!authorized) {
-      throw new ForbiddenError();
-    }
-    if (!metadata) {
-      throw new NotFoundError();
-    }
-    if (!metadata!.downloadTokens.length) {
-      metadata!.addDownloadToken();
-    }
->>>>>>> 81fd3e20
     return { metadata: metadata!, data: this.getBytes(request.bucketId, request.decodedObjectId)! };
   }
 
