--- conflicted
+++ resolved
@@ -18,10 +18,7 @@
 } from "../adminSdkConfig";
 import { RulesetOperationMethod } from "./rules/types";
 import { RulesValidator } from "./rules/utils";
-<<<<<<< HEAD
-=======
 import { Persistence } from "./persistence";
->>>>>>> 79374124
 
 interface BucketsList {
   buckets: {
