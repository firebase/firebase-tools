import { existsSync, readFileSync, readdirSync, statSync } from "fs";
import {
  CloudStorageBucketMetadata,
  CloudStorageObjectMetadata,
  IncomingMetadata,
  StoredFileMetadata,
} from "./metadata";
import { NotFoundError, ForbiddenError } from "./errors";
import * as path from "path";
import * as fse from "fs-extra";
import { StorageCloudFunctions } from "./cloudFunctions";
import { logger } from "../../logger";
import {
  constructDefaultAdminSdkConfig,
  getProjectAdminSdkConfigOrCached,
} from "../adminSdkConfig";
import { RulesetOperationMethod } from "./rules/types";
import { AdminCredentialValidator, FirebaseRulesValidator } from "./rules/utils";
import { Persistence } from "./persistence";
import { Upload, UploadStatus } from "./upload";

interface BucketsList {
  buckets: {
    id: string;
  }[];
}

export class StoredFile {
  private _metadata!: StoredFileMetadata;
  public get metadata(): StoredFileMetadata {
    return this._metadata;
  }
  public set metadata(value: StoredFileMetadata) {
    this._metadata = value;
  }
  private _path: string;

  constructor(metadata: StoredFileMetadata, path: string) {
    this.metadata = metadata;
    this._path = path;
  }
  public get path(): string {
    return this._path;
  }
  public set path(value: string) {
    this._path = value;
  }
}

/**  Parsed request object for {@link StorageLayer#getObject}. */
export type GetObjectRequest = {
  bucketId: string;
  decodedObjectId: string;
  authorization?: string;
  downloadToken?: string;
};

/** Response object for {@link StorageLayer#getObject}. */
export type GetObjectResponse = {
  metadata: StoredFileMetadata;
  data: Buffer;
};

/**  Parsed request object for {@link StorageLayer#updateObjectMetadata}. */
export type UpdateObjectMetadataRequest = {
  bucketId: string;
  decodedObjectId: string;
  metadata: IncomingMetadata;
  authorization?: string;
};

/**  Parsed request object for {@link StorageLayer#deleteObject}. */
export type DeleteObjectRequest = {
  bucketId: string;
  decodedObjectId: string;
  authorization?: string;
};

/**  Parsed request object for {@link StorageLayer#listObjects}. */
export type ListObjectsRequest = {
  bucketId: string;
  prefix: string;
  delimiter: string;
  pageToken?: string;
  maxResults?: number;
  authorization?: string;
};

/** Response object for {@link StorageLayer#listObjects}. */
export type ListObjectsResponse = {
  prefixes?: string[];
  items?: StoredFileMetadata[];
  nextPageToken?: string;
};

/**  Parsed request object for {@link StorageLayer#createDownloadToken}. */
export type CreateDownloadTokenRequest = {
  bucketId: string;
  decodedObjectId: string;
  authorization?: string;
};

/**  Parsed request object for {@link StorageLayer#deleteDownloadToken}. */
export type DeleteDownloadTokenRequest = {
  bucketId: string;
  decodedObjectId: string;
  token: string;
  authorization?: string;
};

export class StorageLayer {
  constructor(
    private _projectId: string,
    private _files: Map<string, StoredFile>,
    private _buckets: Map<string, CloudStorageBucketMetadata>,
    private _rulesValidator: FirebaseRulesValidator,
    private _adminCredsValidator: AdminCredentialValidator,
    private _persistence: Persistence,
    private _cloudFunctions: StorageCloudFunctions
  ) {}

  createBucket(id: string): void {
    if (!this._buckets.has(id)) {
      this._buckets.set(id, new CloudStorageBucketMetadata(id));
    }
  }

  async listBuckets(): Promise<CloudStorageBucketMetadata[]> {
    if (this._buckets.size === 0) {
      let adminSdkConfig = await getProjectAdminSdkConfigOrCached(this._projectId);
      if (!adminSdkConfig) {
        adminSdkConfig = constructDefaultAdminSdkConfig(this._projectId);
      }
      this.createBucket(adminSdkConfig.storageBucket!);
    }

    return [...this._buckets.values()];
  }

  /**
   * Returns an stored object and its metadata.
   * @throws {NotFoundError} if object does not exist
   * @throws {ForbiddenError} if request is unauthorized
   */
<<<<<<< HEAD
  public async getObject(request: GetObjectRequest, skipAuth = false): Promise<GetObjectResponse> {
=======
  public async handleGetObject(request: GetObjectRequest): Promise<GetObjectResponse> {
>>>>>>> fac3f61e
    const metadata = this.getMetadata(request.bucketId, request.decodedObjectId);

    // If a valid download token is present, skip Firebase Rules auth. Mainly used by the js sdk.
    const hasValidDownloadToken = (metadata?.downloadTokens || []).includes(
      request.downloadToken ?? ""
    );
    let authorized = hasValidDownloadToken;
    if (!authorized) {
      authorized = await this._rulesValidator.validate(
        ["b", request.bucketId, "o", request.decodedObjectId].join("/"),
        request.bucketId,
        RulesetOperationMethod.GET,
        { before: metadata?.asRulesResource() },
        request.authorization
      );
    }
    if (!authorized) {
      throw new ForbiddenError("Failed auth");
    }

    if (!metadata) {
      throw new NotFoundError("File not found");
    }

    return { metadata: metadata!, data: this.getBytes(request.bucketId, request.decodedObjectId)! };
  }

  public getMetadata(bucket: string, object: string): StoredFileMetadata | undefined {
    const key = this.path(bucket, object);
    const val = this._files.get(key);

    if (val) {
      return val.metadata;
    }

    return;
  }

  private getBytes(
    bucket: string,
    object: string,
    size?: number,
    offset?: number
  ): Buffer | undefined {
    const key = this.path(bucket, object);
    const val = this._files.get(key);
    if (val) {
      const len = size ? size : Number(val.metadata.size);
      return this._persistence.readBytes(this.path(bucket, object), len, offset);
    }
    return undefined;
  }
  /**
   * Deletes an object.
   * @throws {ForbiddenError} if the request is not authorized.
   * @throws {NotFoundError} if the object does not exist.
   */
<<<<<<< HEAD
  public async deleteObject(request: DeleteObjectRequest, skipAuth = false): Promise<void> {
=======
  public async handleDeleteObject(request: DeleteObjectRequest): Promise<void> {
>>>>>>> fac3f61e
    const storedMetadata = this.getMetadata(request.bucketId, request.decodedObjectId);
    const authorized = await this._rulesValidator.validate(
      ["b", request.bucketId, "o", request.decodedObjectId].join("/"),
      request.bucketId,
      RulesetOperationMethod.DELETE,
      { before: storedMetadata?.asRulesResource() },
      request.authorization
    );
    if (!authorized) {
      throw new ForbiddenError();
    }
    if (!storedMetadata) {
      throw new NotFoundError();
    }
    this.deleteFile(request.bucketId, request.decodedObjectId);
  }

  private deleteFile(bucketId: string, objectId: string): boolean {
    const isFolder = objectId.toLowerCase().endsWith("%2f");

    if (isFolder) {
      objectId = objectId.slice(0, -3);
    }

    let filePath = this.path(bucketId, objectId);

    if (isFolder) {
      filePath += "%2F";
    }

    const file = this._files.get(filePath);

    if (file === undefined) {
      return false;
    } else {
      this._files.delete(filePath);
      this._persistence.deleteFile(filePath);

      this._cloudFunctions.dispatch("delete", new CloudStorageObjectMetadata(file.metadata));
      return true;
    }
  }

  /**
   * Updates an existing object's metadata.
   * @throws {ForbiddenError} if the request is not authorized.
   * @throws {NotFoundError} if the object does not exist.
   */
<<<<<<< HEAD
  public async updateObjectMetadata(
    request: UpdateObjectMetadataRequest,
    skipAuth = false
=======
  public async handleUpdateObjectMetadata(
    request: UpdateObjectMetadataRequest
>>>>>>> fac3f61e
  ): Promise<StoredFileMetadata> {
    const storedMetadata = this.getMetadata(request.bucketId, request.decodedObjectId);

    const authorized = await this._rulesValidator.validate(
      ["b", request.bucketId, "o", request.decodedObjectId].join("/"),
      request.bucketId,
      RulesetOperationMethod.UPDATE,
      {
        before: storedMetadata?.asRulesResource(),
        after: storedMetadata?.asRulesResource(request.metadata),
      },
      request.authorization
    );
    if (!authorized) {
      throw new ForbiddenError();
    }
    if (!storedMetadata) {
      throw new NotFoundError();
    }

    storedMetadata.update(request.metadata);
    return storedMetadata;
  }

  /**
   * Last step in uploading a file. Validates the request and persists the staging
   * object to its permanent location on disk.
   */
<<<<<<< HEAD
  public async uploadObject(upload: Upload, skipAuth = false): Promise<StoredFileMetadata> {
=======
  public async handleUploadObject(upload: Upload): Promise<StoredFileMetadata> {
>>>>>>> fac3f61e
    if (upload.status !== UploadStatus.FINISHED) {
      throw new Error(`Unexpected upload status encountered: ${upload.status}.`);
    }

    const filePath = this.path(upload.bucketId, upload.objectId);
    const metadata = new StoredFileMetadata(
      {
        name: upload.objectId,
        bucket: upload.bucketId,
        contentType: upload.metadata.contentType || "application/octet-stream",
        contentDisposition: upload.metadata.contentDisposition,
        contentEncoding: upload.metadata.contentEncoding,
        contentLanguage: upload.metadata.contentLanguage,
        cacheControl: upload.metadata.cacheControl,
        customMetadata: upload.metadata.metadata,
      },
      this._cloudFunctions,
      this._persistence.readBytes(upload.path, upload.size)
    );
    const authorized = await this._rulesValidator.validate(
      ["b", upload.bucketId, "o", upload.objectId].join("/"),
      upload.bucketId,
      RulesetOperationMethod.CREATE,
      { after: metadata?.asRulesResource() },
      upload.authorization
    );
    if (!authorized) {
      this._persistence.deleteFile(upload.path);
      throw new ForbiddenError();
    }

    // Persist to permanent location on disk.
    this._persistence.deleteFile(filePath, /* failSilently = */ true);
    this._persistence.renameFile(upload.path, filePath);
    this._files.set(filePath, new StoredFile(metadata, this._persistence.getDiskPath(filePath)));
    this._cloudFunctions.dispatch("finalize", new CloudStorageObjectMetadata(metadata));
    return metadata;
  }

  public copyFile(
    sourceFile: StoredFileMetadata,
    destinationBucket: string,
    destinationObject: string,
    incomingMetadata?: IncomingMetadata
  ): StoredFileMetadata {
    const filePath = this.path(destinationBucket, destinationObject);

    this._persistence.deleteFile(filePath, /* failSilently = */ true);

    const bytes = this.getBytes(sourceFile.bucket, sourceFile.name) as Buffer;
    this._persistence.appendBytes(filePath, bytes);

    const newMetadata: IncomingMetadata = {
      ...sourceFile,
      metadata: sourceFile.customMetadata,
      ...incomingMetadata,
    };
    if (
      sourceFile.downloadTokens.length &&
      // Only copy download tokens if we're not overwriting any custom metadata
      !(incomingMetadata?.metadata && Object.keys(incomingMetadata?.metadata).length)
    ) {
      if (!newMetadata.metadata) newMetadata.metadata = {};
      newMetadata.metadata.firebaseStorageDownloadTokens = sourceFile.downloadTokens.join(",");
    }
    if (newMetadata.metadata) {
      // Convert null metadata values to empty strings
      for (const [k, v] of Object.entries(newMetadata.metadata)) {
        if (v === null) newMetadata.metadata[k] = "";
      }
    }

    const copiedFileMetadata = new StoredFileMetadata(
      {
        name: destinationObject,
        bucket: destinationBucket,
        contentType: newMetadata.contentType || "application/octet-stream",
        contentDisposition: newMetadata.contentDisposition,
        contentEncoding: newMetadata.contentEncoding,
        contentLanguage: newMetadata.contentLanguage,
        cacheControl: newMetadata.cacheControl,
        customMetadata: newMetadata.metadata,
      },
      this._cloudFunctions,
      bytes,
      incomingMetadata
    );
    const file = new StoredFile(copiedFileMetadata, this._persistence.getDiskPath(filePath));
    this._files.set(filePath, file);

    this._cloudFunctions.dispatch("finalize", new CloudStorageObjectMetadata(file.metadata));
    return file.metadata;
  }

  /**
   * Lists all files and prefixes (folders) at a path.
   * @throws {ForbiddenError} if the request is not authorized.
   */
<<<<<<< HEAD
  public async listObjects(
    request: ListObjectsRequest,
    skipAuth = false
  ): Promise<ListObjectsResponse> {
    const { bucketId, prefix, delimiter, pageToken, authorization } = request;
    const authorized =
      skipAuth ||
      (await this._rulesValidator.validate(
        ["b", bucketId, "o", prefix].join("/"),
        bucketId,
        RulesetOperationMethod.LIST,
        {},
        authorization
      ));
=======
  public async handleListObjects(request: ListObjectsRequest): Promise<ListResponse> {
    const authorized = await this._rulesValidator.validate(
      ["b", request.bucketId, "o", request.prefix].join("/"),
      request.bucketId,
      RulesetOperationMethod.LIST,
      {},
      request.authorization
    );
>>>>>>> fac3f61e
    if (!authorized) {
      throw new ForbiddenError();
    }

    let items: Array<StoredFileMetadata> = [];
    const prefixes = new Set<string>();
    for (const [, file] of this._files) {
      if (file.metadata.bucket !== bucketId) {
        continue;
      }

      const name = file.metadata.name;
      if (!name.startsWith(prefix)) {
        continue;
      }

      let includeMetadata = true;
      if (delimiter) {
        const delimiterIdx = name.indexOf(delimiter);
        const delimiterAfterPrefixIdx = name.indexOf(delimiter, prefix.length);
        // items[] contains object metadata for objects whose names do not contain delimiter, or whose names only have instances of delimiter in their prefix.
        includeMetadata = delimiterIdx === -1 || delimiterAfterPrefixIdx === -1;
        if (delimiterAfterPrefixIdx !== -1) {
          // prefixes[] contains truncated object names for objects whose names contain delimiter after any prefix. Object names are truncated beyond the first applicable instance of the delimiter.
          prefixes.add(name.slice(0, delimiterAfterPrefixIdx + delimiter.length));
        }
      }

      if (includeMetadata) {
        items.push(file.metadata);
      }
    }

    // Order items by name
    items.sort((a, b) => {
      if (a.name === b.name) {
        return 0;
      } else if (a.name < b.name) {
        return -1;
      } else {
        return 1;
      }
    });
    if (pageToken) {
      const idx = items.findIndex((v) => v.name === pageToken);
      if (idx !== -1) {
        items = items.slice(idx);
      }
    }

    const maxResults = request.maxResults ?? 1000;
    let nextPageToken = undefined;
    if (items.length > maxResults) {
      nextPageToken = items[maxResults].name;
      items = items.slice(0, maxResults);
    }

    return {
      nextPageToken,
      prefixes: prefixes.size > 0 ? [...prefixes].sort() : undefined,
      items: items.length > 0 ? items : undefined,
    };
  }

  /** Creates a new Firebase download token for an object. */
  public createDownloadToken(request: CreateDownloadTokenRequest): StoredFileMetadata {
    if (!this._adminCredsValidator.validate(request.authorization)) {
      throw new ForbiddenError();
    }
    const metadata = this.getMetadata(request.bucketId, request.decodedObjectId);
    if (!metadata) {
      throw new NotFoundError();
    }
    metadata.addDownloadToken();
    return metadata;
  }

  /**
   * Removes a Firebase download token from an object's metadata. If the token is not already
   * present, calling this method is a no-op. This method will also regenerate a new token
   * if the last remaining token is deleted.
   */
  public deleteDownloadToken(request: DeleteDownloadTokenRequest): StoredFileMetadata {
    if (!this._adminCredsValidator.validate(request.authorization)) {
      throw new ForbiddenError();
    }
    const metadata = this.getMetadata(request.bucketId, request.decodedObjectId);
    if (!metadata) {
      throw new NotFoundError();
    }
    metadata.deleteDownloadToken(request.token);
    return metadata;
  }

  private path(bucket: string, object: string): string {
    return path.join(bucket, object);
  }

  public get dirPath(): string {
    return this._persistence.dirPath;
  }

  /**
   * Export is implemented using async operations so that it does not block
   * the hub when invoked.
   */
  async export(storageExportPath: string) {
    // Export a list of all known bucket IDs, which can be used to reconstruct
    // the bucket metadata.
    const bucketsList: BucketsList = {
      buckets: [],
    };
    for (const b of await this.listBuckets()) {
      bucketsList.buckets.push({ id: b.id });
    }
    const bucketsFilePath = path.join(storageExportPath, "buckets.json");
    await fse.writeFile(bucketsFilePath, JSON.stringify(bucketsList, undefined, 2));

    // Recursively copy all file blobs
    const blobsDirPath = path.join(storageExportPath, "blobs");
    await fse.ensureDir(blobsDirPath);
    await fse.copy(this.dirPath, blobsDirPath, { recursive: true });

    // Store a metadata file for each file
    const metadataDirPath = path.join(storageExportPath, "metadata");
    await fse.ensureDir(metadataDirPath);

    for await (const [p, file] of this._files.entries()) {
      const metadataExportPath = path.join(metadataDirPath, encodeURIComponent(p)) + ".json";

      await fse.writeFile(metadataExportPath, StoredFileMetadata.toJSON(file.metadata));
    }
  }

  /**
   * Import can be implemented using sync operations because the emulator should
   * not be handling any other requests during import.
   */
  import(storageExportPath: string) {
    // Restore list of buckets
    const bucketsFile = path.join(storageExportPath, "buckets.json");
    const bucketsList = JSON.parse(readFileSync(bucketsFile, "utf-8")) as BucketsList;
    for (const b of bucketsList.buckets) {
      const bucketMetadata = new CloudStorageBucketMetadata(b.id);
      this._buckets.set(b.id, bucketMetadata);
    }

    const metadataDir = path.join(storageExportPath, "metadata");
    const blobsDir = path.join(storageExportPath, "blobs");

    // Restore all metadata
    const metadataList = this.walkDirSync(metadataDir);

    const dotJson = ".json";
    for (const f of metadataList) {
      if (path.extname(f) !== dotJson) {
        logger.debug(`Skipping unexpected storage metadata file: ${f}`);
        continue;
      }
      const metadata = StoredFileMetadata.fromJSON(readFileSync(f, "utf-8"), this._cloudFunctions);

      // To get the blob path from the metadata path:
      // 1) Get the relative path to the metadata export dir
      // 2) Subtract .json from the end
      const metadataRelPath = path.relative(metadataDir, f);
      const blobPath = metadataRelPath.substring(0, metadataRelPath.length - dotJson.length);

      const blobAbsPath = path.join(blobsDir, blobPath);
      if (!existsSync(blobAbsPath)) {
        logger.warn(`Could not find file "${blobPath}" in storage export.`);
        continue;
      }

      const file = new StoredFile(metadata, blobPath);
      this._files.set(blobPath, file);
    }

    // Recursively copy all blobs
    fse.copySync(blobsDir, this.dirPath);
  }

  private *walkDirSync(dir: string): Generator<string> {
    const files = readdirSync(dir);
    for (const file of files) {
      const p = path.join(dir, file);
      if (statSync(p).isDirectory()) {
        yield* this.walkDirSync(p);
      } else {
        yield p;
      }
    }
  }
}<|MERGE_RESOLUTION|>--- conflicted
+++ resolved
@@ -142,11 +142,7 @@
    * @throws {NotFoundError} if object does not exist
    * @throws {ForbiddenError} if request is unauthorized
    */
-<<<<<<< HEAD
-  public async getObject(request: GetObjectRequest, skipAuth = false): Promise<GetObjectResponse> {
-=======
-  public async handleGetObject(request: GetObjectRequest): Promise<GetObjectResponse> {
->>>>>>> fac3f61e
+  public async getObject(request: GetObjectRequest): Promise<GetObjectResponse> {
     const metadata = this.getMetadata(request.bucketId, request.decodedObjectId);
 
     // If a valid download token is present, skip Firebase Rules auth. Mainly used by the js sdk.
@@ -204,11 +200,7 @@
    * @throws {ForbiddenError} if the request is not authorized.
    * @throws {NotFoundError} if the object does not exist.
    */
-<<<<<<< HEAD
-  public async deleteObject(request: DeleteObjectRequest, skipAuth = false): Promise<void> {
-=======
-  public async handleDeleteObject(request: DeleteObjectRequest): Promise<void> {
->>>>>>> fac3f61e
+  public async deleteObject(request: DeleteObjectRequest): Promise<void> {
     const storedMetadata = this.getMetadata(request.bucketId, request.decodedObjectId);
     const authorized = await this._rulesValidator.validate(
       ["b", request.bucketId, "o", request.decodedObjectId].join("/"),
@@ -257,14 +249,8 @@
    * @throws {ForbiddenError} if the request is not authorized.
    * @throws {NotFoundError} if the object does not exist.
    */
-<<<<<<< HEAD
   public async updateObjectMetadata(
-    request: UpdateObjectMetadataRequest,
-    skipAuth = false
-=======
-  public async handleUpdateObjectMetadata(
     request: UpdateObjectMetadataRequest
->>>>>>> fac3f61e
   ): Promise<StoredFileMetadata> {
     const storedMetadata = this.getMetadata(request.bucketId, request.decodedObjectId);
 
@@ -293,11 +279,7 @@
    * Last step in uploading a file. Validates the request and persists the staging
    * object to its permanent location on disk.
    */
-<<<<<<< HEAD
-  public async uploadObject(upload: Upload, skipAuth = false): Promise<StoredFileMetadata> {
-=======
-  public async handleUploadObject(upload: Upload): Promise<StoredFileMetadata> {
->>>>>>> fac3f61e
+  public async uploadObject(upload: Upload): Promise<StoredFileMetadata> {
     if (upload.status !== UploadStatus.FINISHED) {
       throw new Error(`Unexpected upload status encountered: ${upload.status}.`);
     }
@@ -396,7 +378,6 @@
    * Lists all files and prefixes (folders) at a path.
    * @throws {ForbiddenError} if the request is not authorized.
    */
-<<<<<<< HEAD
   public async listObjects(
     request: ListObjectsRequest,
     skipAuth = false
@@ -411,16 +392,6 @@
         {},
         authorization
       ));
-=======
-  public async handleListObjects(request: ListObjectsRequest): Promise<ListResponse> {
-    const authorized = await this._rulesValidator.validate(
-      ["b", request.bucketId, "o", request.prefix].join("/"),
-      request.bucketId,
-      RulesetOperationMethod.LIST,
-      {},
-      request.authorization
-    );
->>>>>>> fac3f61e
     if (!authorized) {
       throw new ForbiddenError();
     }
