import { tmpdir } from "os";
import * as utils from "../../utils";
import { Constants } from "../constants";
import { EmulatorInfo, EmulatorInstance, Emulators } from "../types";
import { createApp } from "./server";
import { StorageLayer, StoredFile } from "./files";
import { EmulatorLogger } from "../emulatorLogger";
import { createStorageRulesManager, StorageRulesManager } from "./rules/manager";
import { StorageRulesIssues, StorageRulesRuntime } from "./rules/runtime";
import { SourceFile } from "./rules/types";
import express = require("express");
import {
  getAdminCredentialValidator,
  getAdminOnlyFirebaseRulesValidator,
  getFirebaseRulesValidator,
  FirebaseRulesValidator,
} from "./rules/utils";
import { Persistence } from "./persistence";
import { UploadService } from "./upload";
import { CloudStorageBucketMetadata } from "./metadata";
import { StorageCloudFunctions } from "./cloudFunctions";

export type RulesConfig = {
  resource: string;
  rules: SourceFile;
};

export interface StorageEmulatorArgs {
  projectId: string;
  port?: number;
  host?: string;

  // Either a single set of rules to be applied to all resources or a mapping of resource to rules
  rules: SourceFile | RulesConfig[];

  auto_download?: boolean;
}

export class StorageEmulator implements EmulatorInstance {
  private destroyServer?: () => Promise<void>;
  private _app?: express.Express;

  private _logger = EmulatorLogger.forEmulator(Emulators.STORAGE);
  private _rulesRuntime: StorageRulesRuntime;
<<<<<<< HEAD
  private _rulesManager!: StorageRulesManager;
=======
  private _rulesManager: StorageRulesManager;
  private _files: Map<string, StoredFile> = new Map();
  private _buckets: Map<string, CloudStorageBucketMetadata> = new Map();
  private _cloudFunctions: StorageCloudFunctions;
>>>>>>> 0e5b515d
  private _persistence: Persistence;
  private _uploadService: UploadService;
  private _storageLayer: StorageLayer;
  /** StorageLayer that validates requests solely based on admin credentials.  */
  private _adminStorageLayer: StorageLayer;

  constructor(private args: StorageEmulatorArgs) {
    this._rulesRuntime = new StorageRulesRuntime();
<<<<<<< HEAD
    this._rulesManager = this.createRulesManager(this.args.rules);
=======
    this._rulesManager = createStorageRulesManager(this.args.rules, this._rulesRuntime);
    this._cloudFunctions = new StorageCloudFunctions(args.projectId);
>>>>>>> 0e5b515d
    this._persistence = new Persistence(this.getPersistenceTmpDir());
    this._uploadService = new UploadService(this._persistence);

    const createStorageLayer = (rulesValidator: FirebaseRulesValidator): StorageLayer => {
      return new StorageLayer(
        args.projectId,
        this._files,
        this._buckets,
        rulesValidator,
        getAdminCredentialValidator(),
        this._persistence,
        this._cloudFunctions
      );
    };
    this._storageLayer = createStorageLayer(
      getFirebaseRulesValidator((resource: string) => this._rulesManager.getRuleset(resource))
    );
    this._adminStorageLayer = createStorageLayer(getAdminOnlyFirebaseRulesValidator());
  }

  get storageLayer(): StorageLayer {
    return this._storageLayer;
  }

  get adminStorageLayer(): StorageLayer {
    return this._adminStorageLayer;
  }

  get uploadService(): UploadService {
    return this._uploadService;
  }

  get rulesManager(): StorageRulesManager {
    return this._rulesManager;
  }

  get logger(): EmulatorLogger {
    return this._logger;
  }

  reset(): void {
    this._files.clear();
    this._buckets.clear();
    this._persistence.reset(this.getPersistenceTmpDir());
    this._uploadService.reset();
  }

  async start(): Promise<void> {
    const { host, port } = this.getInfo();
    await this._rulesRuntime.start(this.args.auto_download);
    await this._rulesManager.start();
    this._app = await createApp(this.args.projectId, this);
    const server = this._app.listen(port, host);
    this.destroyServer = utils.createDestroyer(server);
  }

  async connect(): Promise<void> {
    // No-op
  }

  async stop(): Promise<void> {
    await this._persistence.deleteAll();
    await this._rulesManager.stop();
    return this.destroyServer ? this.destroyServer() : Promise.resolve();
  }

  getInfo(): EmulatorInfo {
    const host = this.args.host || Constants.getDefaultHost(Emulators.STORAGE);
    const port = this.args.port || Constants.getDefaultPort(Emulators.STORAGE);

    return {
      name: this.getName(),
      host,
      port,
    };
  }

  getName(): Emulators {
    return Emulators.STORAGE;
  }

  getApp(): express.Express {
    return this._app!;
  }

  async replaceRules(rules: SourceFile | RulesConfig[]): Promise<StorageRulesIssues> {
    await this._rulesManager.stop();
    this._rulesManager = this.createRulesManager(rules);
    return this._rulesManager.start();
  }

  private createRulesManager(rules: SourceFile | RulesConfig[]): StorageRulesManager {
    return createStorageRulesManager(rules, this._rulesRuntime);
  }

  private getPersistenceTmpDir(): string {
    return `${tmpdir()}/firebase/storage/blobs`;
  }
}<|MERGE_RESOLUTION|>--- conflicted
+++ resolved
@@ -42,14 +42,10 @@
 
   private _logger = EmulatorLogger.forEmulator(Emulators.STORAGE);
   private _rulesRuntime: StorageRulesRuntime;
-<<<<<<< HEAD
   private _rulesManager!: StorageRulesManager;
-=======
-  private _rulesManager: StorageRulesManager;
   private _files: Map<string, StoredFile> = new Map();
   private _buckets: Map<string, CloudStorageBucketMetadata> = new Map();
   private _cloudFunctions: StorageCloudFunctions;
->>>>>>> 0e5b515d
   private _persistence: Persistence;
   private _uploadService: UploadService;
   private _storageLayer: StorageLayer;
@@ -58,12 +54,8 @@
 
   constructor(private args: StorageEmulatorArgs) {
     this._rulesRuntime = new StorageRulesRuntime();
-<<<<<<< HEAD
     this._rulesManager = this.createRulesManager(this.args.rules);
-=======
-    this._rulesManager = createStorageRulesManager(this.args.rules, this._rulesRuntime);
     this._cloudFunctions = new StorageCloudFunctions(args.projectId);
->>>>>>> 0e5b515d
     this._persistence = new Persistence(this.getPersistenceTmpDir());
     this._uploadService = new UploadService(this._persistence);
 
