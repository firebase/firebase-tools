--- conflicted
+++ resolved
@@ -37,15 +37,10 @@
   private _uploadService: UploadService;
 
   constructor(private args: StorageEmulatorArgs) {
-    const downloadDetails = getDownloadDetails(Emulators.STORAGE);
     this._rulesRuntime = new StorageRulesRuntime();
-<<<<<<< HEAD
     this._persistence = new Persistence(this.getPersistenceTmpDir());
-    this._storageLayer = new StorageLayer(args.projectId, this._persistence, this._rules);
+    this._storageLayer = new StorageLayer(args.projectId, this._persistence, () => this.rules);
     this._uploadService = new UploadService(this._persistence);
-=======
-    this._storageLayer = new StorageLayer(args.projectId, () => this.rules);
->>>>>>> ae6ea4f0
   }
 
   get storageLayer(): StorageLayer {
