--- conflicted
+++ resolved
@@ -88,7 +88,6 @@
   });
 
   firebaseStorageAPI.get("/b/:bucketId/o/:objectId", async (req, res) => {
-<<<<<<< HEAD
     let metadata: StoredFileMetadata;
     let data: Buffer;
     try {
@@ -104,55 +103,6 @@
         return res.sendStatus(404);
       } else if (err instanceof ForbiddenError) {
         return res.sendStatus(403);
-=======
-    const decodedObjectId = decodeURIComponent(req.params.objectId);
-    const operationPath = ["b", req.params.bucketId, "o", decodedObjectId].join("/");
-    const md = storageLayer.getMetadata(req.params.bucketId, decodedObjectId);
-
-    const rulesFiles: {
-      before?: RulesResourceMetadata;
-    } = {};
-
-    if (md) {
-      rulesFiles.before = md.asRulesResource();
-    }
-
-    // Query values are used for GETs from Web SDKs
-    const isPermittedViaHeader = await isPermitted({
-      ruleset: emulator.rules,
-      method: RulesetOperationMethod.GET,
-      path: operationPath,
-      file: rulesFiles,
-      authorization: req.header("authorization"),
-    });
-
-    // Token headers are used for GETs from Mobile SDKs
-    const isPermittedViaToken =
-      req.query.token && md && md.downloadTokens.includes(req.query.token.toString());
-
-    const isRequestPermitted: boolean = isPermittedViaHeader || !!isPermittedViaToken;
-
-    if (!isRequestPermitted) {
-      res.sendStatus(403);
-      return;
-    }
-
-    if (!md) {
-      res.sendStatus(404);
-      return;
-    }
-
-    let isGZipped = false;
-    if (md.contentEncoding === "gzip") {
-      isGZipped = true;
-    }
-
-    if (req.query.alt === "media") {
-      let data = storageLayer.getBytes(req.params.bucketId, req.params.objectId);
-      if (!data) {
-        res.sendStatus(404);
-        return;
->>>>>>> 057557cd
       }
       throw err;
     }
