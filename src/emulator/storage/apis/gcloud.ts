--- conflicted
+++ resolved
@@ -11,10 +11,7 @@
 import { StorageEmulator } from "../index";
 import { EmulatorLogger } from "../../emulatorLogger";
 import { GetObjectResponse } from "../files";
-<<<<<<< HEAD
-=======
 import { crc32cToString } from "../crc";
->>>>>>> fa8a448c
 import type { Request, Response } from "express";
 import { parseObjectUploadMultipartRequest } from "../multipart";
 import { Upload, UploadNotActiveError } from "../upload";
@@ -288,7 +285,7 @@
   gcloudStorageAPI.post(
     "/b/:bucketId/o/:objectId/:method(rewriteTo|copyTo)/b/:destBucketId/o/:destObjectId",
     (req, res, next) => {
-      const md = storageLayer.getMetadata(req.params.bucketId, req.params.objectId);
+      const md = adminStorageLayer.getMetadata(req.params.bucketId, req.params.objectId);
 
       if (!md) {
         return sendObjectNotFound(req, res);
@@ -299,7 +296,7 @@
         return next();
       }
 
-      const metadata = storageLayer.copyFile(
+      const metadata = adminStorageLayer.copyFile(
         md,
         req.params.destBucketId,
         req.params.destObjectId,
