import * as _ from "lodash";
import * as clc from "cli-color";
import * as fs from "fs";
import * as path from "path";

import { logger } from "../logger";
import * as track from "../track";
import * as utils from "../utils";
import { EmulatorRegistry } from "./registry";
import {
  Address,
  ALL_SERVICE_EMULATORS,
  EmulatorInstance,
  Emulators,
  EMULATORS_SUPPORTED_BY_UI,
  isEmulator,
} from "./types";
import { Constants, FIND_AVAILBLE_PORT_BY_DEFAULT } from "./constants";
import { EmulatableBackend, FunctionsEmulator } from "./functionsEmulator";
import { parseRuntimeVersion } from "./functionsEmulatorUtils";
import { AuthEmulator } from "./auth";
import { DatabaseEmulator, DatabaseEmulatorArgs } from "./databaseEmulator";
import { FirestoreEmulator, FirestoreEmulatorArgs } from "./firestoreEmulator";
import { HostingEmulator } from "./hostingEmulator";
import { FirebaseError } from "../error";
import { getProjectId, needProjectId, getAliases, needProjectNumber } from "../projectUtils";
import { PubsubEmulator } from "./pubsubEmulator";
import * as commandUtils from "./commandUtils";
import { EmulatorHub } from "./hub";
import { ExportMetadata, HubExport } from "./hubExport";
import { EmulatorUI } from "./ui";
import { LoggingEmulator } from "./loggingEmulator";
import * as dbRulesConfig from "../database/rulesConfig";
import { EmulatorLogger } from "./emulatorLogger";
import * as portUtils from "./portUtils";
import { EmulatorHubClient } from "./hubClient";
import { promptOnce } from "../prompt";
import { FLAG_EXPORT_ON_EXIT_NAME } from "./commandUtils";
import { fileExistsSync } from "../fsutils";
import { StorageEmulator } from "./storage";
import { getDefaultDatabaseInstance } from "../getDefaultDatabaseInstance";
import { getProjectDefaultAccount } from "../auth";
import { Options } from "../options";
import { ParsedTriggerDefinition } from "./functionsEmulatorShared";
import { ExtensionsEmulator } from "./extensionsEmulator";
<<<<<<< HEAD
=======
import { previews } from "../previews";

const START_LOGGING_EMULATOR = utils.envOverride(
  "START_LOGGING_EMULATOR",
  "false",
  (val) => val === "true"
);
>>>>>>> 524f98dd

async function getAndCheckAddress(emulator: Emulators, options: Options): Promise<Address> {
  if (emulator === Emulators.EXTENSIONS) {
    // The Extensions emulator always runs on the same port as the Functions emulator.
    emulator = Emulators.FUNCTIONS;
  }
  let host = options.config.src.emulators?.[emulator]?.host || Constants.getDefaultHost(emulator);
  if (host === "localhost" && utils.isRunningInWSL()) {
    // HACK(https://github.com/firebase/firebase-tools-ui/issues/332): Use IPv4
    // 127.0.0.1 instead of localhost. This, combined with the hack in
    // downloadableEmulators.ts, forces the emulator to listen on IPv4 ONLY.
    // The CLI (including the hub) will also consistently report 127.0.0.1,
    // causing clients to connect via IPv4 only (which mitigates the problem of
    // some clients resolving localhost to IPv6 and get connection refused).
    host = "127.0.0.1";
  }

  const portVal = options.config.src.emulators?.[emulator]?.port;
  let port;
  let findAvailablePort = false;
  if (portVal) {
    port = parseInt(`${portVal}`, 10);
  } else {
    port = Constants.getDefaultPort(emulator);
    findAvailablePort = FIND_AVAILBLE_PORT_BY_DEFAULT[emulator];
  }

  const loggerForEmulator = EmulatorLogger.forEmulator(emulator);
  const portOpen = await portUtils.checkPortOpen(port, host);
  if (!portOpen) {
    if (findAvailablePort) {
      const newPort = await portUtils.findAvailablePort(host, port);
      if (newPort !== port) {
        loggerForEmulator.logLabeled(
          "WARN",
          emulator,
          `${Constants.description(
            emulator
          )} unable to start on port ${port}, starting on ${newPort} instead.`
        );
        port = newPort;
      }
    } else {
      await cleanShutdown();
      const description = Constants.description(emulator);
      loggerForEmulator.logLabeled(
        "WARN",
        emulator,
        `Port ${port} is not open on ${host}, could not start ${description}.`
      );
      loggerForEmulator.logLabeled(
        "WARN",
        emulator,
        `To select a different host/port, specify that host/port in a firebase.json config file:
      {
        // ...
        "emulators": {
          "${emulator}": {
            "host": "${clc.yellow("HOST")}",
            "port": "${clc.yellow("PORT")}"
          }
        }
      }`
      );
      return utils.reject(`Could not start ${description}, port taken.`, {});
    }
  }

  if (portUtils.isRestricted(port)) {
    const suggested = portUtils.suggestUnrestricted(port);
    loggerForEmulator.logLabeled(
      "WARN",
      emulator,
      `Port ${port} is restricted by some web browsers, including Chrome. You may want to choose a different port such as ${suggested}.`
    );
  }

  return { host, port };
}

/**
 * Starts a specific emulator instance
 * @param instance
 */
export async function startEmulator(instance: EmulatorInstance): Promise<void> {
  const name = instance.getName();

  // Log the command for analytics
  void track("Emulator Run", name);

  await EmulatorRegistry.start(instance);
}

/**
 * Exports emulator data on clean exit (SIGINT or process end)
 * @param options
 */
export async function exportOnExit(options: any) {
  const exportOnExitDir = options.exportOnExit;
  if (exportOnExitDir) {
    try {
      utils.logBullet(
        `Automatically exporting data using ${FLAG_EXPORT_ON_EXIT_NAME} "${exportOnExitDir}" ` +
          "please wait for the export to finish..."
      );
      await exportEmulatorData(exportOnExitDir, options);
    } catch (e: any) {
      utils.logWarning(e);
      utils.logWarning(`Automatic export to "${exportOnExitDir}" failed, going to exit now...`);
    }
  }
}

/**
 * Hook to do things when we're exiting cleanly (this does not include errors). Will be skipped on a second SIGINT
 * @param options
 */
export async function onExit(options: any) {
  await exportOnExit(options);
}

/**
 * Hook to clean up on shutdown (includes errors). Will be skipped on a third SIGINT
 * Stops all running emulators in parallel.
 */
export async function cleanShutdown(): Promise<void> {
  EmulatorLogger.forEmulator(Emulators.HUB).logLabeled(
    "BULLET",
    "emulators",
    "Shutting down emulators."
  );
  await EmulatorRegistry.stopAll();
}

/**
 * Filters a list of emulators to only those specified in the config
 * @param options
 */
export function filterEmulatorTargets(options: any): Emulators[] {
  let targets = [...ALL_SERVICE_EMULATORS];
  if (previews.extensionsemulator) {
    targets.push(Emulators.EXTENSIONS);
  }

  targets = targets.filter((e) => {
    return options.config.has(e) || options.config.has(`emulators.${e}`);
  });

  const onlyOptions: string = options.only;
  if (onlyOptions) {
    const only = onlyOptions.split(",").map((o) => {
      return o.split(":")[0];
    });
    targets = _.intersection(targets, only as Emulators[]);
  }

  return targets;
}

/**
 * Returns whether or not a specific emulator should start based on configuration and dependencies.
 * @param options
 * @param name
 */
export function shouldStart(options: Options, name: Emulators): boolean {
  if (name === Emulators.HUB) {
    // The hub only starts if we know the project ID.
    return !!options.project;
  }
  const targets = filterEmulatorTargets(options);
  const emulatorInTargets = targets.includes(name);

  if (name === Emulators.UI) {
    if (options.ui) {
      return true;
    }

    if (options.config.src.emulators?.ui?.enabled === false) {
      // Allow disabling UI via `{emulators: {"ui": {"enabled": false}}}`.
      // Emulator UI is by default enabled if that option is not specified.
      return false;
    }
    // Emulator UI only starts if we know the project ID AND at least one
    // emulator supported by Emulator UI is launching.
    return (
      !!options.project && targets.some((target) => EMULATORS_SUPPORTED_BY_UI.includes(target))
    );
  }

  // Don't start the functions emulator if we can't find the source directory
  if (name === Emulators.FUNCTIONS && emulatorInTargets && !options.config.src.functions?.source) {
    EmulatorLogger.forEmulator(Emulators.FUNCTIONS).logLabeled(
      "WARN",
      "functions",
      `The functions emulator is configured but there is no functions source directory. Have you run ${clc.bold(
        "firebase init functions"
      )}?`
    );
    return false;
  }

  if (name === Emulators.HOSTING && emulatorInTargets && !options.config.get("hosting")) {
    EmulatorLogger.forEmulator(Emulators.HOSTING).logLabeled(
      "WARN",
      "hosting",
      `The hosting emulator is configured but there is no hosting configuration. Have you run ${clc.bold(
        "firebase init hosting"
      )}?`
    );
    return false;
  }

  return emulatorInTargets;
}

function findExportMetadata(importPath: string): ExportMetadata | undefined {
  const pathIsDirectory = fs.lstatSync(importPath).isDirectory();
  if (!pathIsDirectory) {
    return;
  }

  // If there is an export metadata file, we always prefer that
  const importFilePath = path.join(importPath, HubExport.METADATA_FILE_NAME);
  if (fileExistsSync(importFilePath)) {
    return JSON.parse(fs.readFileSync(importFilePath, "utf8").toString()) as ExportMetadata;
  }

  const fileList = fs.readdirSync(importPath);

  // The user might have passed a Firestore export directly
  const firestoreMetadataFile = fileList.find((f) => f.endsWith(".overall_export_metadata"));
  if (firestoreMetadataFile) {
    const metadata: ExportMetadata = {
      version: EmulatorHub.CLI_VERSION,
      firestore: {
        version: "prod",
        path: importPath,
        metadata_file: `${importPath}/${firestoreMetadataFile}`,
      },
    };

    EmulatorLogger.forEmulator(Emulators.FIRESTORE).logLabeled(
      "BULLET",
      "firestore",
      `Detected non-emulator Firestore export at ${importPath}`
    );

    return metadata;
  }

  // The user might haved passed a directory containing RTDB json files
  const rtdbDataFile = fileList.find((f) => f.endsWith(".json"));
  if (rtdbDataFile) {
    const metadata: ExportMetadata = {
      version: EmulatorHub.CLI_VERSION,
      database: {
        version: "prod",
        path: importPath,
      },
    };

    EmulatorLogger.forEmulator(Emulators.DATABASE).logLabeled(
      "BULLET",
      "firestore",
      `Detected non-emulator Database export at ${importPath}`
    );

    return metadata;
  }
}

interface EmulatorOptions extends Options {
  extDevEnv?: Record<string, string>;
}

export async function startAll(options: EmulatorOptions, showUI: boolean = true): Promise<void> {
  // Emulators config is specified in firebase.json as:
  // "emulators": {
  //   "firestore": {
  //     "host": "localhost",
  //     "port": "9005"
  //   },
  //   // ...
  // }
  //
  // The list of emulators to start is filtered two ways:
  // 1) The service must have a top-level entry in firebase.json or an entry in the emulators{} object
  // 2) If the --only flag is passed, then this list is the intersection
  const targets = filterEmulatorTargets(options);
  options.targets = targets;

  if (targets.length === 0) {
    throw new FirebaseError(
      `No emulators to start, run ${clc.bold("firebase init emulators")} to get started.`
    );
  }
  const hubLogger = EmulatorLogger.forEmulator(Emulators.HUB);
  // TODO (b/217189992): Support '--only extensions` & add extensions to this logging.
  hubLogger.logLabeled("BULLET", "emulators", `Starting emulators: ${targets.join(", ")}`);

  const projectId: string = getProjectId(options) || ""; // TODO: Next breaking change, consider making this fall back to demo project.
  if (Constants.isDemoProject(projectId)) {
    hubLogger.logLabeled(
      "BULLET",
      "emulators",
      `Detected demo project ID "${projectId}", emulated services will use a demo configuration and attempts to access non-emulated services for this project will fail.`
    );
  }

  const onlyOptions: string = options.only;
  if (onlyOptions) {
    const requested: string[] = onlyOptions.split(",").map((o) => {
      return o.split(":")[0];
    });
    const ignored = _.difference(requested, targets);

    for (const name of ignored) {
      if (isEmulator(name)) {
        EmulatorLogger.forEmulator(name).logLabeled(
          "WARN",
          name,
          `Not starting the ${clc.bold(name)} emulator, make sure you have run ${clc.bold(
            "firebase init"
          )}.`
        );
      } else {
        // this should not work:
        // firebase emulators:start --only doesnotexit
        throw new FirebaseError(
          `${name} is not a valid emulator name, valid options are: ${JSON.stringify(
            ALL_SERVICE_EMULATORS
          )}`,
          { exit: 1 }
        );
      }
    }
  }

  if (shouldStart(options, Emulators.HUB)) {
    const hubAddr = await getAndCheckAddress(Emulators.HUB, options);
    const hub = new EmulatorHub({ projectId, ...hubAddr });

    // Log the command for analytics, we only report this for "hub"
    // since we originally mistakenly reported emulators:start events
    // for each emulator, by reporting the "hub" we ensure that our
    // historical data can still be viewed.
    void track("emulators:start", "hub");
    await startEmulator(hub);
  }

  // Parse export metadata
  let exportMetadata: ExportMetadata = {
    version: "unknown",
  };
  if (options.import) {
    utils.assertIsString(options.import);
    const importDir = path.resolve(options.import);
    const foundMetadata = findExportMetadata(importDir);
    if (foundMetadata) {
      exportMetadata = foundMetadata;
    } else {
      hubLogger.logLabeled(
        "WARN",
        "emulators",
        `Could not find import/export metadata file, ${clc.bold("skipping data import!")}`
      );
    }
  }

  const emulatableBackends: EmulatableBackend[] = [];
  const projectDir = (options.extDevDir || options.config.projectDir) as string;
  if (shouldStart(options, Emulators.FUNCTIONS)) {
    // Note: ext:dev:emulators:* commands hit this path, not the Emulators.EXTENSIONS path
    utils.assertDefined(options.config.src.functions);
    utils.assertDefined(
      options.config.src.functions.source,
      "Error: 'functions.source' is not defined"
    );

    utils.assertIsStringOrUndefined(options.extDevDir);
    const functionsDir = path.join(projectDir, options.config.src.functions.source);

    emulatableBackends.push({
      functionsDir,
      env: {
        ...options.extDevEnv,
      },
      // TODO(b/213335255): predefinedTriggers and nodeMajorVersion are here to support ext:dev:emulators:* commands.
      // Ideally, we should handle that case via ExtensionEmulator.
      predefinedTriggers: options.extDevTriggers as ParsedTriggerDefinition[] | undefined,
      nodeMajorVersion: parseRuntimeVersion(
        options.extDevNodeVersion || options.config.get("functions.runtime")
      ),
    });
  }

  if (shouldStart(options, Emulators.EXTENSIONS) && previews.extensionsemulator) {
    // TODO: This should not error out when called with a fake project.
    const projectNumber = await needProjectNumber(options);
    const aliases = getAliases(options, projectId);

    const extensionEmulator = new ExtensionsEmulator({
      projectId,
      projectDir: options.config.projectDir,
      projectNumber,
      aliases,
      extensions: options.config.get("extensions"),
    });
    const extensionsBackends = await extensionEmulator.getExtensionBackends();
    const filteredExtensionsBackends = extensionEmulator.filterUnemulatedTriggers(
      options,
      extensionsBackends
    );
    emulatableBackends.push(...filteredExtensionsBackends);

    // Log the command for analytics
    void track("Emulator Run", Emulators.EXTENSIONS);
    EmulatorRegistry.registerExtensionsEmulator();
  }

  if (emulatableBackends.length) {
    const functionsLogger = EmulatorLogger.forEmulator(Emulators.FUNCTIONS);
    const functionsAddr = await getAndCheckAddress(Emulators.FUNCTIONS, options);
    const projectId = needProjectId(options);

    let inspectFunctions: number | undefined;
    if (options.inspectFunctions) {
      inspectFunctions = commandUtils.parseInspectionPort(options);

      // TODO(samstern): Add a link to documentation
      functionsLogger.logLabeled(
        "WARN",
        "functions",
        `You are running the Functions emulator in debug mode (port=${inspectFunctions}). This means that functions will execute in sequence rather than in parallel.`
      );
    }

    // Warn the developer that the Functions/Extensions emulator can call out to production.
    const emulatorsNotRunning = ALL_SERVICE_EMULATORS.filter((e) => {
      return e !== Emulators.FUNCTIONS && !shouldStart(options, e);
    });
    if (emulatorsNotRunning.length > 0 && !Constants.isDemoProject(projectId)) {
      functionsLogger.logLabeled(
        "WARN",
        "functions",
        `The following emulators are not running, calls to these services from the Functions emulator will affect production: ${clc.bold(
          emulatorsNotRunning.join(", ")
        )}`
      );
    }

    const account = getProjectDefaultAccount(options.projectRoot);
<<<<<<< HEAD
    const emulatableBackends: EmulatableBackend[] = [
      {
        functionsDir,
        env: {
          ...options.extensionEnv,
        },
        // TODO(b/213335255): predefinedTriggers and nodeMajorVersion are here to support ext:dev:emulators:* commands.
        // Ideally, we should handle that case via ExtensionEmulator.
        predefinedTriggers: options.extensionTriggers as ParsedTriggerDefinition[] | undefined,
        nodeMajorVersion: parseRuntimeVersion(
          options.extensionNodeVersion || options.config.get("functions.runtime")
        ),
      },
    ];
    if (options.config.has("extensions")) {
      // TODO: This should not error out when called with a fake project.
      const projectNumber = await needProjectNumber(options);
      const aliases = getAliases(options, projectId);

      const extensionEmulator = new ExtensionsEmulator({
        projectId,
        projectDir: options.config.projectDir,
        projectNumber,
        aliases,
        extensions: options.config.get("extensions"),
      });
      const extensionsBackends = await extensionEmulator.getExtensionBackends();
      emulatableBackends.push(...extensionsBackends);
    }
=======
>>>>>>> 524f98dd

    // TODO(b/213241033): Figure out how to watch for changes to extensions .env files & reload triggers when they change.
    const functionsEmulator = new FunctionsEmulator({
      projectId,
      projectDir,
      emulatableBackends,
      account,
      host: functionsAddr.host,
      port: functionsAddr.port,
      debugPort: inspectFunctions,
    });
    await startEmulator(functionsEmulator);
  }

  if (shouldStart(options, Emulators.FIRESTORE)) {
    const firestoreLogger = EmulatorLogger.forEmulator(Emulators.FIRESTORE);
    const firestoreAddr = await getAndCheckAddress(Emulators.FIRESTORE, options);

    const args: FirestoreEmulatorArgs = {
      host: firestoreAddr.host,
      port: firestoreAddr.port,
      projectId,
      auto_download: true,
    };

    if (exportMetadata.firestore) {
      utils.assertIsString(options.import);
      const importDirAbsPath = path.resolve(options.import);
      const exportMetadataFilePath = path.resolve(
        importDirAbsPath,
        exportMetadata.firestore.metadata_file
      );

      firestoreLogger.logLabeled(
        "BULLET",
        "firestore",
        `Importing data from ${exportMetadataFilePath}`
      );
      args.seed_from_export = exportMetadataFilePath;
    }

    const config = options.config;
    const rulesLocalPath = config.src.firestore?.rules;
    let rulesFileFound = false;
    if (rulesLocalPath) {
      const rules: string = config.path(rulesLocalPath);
      rulesFileFound = fs.existsSync(rules);
      if (rulesFileFound) {
        args.rules = rules;
      } else {
        firestoreLogger.logLabeled(
          "WARN",
          "firestore",
          `Cloud Firestore rules file ${clc.bold(rules)} specified in firebase.json does not exist.`
        );
      }
    } else {
      firestoreLogger.logLabeled(
        "WARN",
        "firestore",
        "Did not find a Cloud Firestore rules file specified in a firebase.json config file."
      );
    }

    if (!rulesFileFound) {
      firestoreLogger.logLabeled(
        "WARN",
        "firestore",
        "The emulator will default to allowing all reads and writes. Learn more about this option: https://firebase.google.com/docs/emulator-suite/install_and_configure#security_rules_configuration."
      );
    }

    const firestoreEmulator = new FirestoreEmulator(args);
    await startEmulator(firestoreEmulator);
  }

  if (shouldStart(options, Emulators.DATABASE)) {
    const databaseLogger = EmulatorLogger.forEmulator(Emulators.DATABASE);
    const databaseAddr = await getAndCheckAddress(Emulators.DATABASE, options);

    const args: DatabaseEmulatorArgs = {
      host: databaseAddr.host,
      port: databaseAddr.port,
      projectId,
      auto_download: true,
    };

    // Try to fetch the default RTDB instance for a project, but don't hard-fail if we
    // can't because the user may be using a fake project.
    try {
      if (!options.instance) {
        options.instance = await getDefaultDatabaseInstance(options);
      }
    } catch (e: any) {
      databaseLogger.log(
        "DEBUG",
        `Failed to retrieve default database instance: ${JSON.stringify(e)}`
      );
    }

    const rc = dbRulesConfig.normalizeRulesConfig(
      dbRulesConfig.getRulesConfig(projectId, options),
      options
    );
    logger.debug("database rules config: ", JSON.stringify(rc));

    args.rules = rc;

    if (rc.length === 0) {
      databaseLogger.logLabeled(
        "WARN",
        "database",
        "Did not find a Realtime Database rules file specified in a firebase.json config file. The emulator will default to allowing all reads and writes. Learn more about this option: https://firebase.google.com/docs/emulator-suite/install_and_configure#security_rules_configuration."
      );
    } else {
      for (const c of rc) {
        const rules: string = c.rules;
        if (!fs.existsSync(rules)) {
          databaseLogger.logLabeled(
            "WARN",
            "database",
            `Realtime Database rules file ${clc.bold(
              rules
            )} specified in firebase.json does not exist.`
          );
        }
      }
    }

    const databaseEmulator = new DatabaseEmulator(args);
    await startEmulator(databaseEmulator);

    if (exportMetadata.database) {
      utils.assertIsString(options.import);
      const importDirAbsPath = path.resolve(options.import);
      const databaseExportDir = path.resolve(importDirAbsPath, exportMetadata.database.path);

      const files = fs.readdirSync(databaseExportDir).filter((f) => f.endsWith(".json"));
      for (const f of files) {
        const fPath = path.join(databaseExportDir, f);
        const ns = path.basename(f, ".json");
        await databaseEmulator.importData(ns, fPath);
      }
    }
  }

  if (shouldStart(options, Emulators.AUTH)) {
    if (!projectId) {
      throw new FirebaseError(
        `Cannot start the ${Constants.description(
          Emulators.AUTH
        )} without a project: run 'firebase init' or provide the --project flag`
      );
    }

    const authAddr = await getAndCheckAddress(Emulators.AUTH, options);
    const authEmulator = new AuthEmulator({
      host: authAddr.host,
      port: authAddr.port,
      projectId,
    });
    await startEmulator(authEmulator);

    if (exportMetadata.auth) {
      utils.assertIsString(options.import);
      const importDirAbsPath = path.resolve(options.import);
      const authExportDir = path.resolve(importDirAbsPath, exportMetadata.auth.path);

      await authEmulator.importData(authExportDir, projectId);
    }
  }

  if (shouldStart(options, Emulators.PUBSUB)) {
    if (!projectId) {
      throw new FirebaseError(
        "Cannot start the Pub/Sub emulator without a project: run 'firebase init' or provide the --project flag"
      );
    }

    const pubsubAddr = await getAndCheckAddress(Emulators.PUBSUB, options);
    const pubsubEmulator = new PubsubEmulator({
      host: pubsubAddr.host,
      port: pubsubAddr.port,
      projectId,
      auto_download: true,
    });
    await startEmulator(pubsubEmulator);
  }

  if (shouldStart(options, Emulators.STORAGE)) {
    const storageAddr = await getAndCheckAddress(Emulators.STORAGE, options);
    const storageConfig = options.config.data.storage;

    if (!storageConfig?.rules) {
      throw new FirebaseError(
        "Cannot start the Storage emulator without rules file specified in firebase.json: run 'firebase init' and set up your Storage configuration"
      );
    }

    const storageEmulator = new StorageEmulator({
      host: storageAddr.host,
      port: storageAddr.port,
      projectId: projectId,
      rules: options.config.path(storageConfig.rules),
    });
    await startEmulator(storageEmulator);

    if (exportMetadata.storage) {
      utils.assertIsString(options.import);
      const importDirAbsPath = path.resolve(options.import);
      const storageExportDir = path.resolve(importDirAbsPath, exportMetadata.storage.path);
      storageEmulator.storageLayer.import(storageExportDir);
    }
  }

  // Hosting emulator needs to start after all of the others so that we can detect
  // which are running and call useEmulator in __init.js
  if (shouldStart(options, Emulators.HOSTING)) {
    const hostingAddr = await getAndCheckAddress(Emulators.HOSTING, options);
    const hostingEmulator = new HostingEmulator({
      host: hostingAddr.host,
      port: hostingAddr.port,
      options,
    });

    await startEmulator(hostingEmulator);
  }

  if (showUI && !shouldStart(options, Emulators.UI)) {
    hubLogger.logLabeled(
      "WARN",
      "emulators",
      "The Emulator UI requires a project ID to start. Configure your default project with 'firebase use' or pass the --project flag."
    );
  }

  if (showUI && (shouldStart(options, Emulators.UI) || START_LOGGING_EMULATOR)) {
    const loggingAddr = await getAndCheckAddress(Emulators.LOGGING, options);
    const loggingEmulator = new LoggingEmulator({
      host: loggingAddr.host,
      port: loggingAddr.port,
    });

    await startEmulator(loggingEmulator);
  }

  if (showUI && shouldStart(options, Emulators.UI)) {
    const uiAddr = await getAndCheckAddress(Emulators.UI, options);
    const ui = new EmulatorUI({
      projectId: projectId,
      auto_download: true,
      ...uiAddr,
    });
    await startEmulator(ui);
  }

  const running = EmulatorRegistry.listRunning();
  for (const name of running) {
    const instance = EmulatorRegistry.get(name);
    if (instance) {
      await instance.connect();
    }
  }
}

/**
 * Exports data from emulators that support data export. Used with `emulators:export` and with the --export-on-exit flag.
 * @param exportPath
 * @param options
 */
export async function exportEmulatorData(exportPath: string, options: any) {
  const projectId = options.project;
  if (!projectId) {
    throw new FirebaseError(
      "Could not determine project ID, make sure you're running in a Firebase project directory or add the --project flag.",
      { exit: 1 }
    );
  }

  const hubClient = new EmulatorHubClient(projectId);
  if (!hubClient.foundHub()) {
    throw new FirebaseError(
      `Did not find any running emulators for project ${clc.bold(projectId)}.`,
      { exit: 1 }
    );
  }

  try {
    await hubClient.getStatus();
  } catch (e: any) {
    const filePath = EmulatorHub.getLocatorFilePath(projectId);
    throw new FirebaseError(
      `The emulator hub for ${projectId} did not respond to a status check. If this error continues try shutting down all running emulators and deleting the file ${filePath}`,
      { exit: 1 }
    );
  }

  utils.logBullet(
    `Found running emulator hub for project ${clc.bold(projectId)} at ${hubClient.origin}`
  );

  // If the export target directory does not exist, we should attempt to create it
  const exportAbsPath = path.resolve(exportPath);
  if (!fs.existsSync(exportAbsPath)) {
    utils.logBullet(`Creating export directory ${exportAbsPath}`);
    fs.mkdirSync(exportAbsPath);
  }

  // Check if there is already an export there and prompt the user about deleting it
  const existingMetadata = HubExport.readMetadata(exportAbsPath);
  if (existingMetadata && !(options.force || options.exportOnExit)) {
    if (options.noninteractive) {
      throw new FirebaseError(
        "Export already exists in the target directory, re-run with --force to overwrite.",
        { exit: 1 }
      );
    }

    const prompt = await promptOnce({
      type: "confirm",
      message: `The directory ${exportAbsPath} already contains export data. Exporting again to the same directory will overwrite all data. Do you want to continue?`,
      default: false,
    });

    if (!prompt) {
      throw new FirebaseError("Command aborted", { exit: 1 });
    }
  }

  utils.logBullet(`Exporting data to: ${exportAbsPath}`);
  try {
    await hubClient.postExport(exportAbsPath);
  } catch (e: any) {
    throw new FirebaseError("Export request failed, see emulator logs for more information.", {
      exit: 1,
      original: e,
    });
  }

  utils.logSuccess("Export complete");
}<|MERGE_RESOLUTION|>--- conflicted
+++ resolved
@@ -43,8 +43,6 @@
 import { Options } from "../options";
 import { ParsedTriggerDefinition } from "./functionsEmulatorShared";
 import { ExtensionsEmulator } from "./extensionsEmulator";
-<<<<<<< HEAD
-=======
 import { previews } from "../previews";
 
 const START_LOGGING_EMULATOR = utils.envOverride(
@@ -52,7 +50,6 @@
   "false",
   (val) => val === "true"
 );
->>>>>>> 524f98dd
 
 async function getAndCheckAddress(emulator: Emulators, options: Options): Promise<Address> {
   if (emulator === Emulators.EXTENSIONS) {
@@ -505,38 +502,6 @@
     }
 
     const account = getProjectDefaultAccount(options.projectRoot);
-<<<<<<< HEAD
-    const emulatableBackends: EmulatableBackend[] = [
-      {
-        functionsDir,
-        env: {
-          ...options.extensionEnv,
-        },
-        // TODO(b/213335255): predefinedTriggers and nodeMajorVersion are here to support ext:dev:emulators:* commands.
-        // Ideally, we should handle that case via ExtensionEmulator.
-        predefinedTriggers: options.extensionTriggers as ParsedTriggerDefinition[] | undefined,
-        nodeMajorVersion: parseRuntimeVersion(
-          options.extensionNodeVersion || options.config.get("functions.runtime")
-        ),
-      },
-    ];
-    if (options.config.has("extensions")) {
-      // TODO: This should not error out when called with a fake project.
-      const projectNumber = await needProjectNumber(options);
-      const aliases = getAliases(options, projectId);
-
-      const extensionEmulator = new ExtensionsEmulator({
-        projectId,
-        projectDir: options.config.projectDir,
-        projectNumber,
-        aliases,
-        extensions: options.config.get("extensions"),
-      });
-      const extensionsBackends = await extensionEmulator.getExtensionBackends();
-      emulatableBackends.push(...extensionsBackends);
-    }
-=======
->>>>>>> 524f98dd
 
     // TODO(b/213241033): Figure out how to watch for changes to extensions .env files & reload triggers when they change.
     const functionsEmulator = new FunctionsEmulator({
