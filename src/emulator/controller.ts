import * as _ from "lodash";
import * as clc from "cli-color";
import * as fs from "fs";
import * as path from "path";

import { Config } from "../config";
import { logger } from "../logger";
import * as track from "../track";
import * as utils from "../utils";
import { EmulatorRegistry } from "./registry";
import {
  Address,
  ALL_SERVICE_EMULATORS,
  EmulatorInstance,
  Emulators,
  EMULATORS_SUPPORTED_BY_UI,
  isEmulator,
} from "./types";
import { Constants, FIND_AVAILBLE_PORT_BY_DEFAULT } from "./constants";
import { EmulatableBackend, FunctionsEmulator } from "./functionsEmulator";
import { parseRuntimeVersion } from "./functionsEmulatorUtils";
import { AuthEmulator } from "./auth";
import { DatabaseEmulator, DatabaseEmulatorArgs } from "./databaseEmulator";
import { FirestoreEmulator, FirestoreEmulatorArgs } from "./firestoreEmulator";
import { HostingEmulator } from "./hostingEmulator";
import { FirebaseError } from "../error";
import { getProjectId, needProjectId, getAliases, needProjectNumber } from "../projectUtils";
import { PubsubEmulator } from "./pubsubEmulator";
import * as commandUtils from "./commandUtils";
import { EmulatorHub } from "./hub";
import { ExportMetadata, HubExport } from "./hubExport";
import { EmulatorUI } from "./ui";
import { LoggingEmulator } from "./loggingEmulator";
import * as dbRulesConfig from "../database/rulesConfig";
import { EmulatorLogger } from "./emulatorLogger";
import * as portUtils from "./portUtils";
import { EmulatorHubClient } from "./hubClient";
import { promptOnce } from "../prompt";
import { FLAG_EXPORT_ON_EXIT_NAME } from "./commandUtils";
import { fileExistsSync } from "../fsutils";
import { StorageEmulator } from "./storage";
import { getDefaultDatabaseInstance } from "../getDefaultDatabaseInstance";
import { getProjectDefaultAccount } from "../auth";
import { Options } from "../options";
import { ParsedTriggerDefinition } from "./functionsEmulatorShared";
import { ExtensionsEmulator } from "./extensionsEmulator";
import { previews } from "../previews";

const START_LOGGING_EMULATOR = utils.envOverride(
  "START_LOGGING_EMULATOR",
  "false",
  (val) => val == "true"
);

async function getAndCheckAddress(emulator: Emulators, options: Options): Promise<Address> {
  if (emulator === Emulators.EXTENSIONS) {
    // The Extensions emulator always runs on the same port as the Functions emulator.
    emulator = Emulators.FUNCTIONS;
  }
  let host = options.config.src.emulators?.[emulator]?.host || Constants.getDefaultHost(emulator);
  if (host === "localhost" && utils.isRunningInWSL()) {
    // HACK(https://github.com/firebase/firebase-tools-ui/issues/332): Use IPv4
    // 127.0.0.1 instead of localhost. This, combined with the hack in
    // downloadableEmulators.ts, forces the emulator to listen on IPv4 ONLY.
    // The CLI (including the hub) will also consistently report 127.0.0.1,
    // causing clients to connect via IPv4 only (which mitigates the problem of
    // some clients resolving localhost to IPv6 and get connection refused).
    host = "127.0.0.1";
  }

  const portVal = options.config.src.emulators?.[emulator]?.port;
  let port;
  let findAvailablePort = false;
  if (portVal) {
    port = parseInt(`${portVal}`, 10);
  } else {
    port = Constants.getDefaultPort(emulator);
    findAvailablePort = FIND_AVAILBLE_PORT_BY_DEFAULT[emulator];
  }

  const loggerForEmulator = EmulatorLogger.forEmulator(emulator);
  const portOpen = await portUtils.checkPortOpen(port, host);
  if (!portOpen) {
    if (findAvailablePort) {
      const newPort = await portUtils.findAvailablePort(host, port);
      if (newPort != port) {
        loggerForEmulator.logLabeled(
          "WARN",
          emulator,
          `${Constants.description(
            emulator
          )} unable to start on port ${port}, starting on ${newPort} instead.`
        );
        port = newPort;
      }
    } else {
      await cleanShutdown();
      const description = Constants.description(emulator);
      loggerForEmulator.logLabeled(
        "WARN",
        emulator,
        `Port ${port} is not open on ${host}, could not start ${description}.`
      );
      loggerForEmulator.logLabeled(
        "WARN",
        emulator,
        `To select a different host/port, specify that host/port in a firebase.json config file:
      {
        // ...
        "emulators": {
          "${emulator}": {
            "host": "${clc.yellow("HOST")}",
            "port": "${clc.yellow("PORT")}"
          }
        }
      }`
      );
      return utils.reject(`Could not start ${description}, port taken.`, {});
    }
  }

  if (portUtils.isRestricted(port)) {
    const suggested = portUtils.suggestUnrestricted(port);
    loggerForEmulator.logLabeled(
      "WARN",
      emulator,
      `Port ${port} is restricted by some web browsers, including Chrome. You may want to choose a different port such as ${suggested}.`
    );
  }

  return { host, port };
}

/**
 * Starts a specific emulator instance
 * @param instance
 */
export async function startEmulator(instance: EmulatorInstance): Promise<void> {
  const name = instance.getName();

  // Log the command for analytics
  track("Emulator Run", name);

  await EmulatorRegistry.start(instance);
}

/**
 * Exports emulator data on clean exit (SIGINT or process end)
 * @param options
 */
export async function exportOnExit(options: any) {
  const exportOnExitDir = options.exportOnExit;
  if (exportOnExitDir) {
    try {
      utils.logBullet(
        `Automatically exporting data using ${FLAG_EXPORT_ON_EXIT_NAME} "${exportOnExitDir}" ` +
          "please wait for the export to finish..."
      );
      await exportEmulatorData(exportOnExitDir, options);
    } catch (e: any) {
      utils.logWarning(e);
      utils.logWarning(`Automatic export to "${exportOnExitDir}" failed, going to exit now...`);
    }
  }
}

/**
 * Hook to do things when we're exiting cleanly (this does not include errors). Will be skipped on a second SIGINT
 * @param options
 */
export async function onExit(options: any) {
  await exportOnExit(options);
}

/**
 * Hook to clean up on shutdown (includes errors). Will be skipped on a third SIGINT
 * Stops all running emulators in parallel.
 */
export async function cleanShutdown(): Promise<void> {
  EmulatorLogger.forEmulator(Emulators.HUB).logLabeled(
    "BULLET",
    "emulators",
    "Shutting down emulators."
  );
  await EmulatorRegistry.stopAll();
}

/**
 * Filters a list of emulators to only those specified in the config
 * @param options
 */
export function filterEmulatorTargets(options: any): Emulators[] {
  let targets = [...ALL_SERVICE_EMULATORS];
  if (previews.extensionsemulator) {
    targets.push(Emulators.EXTENSIONS);
  }

  targets = targets.filter((e) => {
    return options.config.has(e) || options.config.has(`emulators.${e}`);
  });

  const onlyOptions: string = options.only;
  if (onlyOptions) {
    const only = onlyOptions.split(",").map((o) => {
      return o.split(":")[0];
    });
    targets = _.intersection(targets, only as Emulators[]);
  }

  return targets;
}

/**
 * Returns whether or not a specific emulator should start based on configuration and dependencies.
 * @param options
 * @param name
 */
export function shouldStart(options: Options, name: Emulators): boolean {
  if (name === Emulators.HUB) {
    // The hub only starts if we know the project ID.
    return !!options.project;
  }
  const targets = filterEmulatorTargets(options);
  const emulatorInTargets = targets.includes(name);

  if (name === Emulators.UI) {
    if (options.ui) {
      return true;
    }

    if (options.config.src.emulators?.ui?.enabled === false) {
      // Allow disabling UI via `{emulators: {"ui": {"enabled": false}}}`.
      // Emulator UI is by default enabled if that option is not specified.
      return false;
    }
    // Emulator UI only starts if we know the project ID AND at least one
    // emulator supported by Emulator UI is launching.
    return (
      !!options.project && targets.some((target) => EMULATORS_SUPPORTED_BY_UI.includes(target))
    );
  }

  // Don't start the functions emulator if we can't find the source directory
  if (name === Emulators.FUNCTIONS && emulatorInTargets && !options.config.src.functions?.source) {
    EmulatorLogger.forEmulator(Emulators.FUNCTIONS).logLabeled(
      "WARN",
      "functions",
      `The functions emulator is configured but there is no functions source directory. Have you run ${clc.bold(
        "firebase init functions"
      )}?`
    );
    return false;
  }

  if (name === Emulators.HOSTING && emulatorInTargets && !options.config.get("hosting")) {
    EmulatorLogger.forEmulator(Emulators.HOSTING).logLabeled(
      "WARN",
      "hosting",
      `The hosting emulator is configured but there is no hosting configuration. Have you run ${clc.bold(
        "firebase init hosting"
      )}?`
    );
    return false;
  }

  return emulatorInTargets;
}

function findExportMetadata(importPath: string): ExportMetadata | undefined {
  const pathIsDirectory = fs.lstatSync(importPath).isDirectory();
  if (!pathIsDirectory) {
    return;
  }

  // If there is an export metadata file, we always prefer that
  const importFilePath = path.join(importPath, HubExport.METADATA_FILE_NAME);
  if (fileExistsSync(importFilePath)) {
    return JSON.parse(fs.readFileSync(importFilePath, "utf8").toString()) as ExportMetadata;
  }

  const fileList = fs.readdirSync(importPath);

  // The user might have passed a Firestore export directly
  const firestoreMetadataFile = fileList.find((f) => f.endsWith(".overall_export_metadata"));
  if (firestoreMetadataFile) {
    const metadata: ExportMetadata = {
      version: EmulatorHub.CLI_VERSION,
      firestore: {
        version: "prod",
        path: importPath,
        metadata_file: `${importPath}/${firestoreMetadataFile}`,
      },
    };

    EmulatorLogger.forEmulator(Emulators.FIRESTORE).logLabeled(
      "BULLET",
      "firestore",
      `Detected non-emulator Firestore export at ${importPath}`
    );

    return metadata;
  }

  // The user might haved passed a directory containing RTDB json files
  const rtdbDataFile = fileList.find((f) => f.endsWith(".json"));
  if (rtdbDataFile) {
    const metadata: ExportMetadata = {
      version: EmulatorHub.CLI_VERSION,
      database: {
        version: "prod",
        path: importPath,
      },
    };

    EmulatorLogger.forEmulator(Emulators.DATABASE).logLabeled(
      "BULLET",
      "firestore",
      `Detected non-emulator Database export at ${importPath}`
    );

    return metadata;
  }
}

interface EmulatorOptions extends Options {
  extDevEnv?: Record<string, string>;
}

export async function startAll(options: EmulatorOptions, showUI: boolean = true): Promise<void> {
  // Emulators config is specified in firebase.json as:
  // "emulators": {
  //   "firestore": {
  //     "host": "localhost",
  //     "port": "9005"
  //   },
  //   // ...
  // }
  //
  // The list of emulators to start is filtered two ways:
  // 1) The service must have a top-level entry in firebase.json or an entry in the emulators{} object
  // 2) If the --only flag is passed, then this list is the intersection
  const targets = filterEmulatorTargets(options);
  options.targets = targets;

  if (targets.length === 0) {
    throw new FirebaseError(
      `No emulators to start, run ${clc.bold("firebase init emulators")} to get started.`
    );
  }
  const hubLogger = EmulatorLogger.forEmulator(Emulators.HUB);
  hubLogger.logLabeled("BULLET", "emulators", `Starting emulators: ${targets.join(", ")}`);

  const projectId: string = getProjectId(options) || ""; // TODO: Next breaking change, consider making this fall back to demo project.
  if (Constants.isDemoProject(projectId)) {
    hubLogger.logLabeled(
      "BULLET",
      "emulators",
      `Detected demo project ID "${projectId}", emulated services will use a demo configuration and attempts to access non-emulated services for this project will fail.`
    );
  }

  const onlyOptions: string = options.only;
  if (onlyOptions) {
    const requested: string[] = onlyOptions.split(",").map((o) => {
      return o.split(":")[0];
    });
    const ignored = _.difference(requested, targets);

    for (const name of ignored) {
      if (isEmulator(name)) {
        EmulatorLogger.forEmulator(name).logLabeled(
          "WARN",
          name,
          `Not starting the ${clc.bold(name)} emulator, make sure you have run ${clc.bold(
            "firebase init"
          )}.`
        );
      } else {
        // this should not work:
        // firebase emulators:start --only doesnotexit
        throw new FirebaseError(
          `${name} is not a valid emulator name, valid options are: ${JSON.stringify(
            ALL_SERVICE_EMULATORS
          )}`,
          { exit: 1 }
        );
      }
    }
  }

  if (shouldStart(options, Emulators.HUB)) {
    const hubAddr = await getAndCheckAddress(Emulators.HUB, options);
    const hub = new EmulatorHub({ projectId, ...hubAddr });

    // Log the command for analytics, we only report this for "hub"
    // since we originally mistakenly reported emulators:start events
    // for each emulator, by reporting the "hub" we ensure that our
    // historical data can still be viewed.
    track("emulators:start", "hub");
    await startEmulator(hub);
  }

  // Parse export metadata
  let exportMetadata: ExportMetadata = {
    version: "unknown",
  };
  if (options.import) {
    utils.assertIsString(options.import);
    const importDir = path.resolve(options.import);
    const foundMetadata = findExportMetadata(importDir);
    if (foundMetadata) {
      exportMetadata = foundMetadata;
    } else {
      hubLogger.logLabeled(
        "WARN",
        "emulators",
        `Could not find import/export metadata file, ${clc.bold("skipping data import!")}`
      );
    }
  }

  const emulatableBackends: EmulatableBackend[] = [];
  const projectDir = (options.extDevDir || options.config.projectDir) as string;
  if (shouldStart(options, Emulators.FUNCTIONS)) {
    // Note: ext:dev:emulators:* commands hit this path, not the Emulators.EXTENSIONS path
    utils.assertDefined(options.config.src.functions);
    utils.assertDefined(
      options.config.src.functions.source,
      "Error: 'functions.source' is not defined"
    );

<<<<<<< HEAD
    utils.assertIsStringOrUndefined(options.extensionDir);
    const projectDir = options.extensionDir || options.config.projectDir;
    const functionsDir = path.join(projectDir, options.config.src.functions.source);
=======
    utils.assertIsStringOrUndefined(options.extDevDir);
    const functionsDir = path.join(projectDir, options.config.src.functions.source);

    emulatableBackends.push({
      functionsDir,
      env: {
        ...options.extDevEnv,
      },
      // TODO(b/213335255): predefinedTriggers and nodeMajorVersion are here to support ext:dev:emulators:* commands.
      // Ideally, we should handle that case via ExtensionEmulator.
      predefinedTriggers: options.extDevTriggers as ParsedTriggerDefinition[] | undefined,
      nodeMajorVersion: parseRuntimeVersion(
        options.extDevNodeVersion || options.config.get("functions.runtime")
      ),
    });
  }

  if (shouldStart(options, Emulators.EXTENSIONS) && previews.extensionsemulator) {
    // TODO: This should not error out when called with a fake project.
    const projectNumber = await needProjectNumber(options);
    const aliases = getAliases(options, projectId);

    const extensionEmulator = new ExtensionsEmulator({
      projectId,
      projectDir: options.config.projectDir,
      projectNumber,
      aliases,
      extensions: options.config.get("extensions"),
    });
    const extensionsBackends = await extensionEmulator.getExtensionBackends();
    emulatableBackends.push(...extensionsBackends);
  }

  if (emulatableBackends.length) {
    const functionsLogger = EmulatorLogger.forEmulator(Emulators.FUNCTIONS);
    const functionsAddr = await getAndCheckAddress(Emulators.FUNCTIONS, options);
    const projectId = needProjectId(options);
>>>>>>> 22c04d46

    let inspectFunctions: number | undefined;
    if (options.inspectFunctions) {
      inspectFunctions = commandUtils.parseInspectionPort(options);

      // TODO(samstern): Add a link to documentation
      functionsLogger.logLabeled(
        "WARN",
        "functions",
        `You are running the Functions emulator in debug mode (port=${inspectFunctions}). This means that functions will execute in sequence rather than in parallel.`
      );
    }

    // Warn the developer that the Functions/Extensions emulator can call out to production.
    const emulatorsNotRunning = ALL_SERVICE_EMULATORS.filter((e) => {
      return e !== Emulators.FUNCTIONS && !shouldStart(options, e);
    });
    if (emulatorsNotRunning.length > 0 && !Constants.isDemoProject(projectId)) {
      functionsLogger.logLabeled(
        "WARN",
        "functions",
        `The following emulators are not running, calls to these services from the Functions emulator will affect production: ${clc.bold(
          emulatorsNotRunning.join(", ")
        )}`
      );
    }

    const account = getProjectDefaultAccount(options.projectRoot);

    // TODO(b/213241033): Figure out how to watch for changes to extensions .env files & reload triggers when they change.
    const functionsEmulator = new FunctionsEmulator({
      projectId,
      projectDir,
      emulatableBackends,
      account,
      host: functionsAddr.host,
      port: functionsAddr.port,
      debugPort: inspectFunctions,
    });
    await startEmulator(functionsEmulator);
  }

  if (shouldStart(options, Emulators.FIRESTORE)) {
    const firestoreLogger = EmulatorLogger.forEmulator(Emulators.FIRESTORE);
    const firestoreAddr = await getAndCheckAddress(Emulators.FIRESTORE, options);

    const args: FirestoreEmulatorArgs = {
      host: firestoreAddr.host,
      port: firestoreAddr.port,
      projectId,
      auto_download: true,
    };

    if (exportMetadata.firestore) {
      utils.assertIsString(options.import);
      const importDirAbsPath = path.resolve(options.import);
      const exportMetadataFilePath = path.resolve(
        importDirAbsPath,
        exportMetadata.firestore.metadata_file
      );

      firestoreLogger.logLabeled(
        "BULLET",
        "firestore",
        `Importing data from ${exportMetadataFilePath}`
      );
      args.seed_from_export = exportMetadataFilePath;
    }

    const config = options.config;
    const rulesLocalPath = config.src.firestore?.rules;
    let rulesFileFound = false;
    if (rulesLocalPath) {
      const rules: string = config.path(rulesLocalPath);
      rulesFileFound = fs.existsSync(rules);
      if (rulesFileFound) {
        args.rules = rules;
      } else {
        firestoreLogger.logLabeled(
          "WARN",
          "firestore",
          `Cloud Firestore rules file ${clc.bold(rules)} specified in firebase.json does not exist.`
        );
      }
    } else {
      firestoreLogger.logLabeled(
        "WARN",
        "firestore",
        "Did not find a Cloud Firestore rules file specified in a firebase.json config file."
      );
    }

    if (!rulesFileFound) {
      firestoreLogger.logLabeled(
        "WARN",
        "firestore",
        "The emulator will default to allowing all reads and writes. Learn more about this option: https://firebase.google.com/docs/emulator-suite/install_and_configure#security_rules_configuration."
      );
    }

    const firestoreEmulator = new FirestoreEmulator(args);
    await startEmulator(firestoreEmulator);
  }

  if (shouldStart(options, Emulators.DATABASE)) {
    const databaseLogger = EmulatorLogger.forEmulator(Emulators.DATABASE);
    const databaseAddr = await getAndCheckAddress(Emulators.DATABASE, options);

    const args: DatabaseEmulatorArgs = {
      host: databaseAddr.host,
      port: databaseAddr.port,
      projectId,
      auto_download: true,
    };

    // Try to fetch the default RTDB instance for a project, but don't hard-fail if we
    // can't because the user may be using a fake project.
    try {
      if (!options.instance) {
        options.instance = await getDefaultDatabaseInstance(options);
      }
    } catch (e: any) {
      databaseLogger.log(
        "DEBUG",
        `Failed to retrieve default database instance: ${JSON.stringify(e)}`
      );
    }

    const rc = dbRulesConfig.normalizeRulesConfig(
      dbRulesConfig.getRulesConfig(projectId, options),
      options
    );
    logger.debug("database rules config: ", JSON.stringify(rc));

    args.rules = rc;

    if (rc.length === 0) {
      databaseLogger.logLabeled(
        "WARN",
        "database",
        "Did not find a Realtime Database rules file specified in a firebase.json config file. The emulator will default to allowing all reads and writes. Learn more about this option: https://firebase.google.com/docs/emulator-suite/install_and_configure#security_rules_configuration."
      );
    } else {
      for (const c of rc) {
        const rules: string = c.rules;
        if (!fs.existsSync(rules)) {
          databaseLogger.logLabeled(
            "WARN",
            "database",
            `Realtime Database rules file ${clc.bold(
              rules
            )} specified in firebase.json does not exist.`
          );
        }
      }
    }

    const databaseEmulator = new DatabaseEmulator(args);
    await startEmulator(databaseEmulator);

    if (exportMetadata.database) {
      utils.assertIsString(options.import);
      const importDirAbsPath = path.resolve(options.import);
      const databaseExportDir = path.resolve(importDirAbsPath, exportMetadata.database.path);

      const files = fs.readdirSync(databaseExportDir).filter((f) => f.endsWith(".json"));
      for (const f of files) {
        const fPath = path.join(databaseExportDir, f);
        const ns = path.basename(f, ".json");
        await databaseEmulator.importData(ns, fPath);
      }
    }
  }

  if (shouldStart(options, Emulators.AUTH)) {
    if (!projectId) {
      throw new FirebaseError(
        `Cannot start the ${Constants.description(
          Emulators.AUTH
        )} without a project: run 'firebase init' or provide the --project flag`
      );
    }

    const authAddr = await getAndCheckAddress(Emulators.AUTH, options);
    const authEmulator = new AuthEmulator({
      host: authAddr.host,
      port: authAddr.port,
      projectId,
    });
    await startEmulator(authEmulator);

    if (exportMetadata.auth) {
      utils.assertIsString(options.import);
      const importDirAbsPath = path.resolve(options.import);
      const authExportDir = path.resolve(importDirAbsPath, exportMetadata.auth.path);

      await authEmulator.importData(authExportDir, projectId);
    }
  }

  if (shouldStart(options, Emulators.PUBSUB)) {
    if (!projectId) {
      throw new FirebaseError(
        "Cannot start the Pub/Sub emulator without a project: run 'firebase init' or provide the --project flag"
      );
    }

    const pubsubAddr = await getAndCheckAddress(Emulators.PUBSUB, options);
    const pubsubEmulator = new PubsubEmulator({
      host: pubsubAddr.host,
      port: pubsubAddr.port,
      projectId,
      auto_download: true,
    });
    await startEmulator(pubsubEmulator);
  }

  if (shouldStart(options, Emulators.STORAGE)) {
    const storageAddr = await getAndCheckAddress(Emulators.STORAGE, options);
    const storageConfig = options.config.data.storage;

    if (!storageConfig?.rules) {
      throw new FirebaseError(
        "Cannot start the Storage emulator without rules file specified in firebase.json: run 'firebase init' and set up your Storage configuration"
      );
    }

    const storageEmulator = new StorageEmulator({
      host: storageAddr.host,
      port: storageAddr.port,
      projectId: projectId,
      rules: options.config.path(storageConfig.rules),
    });
    await startEmulator(storageEmulator);

    if (exportMetadata.storage) {
      utils.assertIsString(options.import);
      const importDirAbsPath = path.resolve(options.import);
      const storageExportDir = path.resolve(importDirAbsPath, exportMetadata.storage.path);
      storageEmulator.storageLayer.import(storageExportDir);
    }
  }

  // Hosting emulator needs to start after all of the others so that we can detect
  // which are running and call useEmulator in __init.js
  if (shouldStart(options, Emulators.HOSTING)) {
    const hostingAddr = await getAndCheckAddress(Emulators.HOSTING, options);
    const hostingEmulator = new HostingEmulator({
      host: hostingAddr.host,
      port: hostingAddr.port,
      options,
    });

    await startEmulator(hostingEmulator);
  }

  if (showUI && !shouldStart(options, Emulators.UI)) {
    hubLogger.logLabeled(
      "WARN",
      "emulators",
      "The Emulator UI requires a project ID to start. Configure your default project with 'firebase use' or pass the --project flag."
    );
  }

  if (showUI && (shouldStart(options, Emulators.UI) || START_LOGGING_EMULATOR)) {
    const loggingAddr = await getAndCheckAddress(Emulators.LOGGING, options);
    const loggingEmulator = new LoggingEmulator({
      host: loggingAddr.host,
      port: loggingAddr.port,
    });

    await startEmulator(loggingEmulator);
  }

  if (showUI && shouldStart(options, Emulators.UI)) {
    const uiAddr = await getAndCheckAddress(Emulators.UI, options);
    const ui = new EmulatorUI({
      projectId: projectId,
      auto_download: true,
      ...uiAddr,
    });
    await startEmulator(ui);
  }

  const running = EmulatorRegistry.listRunning();
  for (const name of running) {
    const instance = EmulatorRegistry.get(name);
    if (instance) {
      await instance.connect();
    }
  }
}

/**
 * Exports data from emulators that support data export. Used with `emulators:export` and with the --export-on-exit flag.
 * @param exportPath
 * @param options
 */
export async function exportEmulatorData(exportPath: string, options: any) {
  const projectId = options.project;
  if (!projectId) {
    throw new FirebaseError(
      "Could not determine project ID, make sure you're running in a Firebase project directory or add the --project flag.",
      { exit: 1 }
    );
  }

  const hubClient = new EmulatorHubClient(projectId);
  if (!hubClient.foundHub()) {
    throw new FirebaseError(
      `Did not find any running emulators for project ${clc.bold(projectId)}.`,
      { exit: 1 }
    );
  }

  try {
    await hubClient.getStatus();
  } catch (e: any) {
    const filePath = EmulatorHub.getLocatorFilePath(projectId);
    throw new FirebaseError(
      `The emulator hub for ${projectId} did not respond to a status check. If this error continues try shutting down all running emulators and deleting the file ${filePath}`,
      { exit: 1 }
    );
  }

  utils.logBullet(
    `Found running emulator hub for project ${clc.bold(projectId)} at ${hubClient.origin}`
  );

  // If the export target directory does not exist, we should attempt to create it
  const exportAbsPath = path.resolve(exportPath);
  if (!fs.existsSync(exportAbsPath)) {
    utils.logBullet(`Creating export directory ${exportAbsPath}`);
    fs.mkdirSync(exportAbsPath);
  }

  // Check if there is already an export there and prompt the user about deleting it
  const existingMetadata = HubExport.readMetadata(exportAbsPath);
  if (existingMetadata && !(options.force || options.exportOnExit)) {
    if (options.noninteractive) {
      throw new FirebaseError(
        "Export already exists in the target directory, re-run with --force to overwrite.",
        { exit: 1 }
      );
    }

    const prompt = await promptOnce({
      type: "confirm",
      message: `The directory ${exportAbsPath} already contains export data. Exporting again to the same directory will overwrite all data. Do you want to continue?`,
      default: false,
    });

    if (!prompt) {
      throw new FirebaseError("Command aborted", { exit: 1 });
    }
  }

  utils.logBullet(`Exporting data to: ${exportAbsPath}`);
  try {
    await hubClient.postExport(exportAbsPath);
  } catch (e: any) {
    throw new FirebaseError("Export request failed, see emulator logs for more information.", {
      exit: 1,
      original: e,
    });
  }

  utils.logSuccess("Export complete");
}<|MERGE_RESOLUTION|>--- conflicted
+++ resolved
@@ -429,11 +429,6 @@
       "Error: 'functions.source' is not defined"
     );
 
-<<<<<<< HEAD
-    utils.assertIsStringOrUndefined(options.extensionDir);
-    const projectDir = options.extensionDir || options.config.projectDir;
-    const functionsDir = path.join(projectDir, options.config.src.functions.source);
-=======
     utils.assertIsStringOrUndefined(options.extDevDir);
     const functionsDir = path.join(projectDir, options.config.src.functions.source);
 
@@ -471,7 +466,6 @@
     const functionsLogger = EmulatorLogger.forEmulator(Emulators.FUNCTIONS);
     const functionsAddr = await getAndCheckAddress(Emulators.FUNCTIONS, options);
     const projectId = needProjectId(options);
->>>>>>> 22c04d46
 
     let inspectFunctions: number | undefined;
     if (options.inspectFunctions) {
