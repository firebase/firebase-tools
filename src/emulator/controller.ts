import * as clc from "colorette";
import * as fs from "fs";
import * as path from "path";
import * as fsConfig from "../firestore/fsConfig";

import { logger } from "../logger";
import { trackEmulator, trackGA4 } from "../track";
import * as utils from "../utils";
import { EmulatorRegistry } from "./registry";
import {
  ALL_EMULATORS,
  ALL_SERVICE_EMULATORS,
  EmulatorInfo,
  EmulatorInstance,
  Emulators,
  EMULATORS_SUPPORTED_BY_UI,
  isEmulator,
} from "./types";
import { Constants, FIND_AVAILBLE_PORT_BY_DEFAULT } from "./constants";
import { EmulatableBackend, FunctionsEmulator } from "./functionsEmulator";
import { FirebaseError } from "../error";
import { getProjectId, needProjectId, getAliases, needProjectNumber } from "../projectUtils";
import * as commandUtils from "./commandUtils";
import { EmulatorHub } from "./hub";
import { ExportMetadata, HubExport } from "./hubExport";
import { EmulatorUI } from "./ui";
import { LoggingEmulator } from "./loggingEmulator";
import * as dbRulesConfig from "../database/rulesConfig";
import { EmulatorLogger, Verbosity } from "./emulatorLogger";
import { EmulatorHubClient } from "./hubClient";
import { confirm } from "../prompt";
import {
  FLAG_EXPORT_ON_EXIT_NAME,
  JAVA_DEPRECATION_WARNING,
  MIN_SUPPORTED_JAVA_MAJOR_VERSION,
} from "./commandUtils";
import { fileExistsSync } from "../fsutils";
import { getStorageRulesConfig } from "./storage/rules/config";
import { getDefaultDatabaseInstance } from "../getDefaultDatabaseInstance";
import { getProjectDefaultAccount } from "../auth";
import { Options } from "../options";
import { ParsedTriggerDefinition } from "./functionsEmulatorShared";
import { ExtensionsEmulator } from "./extensionsEmulator";
import { normalizeAndValidate } from "../functions/projectConfig";
import { requiresJava } from "./downloadableEmulators";
import { prepareFrameworks } from "../frameworks";
import * as experiments from "../experiments";
import { EmulatorListenConfig, PortName, resolveHostAndAssignPorts } from "./portUtils";
import { Runtime, isRuntime } from "../deploy/functions/runtimes/supported";

import { AuthEmulator, SingleProjectMode } from "./auth";
import { DatabaseEmulator, DatabaseEmulatorArgs } from "./databaseEmulator";
import { EventarcEmulator } from "./eventarcEmulator";
import { DataConnectEmulator } from "./dataconnectEmulator";
import { FirestoreEmulator, FirestoreEmulatorArgs } from "./firestoreEmulator";
import { HostingEmulator } from "./hostingEmulator";
import { PubsubEmulator } from "./pubsubEmulator";
import { StorageEmulator } from "./storage";
import { readFirebaseJson } from "../dataconnect/fileUtils";
import { TasksEmulator } from "./tasksEmulator";
import { AppHostingEmulator } from "./apphosting";
<<<<<<< HEAD
=======
import { sendVSCodeMessage, VSCODE_MESSAGE } from "../dataconnect/webhook";
>>>>>>> 467392a4

const START_LOGGING_EMULATOR = utils.envOverride(
  "START_LOGGING_EMULATOR",
  "false",
  (val) => val === "true",
);

/**
 * Exports emulator data on clean exit (SIGINT or process end)
 * @param options
 */
export async function exportOnExit(options: any) {
  const exportOnExitDir = options.exportOnExit;
  if (exportOnExitDir) {
    try {
      utils.logBullet(
        `Automatically exporting data using ${FLAG_EXPORT_ON_EXIT_NAME} "${exportOnExitDir}" ` +
          "please wait for the export to finish...",
      );
      await exportEmulatorData(exportOnExitDir, options, /* initiatedBy= */ "exit");
    } catch (e: any) {
      utils.logWarning(e);
      utils.logWarning(`Automatic export to "${exportOnExitDir}" failed, going to exit now...`);
    }
  }
}

/**
 * Hook to do things when we're exiting cleanly (this does not include errors). Will be skipped on a second SIGINT
 * @param options
 */
export async function onExit(options: any) {
  await exportOnExit(options);
}

/**
 * Hook to clean up on shutdown (includes errors). Will be skipped on a third SIGINT
 * Stops all running emulators in parallel.
 */
export async function cleanShutdown(): Promise<void> {
  EmulatorLogger.forEmulator(Emulators.HUB).logLabeled(
    "BULLET",
    "emulators",
    "Shutting down emulators.",
  );
  await EmulatorRegistry.stopAll();
  await sendVSCodeMessage({ message: VSCODE_MESSAGE.EMULATORS_SHUTDOWN });
}

/**
 * Filters a list of emulators to only those specified in the config
 * @param options
 */
export function filterEmulatorTargets(options: { only: string; config: any }): Emulators[] {
  let targets = [...ALL_SERVICE_EMULATORS];
  targets.push(Emulators.EXTENSIONS);
  targets = targets.filter((e) => {
    return options.config.has(e) || options.config.has(`emulators.${e}`);
  });

  const onlyOptions: string = options.only;
  if (onlyOptions) {
    const only = onlyOptions.split(",").map((o) => {
      return o.split(":")[0];
    });
    targets = targets.filter((t) => only.includes(t));
  }

  return targets;
}

/**
 * Returns whether or not a specific emulator should start based on configuration and dependencies.
 * @param options
 * @param name
 */
export function shouldStart(options: Options, name: Emulators): boolean {
  if (name === Emulators.HUB) {
    // The hub only starts if we know the project ID.
    return !!options.project;
  }
  const targets = filterEmulatorTargets(options);
  const emulatorInTargets = targets.includes(name);

  if (name === Emulators.UI) {
    if (options.ui) {
      return true;
    }

    if (options.config.src.emulators?.ui?.enabled === false) {
      // Allow disabling UI via `{emulators: {"ui": {"enabled": false}}}`.
      // Emulator UI is by default enabled if that option is not specified.
      return false;
    }
    // Emulator UI only starts if we know the project ID AND at least one
    // emulator supported by Emulator UI is launching.
    return (
      !!options.project && targets.some((target) => EMULATORS_SUPPORTED_BY_UI.includes(target))
    );
  }

  // Don't start the functions emulator if we can't find the source directory
  if (name === Emulators.FUNCTIONS && emulatorInTargets) {
    try {
      normalizeAndValidate(options.config.src.functions);
      return true;
    } catch (err: any) {
      EmulatorLogger.forEmulator(Emulators.FUNCTIONS).logLabeled(
        "WARN",
        "functions",
        `The functions emulator is configured but there is no functions source directory. Have you run ${clc.bold(
          "firebase init functions",
        )}?`,
      );
      return false;
    }
  }

  if (name === Emulators.HOSTING && emulatorInTargets && !options.config.get("hosting")) {
    EmulatorLogger.forEmulator(Emulators.HOSTING).logLabeled(
      "WARN",
      "hosting",
      `The hosting emulator is configured but there is no hosting configuration. Have you run ${clc.bold(
        "firebase init hosting",
      )}?`,
    );
    return false;
  }

  return emulatorInTargets;
}

function findExportMetadata(importPath: string): ExportMetadata | undefined {
  const pathExists = fs.existsSync(importPath);
  if (!pathExists) {
    throw new FirebaseError(`Directory "${importPath}" does not exist.`);
  }

  const pathIsDirectory = fs.lstatSync(importPath).isDirectory();
  if (!pathIsDirectory) {
    return;
  }

  // If there is an export metadata file, we always prefer that
  const importFilePath = path.join(importPath, HubExport.METADATA_FILE_NAME);
  if (fileExistsSync(importFilePath)) {
    return JSON.parse(fs.readFileSync(importFilePath, "utf8").toString()) as ExportMetadata;
  }

  const fileList = fs.readdirSync(importPath);

  // The user might have passed a Firestore export directly
  const firestoreMetadataFile = fileList.find((f) => f.endsWith(".overall_export_metadata"));
  if (firestoreMetadataFile) {
    const metadata: ExportMetadata = {
      version: EmulatorHub.CLI_VERSION,
      firestore: {
        version: "prod",
        path: importPath,
        metadata_file: `${importPath}/${firestoreMetadataFile}`,
      },
    };

    EmulatorLogger.forEmulator(Emulators.FIRESTORE).logLabeled(
      "BULLET",
      "firestore",
      `Detected non-emulator Firestore export at ${importPath}`,
    );

    return metadata;
  }

  // The user might haved passed a directory containing RTDB json files
  const rtdbDataFile = fileList.find((f) => f.endsWith(".json"));
  if (rtdbDataFile) {
    const metadata: ExportMetadata = {
      version: EmulatorHub.CLI_VERSION,
      database: {
        version: "prod",
        path: importPath,
      },
    };

    EmulatorLogger.forEmulator(Emulators.DATABASE).logLabeled(
      "BULLET",
      "firestore",
      `Detected non-emulator Database export at ${importPath}`,
    );

    return metadata;
  }
}

interface EmulatorOptions extends Options {
  extDevEnv?: Record<string, string>;
  logVerbosity?: "DEBUG" | "INFO" | "QUIET" | "SILENT";
}

/**
 * Start all emulators.
 */
export async function startAll(
  options: EmulatorOptions,
  showUI = true,
  runningTestScript = false,
): Promise<{ deprecationNotices: string[] }> {
  // Emulators config is specified in firebase.json as:
  // "emulators": {
  //   "firestore": {
  //     "host": "localhost",
  //     "port": "9005"
  //   },
  //   // ...
  // }
  //
  // The list of emulators to start is filtered two ways:
  // 1) The service must have a top-level entry in firebase.json or an entry in the emulators{} object
  // 2) If the --only flag is passed, then this list is the intersection
  const targets = filterEmulatorTargets(options);
  options.targets = targets;
  const singleProjectModeEnabled =
    options.config.src.emulators?.singleProjectMode === undefined ||
    options.config.src.emulators?.singleProjectMode;

  if (targets.length === 0) {
    throw new FirebaseError(
      `No emulators to start, run ${clc.bold("firebase init emulators")} to get started.`,
    );
  }
  if (targets.some(requiresJava)) {
    if ((await commandUtils.checkJavaMajorVersion()) < MIN_SUPPORTED_JAVA_MAJOR_VERSION) {
      utils.logLabeledError("emulators", JAVA_DEPRECATION_WARNING, "warn");
      throw new FirebaseError(JAVA_DEPRECATION_WARNING);
    }
  }
  if (options.logVerbosity) {
    EmulatorLogger.setVerbosity(Verbosity[options.logVerbosity]);
  }

  const hubLogger = EmulatorLogger.forEmulator(Emulators.HUB);
  hubLogger.logLabeled("BULLET", "emulators", `Starting emulators: ${targets.join(", ")}`);

  const projectId: string = getProjectId(options) || ""; // TODO: Next breaking change, consider making this fall back to demo project.
  const isDemoProject = Constants.isDemoProject(projectId);
  if (isDemoProject) {
    hubLogger.logLabeled(
      "BULLET",
      "emulators",
      `Detected demo project ID "${projectId}", emulated services will use a demo configuration and attempts to access non-emulated services for this project will fail.`,
    );
  }

  const onlyOptions: string = options.only;
  if (onlyOptions) {
    const requested: string[] = onlyOptions.split(",").map((o) => {
      return o.split(":")[0];
    });
    const ignored = requested.filter((k) => !targets.includes(k as Emulators));

    for (const name of ignored) {
      if (isEmulator(name)) {
        EmulatorLogger.forEmulator(name).logLabeled(
          "WARN",
          name,
          `Not starting the ${clc.bold(name)} emulator, make sure you have run ${clc.bold(
            "firebase init",
          )}.`,
        );
      } else {
        // this should not work:
        // firebase emulators:start --only doesnotexist
        throw new FirebaseError(
          `${name} is not a valid emulator name, valid options are: ${JSON.stringify(
            ALL_SERVICE_EMULATORS,
          )}`,
          { exit: 1 },
        );
      }
    }
  }

  const emulatableBackends: EmulatableBackend[] = [];

  // Process extensions config early so that we have a better guess at whether
  // the Functions emulator needs to start.
  let extensionEmulator: ExtensionsEmulator | undefined = undefined;
  if (shouldStart(options, Emulators.EXTENSIONS)) {
    const projectNumber = isDemoProject
      ? Constants.FAKE_PROJECT_NUMBER
      : await needProjectNumber(options);
    const aliases = getAliases(options, projectId);
    extensionEmulator = new ExtensionsEmulator({
      projectId,
      projectDir: options.config.projectDir,
      projectNumber,
      aliases,
      extensions: options.config.get("extensions"),
    });
    const extensionsBackends = await extensionEmulator.getExtensionBackends();
    const filteredExtensionsBackends = extensionEmulator.filterUnemulatedTriggers(
      options,
      extensionsBackends,
    );
    emulatableBackends.push(...filteredExtensionsBackends);
    trackGA4("extensions_emulated", {
      number_of_extensions_emulated: filteredExtensionsBackends.length,
      number_of_extensions_ignored: extensionsBackends.length - filteredExtensionsBackends.length,
    });
  }

  const listenConfig = {} as Record<PortName, EmulatorListenConfig>;
  if (emulatableBackends.length) {
    // If we already know we need Functions (and Eventarc), assign them now.
    listenConfig[Emulators.FUNCTIONS] = getListenConfig(options, Emulators.FUNCTIONS);
    listenConfig[Emulators.EVENTARC] = getListenConfig(options, Emulators.EVENTARC);
    listenConfig[Emulators.TASKS] = getListenConfig(options, Emulators.TASKS);
  }
  for (const emulator of ALL_EMULATORS) {
    if (
      emulator === Emulators.FUNCTIONS ||
      emulator === Emulators.EVENTARC ||
      emulator === Emulators.TASKS ||
      // Same port as Functions, no need for separate assignment
      emulator === Emulators.EXTENSIONS ||
      (emulator === Emulators.UI && !showUI)
    ) {
      continue;
    }
    if (
      shouldStart(options, emulator) ||
      (emulator === Emulators.LOGGING &&
        ((showUI && shouldStart(options, Emulators.UI)) || START_LOGGING_EMULATOR))
    ) {
      const config = getListenConfig(options, emulator);
      listenConfig[emulator] = config;
      if (emulator === Emulators.FIRESTORE) {
        const wsPortConfig = options.config.src.emulators?.firestore?.websocketPort;
        listenConfig["firestore.websocket"] = {
          host: config.host,
          port: wsPortConfig || 9150,
          portFixed: !!wsPortConfig,
        };
      }
      if (emulator === Emulators.DATACONNECT) {
        const pglitePortConfig = options.config.src.emulators?.dataconnect?.postgresPort;
        listenConfig["dataconnect.postgres"] = {
          host: config.host,
          port: pglitePortConfig || 5432,
          portFixed: !!pglitePortConfig,
        };
      }
    }
  }
  let listenForEmulator = await resolveHostAndAssignPorts(listenConfig);
  hubLogger.log("DEBUG", "assigned listening specs for emulators", { user: listenForEmulator });

  function legacyGetFirstAddr(name: PortName): { host: string; port: number } {
    const firstSpec = listenForEmulator[name][0];
    return {
      host: firstSpec.address,
      port: firstSpec.port,
    };
  }

  function startEmulator(instance: EmulatorInstance): Promise<void> {
    const name = instance.getName();

    // Log the command for analytics
    void trackEmulator("emulator_run", {
      emulator_name: name,
      is_demo_project: String(isDemoProject),
    });

    return EmulatorRegistry.start(instance);
  }

  if (listenForEmulator.hub) {
    const hub = new EmulatorHub({
      projectId,
      listen: listenForEmulator[Emulators.HUB],
      listenForEmulator,
    });

    // Log the command for analytics, we only report this for "hub"
    // since we originally mistakenly reported emulators:start events
    // for each emulator, by reporting the "hub" we ensure that our
    // historical data can still be viewed.
    await startEmulator(hub);
  }

  // Parse export metadata
  let exportMetadata: ExportMetadata = {
    version: "unknown",
  };
  if (options.import) {
    utils.assertIsString(options.import);
    const importDir = path.resolve(options.import);
    const foundMetadata = findExportMetadata(importDir);
    if (foundMetadata) {
      exportMetadata = foundMetadata;
      void trackEmulator("emulator_import", {
        initiated_by: "start",
        emulator_name: Emulators.HUB,
      });
    } else {
      hubLogger.logLabeled(
        "WARN",
        "emulators",
        `Could not find import/export metadata file, ${clc.bold("skipping data import!")}`,
      );
    }
  }

  // TODO: turn this into hostingConfig.extract or hostingConfig.hostingConfig
  // once those branches merge
  const hostingConfig = options.config.get("hosting");
  if (
    Array.isArray(hostingConfig) ? hostingConfig.some((it) => it.source) : hostingConfig?.source
  ) {
    experiments.assertEnabled("webframeworks", "emulate a web framework");
    const emulators: EmulatorInfo[] = [];
    for (const e of ALL_SERVICE_EMULATORS) {
      // TODO(yuchenshi): Functions and Eventarc may be missing if they are not
      // yet known to be needed and then prepareFrameworks adds extra functions.
      if (listenForEmulator[e]) {
        emulators.push({
          name: e,
          host: utils.connectableHostname(listenForEmulator[e][0].address),
          port: listenForEmulator[e][0].port,
        });
      }
    }
    // This may add additional sources for Functions emulator and must be done before it.
    await prepareFrameworks(
      runningTestScript ? "test" : "emulate",
      targets,
      undefined,
      options,
      emulators,
    );
  }

  const projectDir = (options.extDevDir || options.config.projectDir) as string;
  if (shouldStart(options, Emulators.FUNCTIONS)) {
    const functionsCfg = normalizeAndValidate(options.config.src.functions);
    // Note: ext:dev:emulators:* commands hit this path, not the Emulators.EXTENSIONS path
    utils.assertIsStringOrUndefined(options.extDevDir);

    for (const cfg of functionsCfg) {
      const functionsDir = path.join(projectDir, cfg.source);
      const runtime = (options.extDevRuntime ?? cfg.runtime) as Runtime | undefined;
      // N.B. (Issue #6965) it's OK for runtime to be undefined because the functions discovery process
      // will dynamically detect it later.
      // TODO: does runtime even need to be a part of EmultableBackend now that we have dynamic runtime
      // detection? Might be an extensions thing.
      if (runtime && !isRuntime(runtime)) {
        throw new FirebaseError(
          `Cannot load functions from ${functionsDir} because it has invalid runtime ${runtime as string}`,
        );
      }
      emulatableBackends.push({
        functionsDir,
        runtime,
        codebase: cfg.codebase,
        env: {
          ...options.extDevEnv,
        },
        secretEnv: [], // CF3 secrets are bound to specific functions, so we'll get them during trigger discovery.
        // TODO(b/213335255): predefinedTriggers and nodeMajorVersion are here to support ext:dev:emulators:* commands.
        // Ideally, we should handle that case via ExtensionEmulator.
        predefinedTriggers: options.extDevTriggers as ParsedTriggerDefinition[] | undefined,
        ignore: cfg.ignore,
      });
    }
  }

  if (extensionEmulator) {
    await startEmulator(extensionEmulator);
  }

  if (emulatableBackends.length) {
    if (!listenForEmulator.functions || !listenForEmulator.eventarc || !listenForEmulator.tasks) {
      // We did not know that we need Functions and Eventarc earlier but now we do.
      listenForEmulator = await resolveHostAndAssignPorts({
        ...listenForEmulator,
        functions: listenForEmulator.functions ?? getListenConfig(options, Emulators.FUNCTIONS),
        eventarc: listenForEmulator.eventarc ?? getListenConfig(options, Emulators.EVENTARC),
        tasks: listenForEmulator.eventarc ?? getListenConfig(options, Emulators.TASKS),
      });
      hubLogger.log("DEBUG", "late-assigned ports for functions and eventarc emulators", {
        user: listenForEmulator,
      });
    }
    const functionsLogger = EmulatorLogger.forEmulator(Emulators.FUNCTIONS);
    const functionsAddr = legacyGetFirstAddr(Emulators.FUNCTIONS);
    const projectId = needProjectId(options);

    const inspectFunctions = commandUtils.parseInspectionPort(options);
    if (inspectFunctions) {
      // TODO(samstern): Add a link to documentation
      functionsLogger.logLabeled(
        "WARN",
        "functions",
        `You are running the Functions emulator in debug mode. This means that functions will execute in sequence rather than in parallel.`,
      );
    }

    // Warn the developer that the Functions/Extensions emulator can call out to production.
    const emulatorsNotRunning = ALL_SERVICE_EMULATORS.filter((e) => {
      return e !== Emulators.FUNCTIONS && !listenForEmulator[e];
    });
    if (emulatorsNotRunning.length > 0 && !Constants.isDemoProject(projectId)) {
      functionsLogger.logLabeled(
        "WARN",
        "functions",
        `The following emulators are not running, calls to these services from the Functions emulator will affect production: ${clc.bold(
          emulatorsNotRunning.join(", "),
        )}`,
      );
    }

    const account = getProjectDefaultAccount(options.projectRoot);

    // TODO(b/213241033): Figure out how to watch for changes to extensions .env files & reload triggers when they change.
    const functionsEmulator = new FunctionsEmulator({
      projectId,
      projectDir,
      emulatableBackends,
      account,
      host: functionsAddr.host,
      port: functionsAddr.port,
      debugPort: inspectFunctions,
      verbosity: options.logVerbosity,
      projectAlias: options.projectAlias,
    });
    await startEmulator(functionsEmulator);

    const eventarcAddr = legacyGetFirstAddr(Emulators.EVENTARC);
    const eventarcEmulator = new EventarcEmulator({
      host: eventarcAddr.host,
      port: eventarcAddr.port,
    });
    await startEmulator(eventarcEmulator);

    const tasksAddr = legacyGetFirstAddr(Emulators.TASKS);
    const tasksEmulator = new TasksEmulator({
      host: tasksAddr.host,
      port: tasksAddr.port,
    });

    await startEmulator(tasksEmulator);
  }

  if (listenForEmulator.firestore) {
    const firestoreLogger = EmulatorLogger.forEmulator(Emulators.FIRESTORE);
    const firestoreAddr = legacyGetFirstAddr(Emulators.FIRESTORE);
    const websocketPort = legacyGetFirstAddr("firestore.websocket").port;

    const args: FirestoreEmulatorArgs = {
      host: firestoreAddr.host,
      port: firestoreAddr.port,
      websocket_port: websocketPort,
      project_id: projectId,
      auto_download: true,
    };

    if (exportMetadata.firestore) {
      utils.assertIsString(options.import);
      const importDirAbsPath = path.resolve(options.import);
      const exportMetadataFilePath = path.resolve(
        importDirAbsPath,
        exportMetadata.firestore.metadata_file,
      );

      firestoreLogger.logLabeled(
        "BULLET",
        "firestore",
        `Importing data from ${exportMetadataFilePath}`,
      );
      args.seed_from_export = exportMetadataFilePath;
      void trackEmulator("emulator_import", {
        initiated_by: "start",
        emulator_name: Emulators.FIRESTORE,
      });
    }

    const config = options.config;
    // emulator does not support multiple databases yet
    // TODO(VicVer09): b/269787702
    let rulesLocalPath;
    let rulesFileFound;
    const firestoreConfigs: fsConfig.ParsedFirestoreConfig[] = fsConfig.getFirestoreConfig(
      projectId,
      options,
    );
    if (!firestoreConfigs) {
      firestoreLogger.logLabeled(
        "WARN",
        "firestore",
        `Cloud Firestore config does not exist in firebase.json.`,
      );
    } else if (firestoreConfigs.length !== 1) {
      firestoreLogger.logLabeled(
        "WARN",
        "firestore",
        `Cloud Firestore Emulator does not support multiple databases yet.`,
      );
    } else if (firestoreConfigs[0].rules) {
      rulesLocalPath = firestoreConfigs[0].rules;
    }
    if (rulesLocalPath) {
      const rules: string = config.path(rulesLocalPath);
      rulesFileFound = fs.existsSync(rules);
      if (rulesFileFound) {
        args.rules = rules;
      } else {
        firestoreLogger.logLabeled(
          "WARN",
          "firestore",
          `Cloud Firestore rules file ${clc.bold(rules)} specified in firebase.json does not exist.`,
        );
      }
    } else {
      firestoreLogger.logLabeled(
        "WARN",
        "firestore",
        "Did not find a Cloud Firestore rules file specified in a firebase.json config file.",
      );
    }

    if (!rulesFileFound) {
      firestoreLogger.logLabeled(
        "WARN",
        "firestore",
        "The emulator will default to allowing all reads and writes. Learn more about this option: https://firebase.google.com/docs/emulator-suite/install_and_configure#security_rules_configuration.",
      );
    }

    // undefined in the config defaults to setting single_project_mode.
    if (singleProjectModeEnabled) {
      if (projectId) {
        args.single_project_mode = true;
        args.single_project_mode_error = false;
      } else {
        firestoreLogger.logLabeled(
          "DEBUG",
          "firestore",
          "Could not enable single_project_mode: missing projectId.",
        );
      }
    }

    const firestoreEmulator = new FirestoreEmulator(args);
    await startEmulator(firestoreEmulator);
    firestoreLogger.logLabeled(
      "SUCCESS",
      Emulators.FIRESTORE,
      `Firestore Emulator UI websocket is running on ${websocketPort}.`,
    );
  }

  if (listenForEmulator.database) {
    const databaseLogger = EmulatorLogger.forEmulator(Emulators.DATABASE);
    const databaseAddr = legacyGetFirstAddr(Emulators.DATABASE);

    const args: DatabaseEmulatorArgs = {
      host: databaseAddr.host,
      port: databaseAddr.port,
      projectId,
      auto_download: true,
      // Only set the flag (at all) if singleProjectMode is enabled.
      single_project_mode: singleProjectModeEnabled ? "Warning" : undefined,
    };

    // Try to fetch the default RTDB instance for a project, but don't hard-fail if we
    // can't because the user may be using a fake project.
    try {
      if (!options.instance) {
        options.instance = await getDefaultDatabaseInstance(options);
      }
    } catch (e: any) {
      databaseLogger.log(
        "DEBUG",
        `Failed to retrieve default database instance: ${JSON.stringify(e)}`,
      );
    }

    const rc = dbRulesConfig.normalizeRulesConfig(
      dbRulesConfig.getRulesConfig(projectId, options),
      options,
    );
    logger.debug("database rules config: ", JSON.stringify(rc));

    args.rules = rc;

    if (rc.length === 0) {
      databaseLogger.logLabeled(
        "WARN",
        "database",
        "Did not find a Realtime Database rules file specified in a firebase.json config file. The emulator will default to allowing all reads and writes. Learn more about this option: https://firebase.google.com/docs/emulator-suite/install_and_configure#security_rules_configuration.",
      );
    } else {
      for (const c of rc) {
        const rules: string = c.rules;
        if (!fs.existsSync(rules)) {
          databaseLogger.logLabeled(
            "WARN",
            "database",
            `Realtime Database rules file ${clc.bold(
              rules,
            )} specified in firebase.json does not exist.`,
          );
        }
      }
    }

    const databaseEmulator = new DatabaseEmulator(args);
    await startEmulator(databaseEmulator);

    if (exportMetadata.database) {
      utils.assertIsString(options.import);
      const importDirAbsPath = path.resolve(options.import);
      const databaseExportDir = path.resolve(importDirAbsPath, exportMetadata.database.path);

      const files = fs.readdirSync(databaseExportDir).filter((f) => f.endsWith(".json"));
      void trackEmulator("emulator_import", {
        initiated_by: "start",
        emulator_name: Emulators.DATABASE,
        count: files.length,
      });
      for (const f of files) {
        const fPath = path.join(databaseExportDir, f);
        const ns = path.basename(f, ".json");
        await databaseEmulator.importData(ns, fPath);
      }
    }
  }

  if (listenForEmulator.auth) {
    if (!projectId) {
      throw new FirebaseError(
        `Cannot start the ${Constants.description(
          Emulators.AUTH,
        )} without a project: run 'firebase init' or provide the --project flag`,
      );
    }

    const authAddr = legacyGetFirstAddr(Emulators.AUTH);
    const authEmulator = new AuthEmulator({
      host: authAddr.host,
      port: authAddr.port,
      projectId,
      singleProjectMode: singleProjectModeEnabled
        ? SingleProjectMode.WARNING
        : SingleProjectMode.NO_WARNING,
    });
    await startEmulator(authEmulator);

    if (exportMetadata.auth) {
      utils.assertIsString(options.import);
      const importDirAbsPath = path.resolve(options.import);
      const authExportDir = path.resolve(importDirAbsPath, exportMetadata.auth.path);

      await authEmulator.importData(authExportDir, projectId, { initiatedBy: "start" });
    }
  }

  if (listenForEmulator.pubsub) {
    if (!projectId) {
      throw new FirebaseError(
        "Cannot start the Pub/Sub emulator without a project: run 'firebase init' or provide the --project flag",
      );
    }

    const pubsubAddr = legacyGetFirstAddr(Emulators.PUBSUB);
    const pubsubEmulator = new PubsubEmulator({
      host: pubsubAddr.host,
      port: pubsubAddr.port,
      projectId,
      auto_download: true,
    });
    await startEmulator(pubsubEmulator);
  }

  if (listenForEmulator.dataconnect) {
    const config = readFirebaseJson(options.config);
    if (!config.length) {
      throw new FirebaseError("No Data Connect service found in firebase.json");
    } else if (config.length > 1) {
      logger.warn(
        `TODO: Add support for multiple services in the Data Connect emulator. Currently emulating first service ${config[0].source}`,
      );
    }
    const configDir = config[0].source;
    const dataConnectEmulator = new DataConnectEmulator({
      listen: listenForEmulator.dataconnect,
      projectId,
      auto_download: true,
      configDir,
      rc: options.rc,
      config: options.config,
      autoconnectToPostgres: true,
      postgresListen: listenForEmulator["dataconnect.postgres"],
      enable_output_generated_sdk: true, // TODO: source from arguments
      enable_output_schema_extensions: true,
    });
    await startEmulator(dataConnectEmulator);
  }

  if (listenForEmulator.storage) {
    const storageAddr = legacyGetFirstAddr(Emulators.STORAGE);

    const storageEmulator = new StorageEmulator({
      host: storageAddr.host,
      port: storageAddr.port,
      projectId: projectId,
      rules: getStorageRulesConfig(projectId, options),
    });
    await startEmulator(storageEmulator);

    if (exportMetadata.storage) {
      utils.assertIsString(options.import);
      const importDirAbsPath = path.resolve(options.import);
      const storageExportDir = path.resolve(importDirAbsPath, exportMetadata.storage.path);
      storageEmulator.storageLayer.import(storageExportDir, { initiatedBy: "start" });
    }
  }

  // Hosting emulator needs to start after all of the others so that we can detect
  // which are running and call useEmulator in __init.js
  if (listenForEmulator.hosting) {
    const hostingAddr = legacyGetFirstAddr(Emulators.HOSTING);
    const hostingEmulator = new HostingEmulator({
      host: hostingAddr.host,
      port: hostingAddr.port,
      options,
    });

    await startEmulator(hostingEmulator);
  }

  /**
   * Similar to the Hosting emulator, the App Hosting emulator should also
   * start after the other emulators. This is because the service running on
   * app hosting emulator may depend on other emulators (i.e auth, firestore,
   * storage, etc).
   */
  if (experiments.isEnabled("emulatorapphosting")) {
    if (listenForEmulator.apphosting) {
      const apphostingAddr = legacyGetFirstAddr(Emulators.APPHOSTING);
      const apphostingEmulator = new AppHostingEmulator({
        host: apphostingAddr.host,
        port: apphostingAddr.port,
        options,
      });

      await startEmulator(apphostingEmulator);
    }
  }

  if (listenForEmulator.logging) {
    const loggingAddr = legacyGetFirstAddr(Emulators.LOGGING);
    const loggingEmulator = new LoggingEmulator({
      host: loggingAddr.host,
      port: loggingAddr.port,
    });

    await startEmulator(loggingEmulator);
  }

  if (showUI && !shouldStart(options, Emulators.UI)) {
    hubLogger.logLabeled(
      "WARN",
      "emulators",
      "The Emulator UI is not starting, either because none of the running " +
        "emulators have a UI component or the Emulator UI cannot " +
        "determine the Project ID. Pass the --project flag to specify a project.",
    );
  }

  if (listenForEmulator.ui) {
    const ui = new EmulatorUI({
      projectId: projectId,
      auto_download: true,
      listen: listenForEmulator[Emulators.UI],
    });
    await startEmulator(ui);
  }

  let serviceEmulatorCount = 0;
  const running = EmulatorRegistry.listRunning();
  for (const name of running) {
    const instance = EmulatorRegistry.get(name);
    if (instance) {
      await instance.connect();
    }
    if (ALL_SERVICE_EMULATORS.includes(name)) {
      serviceEmulatorCount++;
    }
  }

  void trackEmulator("emulators_started", {
    count: serviceEmulatorCount,
    count_all: running.length,
    is_demo_project: String(isDemoProject),
  });

  return { deprecationNotices: [] };
}

function getListenConfig(
  options: EmulatorOptions,
  emulator: Exclude<Emulators, Emulators.EXTENSIONS>,
): EmulatorListenConfig {
  let host = options.config.src.emulators?.[emulator]?.host || Constants.getDefaultHost();
  if (host === "localhost" && utils.isRunningInWSL()) {
    // HACK(https://github.com/firebase/firebase-tools-ui/issues/332): Use IPv4
    // 127.0.0.1 instead of localhost. This, combined with the hack in
    // downloadableEmulators.ts, forces the emulator to listen on IPv4 ONLY.
    // The CLI (including the hub) will also consistently report 127.0.0.1,
    // causing clients to connect via IPv4 only (which mitigates the problem of
    // some clients resolving localhost to IPv6 and get connection refused).
    host = "127.0.0.1";
  }

  const portVal = options.config.src.emulators?.[emulator]?.port;
  let port: number;
  let portFixed: boolean;
  if (portVal) {
    port = parseInt(`${portVal}`, 10);
    portFixed = true;
  } else {
    port = Constants.getDefaultPort(emulator);
    portFixed = !FIND_AVAILBLE_PORT_BY_DEFAULT[emulator];
  }
  return {
    host,
    port,
    portFixed,
  };
}

/**
 * Exports data from emulators that support data export. Used with `emulators:export` and with the --export-on-exit flag.
 * @param exportPath
 * @param options
 */
export async function exportEmulatorData(exportPath: string, options: any, initiatedBy: string) {
  const projectId = options.project;
  if (!projectId) {
    throw new FirebaseError(
      "Could not determine project ID, make sure you're running in a Firebase project directory or add the --project flag.",
      { exit: 1 },
    );
  }

  const hubClient = new EmulatorHubClient(projectId);
  if (!hubClient.foundHub()) {
    throw new FirebaseError(
      `Did not find any running emulators for project ${clc.bold(projectId)}.`,
      { exit: 1 },
    );
  }

  let origin;
  try {
    origin = await hubClient.getStatus();
  } catch (e: any) {
    const filePath = EmulatorHub.getLocatorFilePath(projectId);
    throw new FirebaseError(
      `The emulator hub for ${projectId} did not respond to a status check. If this error continues try shutting down all running emulators and deleting the file ${filePath}`,
      { exit: 1 },
    );
  }

  utils.logBullet(`Found running emulator hub for project ${clc.bold(projectId)} at ${origin}`);

  // If the export target directory does not exist, we should attempt to create it
  const exportAbsPath = path.resolve(exportPath);
  if (!fs.existsSync(exportAbsPath)) {
    utils.logBullet(`Creating export directory ${exportAbsPath}`);
    fs.mkdirSync(exportAbsPath);
  }

  // Check if there is already an export there and prompt the user about deleting it
  const existingMetadata = HubExport.readMetadata(exportAbsPath);
  const isExportDirEmpty = fs.readdirSync(exportAbsPath).length === 0;
  if ((existingMetadata || !isExportDirEmpty) && !(options.force || options.exportOnExit)) {
    if (options.noninteractive) {
      throw new FirebaseError(
        "Export already exists in the target directory, re-run with --force to overwrite.",
        { exit: 1 },
      );
    }

    const prompt = await confirm({
      message: `The directory ${exportAbsPath} is not empty. Existing files in this directory will be overwritten. Do you want to continue?`,
      nonInteractive: options.nonInteractive,
      force: options.force,
      default: false,
    });

    if (!prompt) {
      throw new FirebaseError("Command aborted", { exit: 1 });
    }
  }

  utils.logBullet(`Exporting data to: ${exportAbsPath}`);
  try {
    await hubClient.postExport({ path: exportAbsPath, initiatedBy });
  } catch (e: any) {
    throw new FirebaseError("Export request failed, see emulator logs for more information.", {
      exit: 1,
      original: e,
    });
  }

  utils.logSuccess("Export complete");
}<|MERGE_RESOLUTION|>--- conflicted
+++ resolved
@@ -59,10 +59,7 @@
 import { readFirebaseJson } from "../dataconnect/fileUtils";
 import { TasksEmulator } from "./tasksEmulator";
 import { AppHostingEmulator } from "./apphosting";
-<<<<<<< HEAD
-=======
 import { sendVSCodeMessage, VSCODE_MESSAGE } from "../dataconnect/webhook";
->>>>>>> 467392a4
 
 const START_LOGGING_EMULATOR = utils.envOverride(
   "START_LOGGING_EMULATOR",
