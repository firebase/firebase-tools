import * as clc from "colorette";
import * as fs from "fs";
import * as path from "path";

import { logger } from "../logger";
import { track, trackEmulator } from "../track";
import * as utils from "../utils";
import { EmulatorRegistry } from "./registry";
import {
  Address,
  ALL_SERVICE_EMULATORS,
  EmulatorInfo,
  EmulatorInstance,
  Emulators,
  EMULATORS_SUPPORTED_BY_UI,
  isEmulator,
} from "./types";
import { Constants, FIND_AVAILBLE_PORT_BY_DEFAULT } from "./constants";
import { EmulatableBackend, FunctionsEmulator } from "./functionsEmulator";
import { parseRuntimeVersion } from "./functionsEmulatorUtils";
import { AuthEmulator } from "./auth";
import { DatabaseEmulator, DatabaseEmulatorArgs } from "./databaseEmulator";
import { FirestoreEmulator, FirestoreEmulatorArgs } from "./firestoreEmulator";
import { HostingEmulator } from "./hostingEmulator";
import { EventarcEmulator } from "./eventarcEmulator";
import { FirebaseError } from "../error";
import { getProjectId, needProjectId, getAliases, needProjectNumber } from "../projectUtils";
import { PubsubEmulator } from "./pubsubEmulator";
import * as commandUtils from "./commandUtils";
import { EmulatorHub } from "./hub";
import { ExportMetadata, HubExport } from "./hubExport";
import { EmulatorUI } from "./ui";
import { LoggingEmulator } from "./loggingEmulator";
import * as dbRulesConfig from "../database/rulesConfig";
import { EmulatorLogger } from "./emulatorLogger";
import * as portUtils from "./portUtils";
import { EmulatorHubClient } from "./hubClient";
import { promptOnce } from "../prompt";
import {
  FLAG_EXPORT_ON_EXIT_NAME,
  JAVA_DEPRECATION_WARNING,
  MIN_SUPPORTED_JAVA_MAJOR_VERSION,
} from "./commandUtils";
import { fileExistsSync } from "../fsutils";
import { StorageEmulator } from "./storage";
import { getStorageRulesConfig } from "./storage/rules/config";
import { getDefaultDatabaseInstance } from "../getDefaultDatabaseInstance";
import { getProjectDefaultAccount } from "../auth";
import { Options } from "../options";
import { ParsedTriggerDefinition } from "./functionsEmulatorShared";
import { ExtensionsEmulator } from "./extensionsEmulator";
import { normalizeAndValidate } from "../functions/projectConfig";
import { requiresJava } from "./downloadableEmulators";
import { prepareFrameworks } from "../frameworks";
import * as experiments from "../experiments";

const START_LOGGING_EMULATOR = utils.envOverride(
  "START_LOGGING_EMULATOR",
  "false",
  (val) => val === "true"
);

async function getAndCheckAddress(emulator: Emulators, options: Options): Promise<Address> {
  if (emulator === Emulators.EXTENSIONS) {
    // The Extensions emulator always runs on the same port as the Functions emulator.
    emulator = Emulators.FUNCTIONS;
  }
  let host = options.config.src.emulators?.[emulator]?.host || Constants.getDefaultHost();
  if (host === "localhost" && utils.isRunningInWSL()) {
    // HACK(https://github.com/firebase/firebase-tools-ui/issues/332): Use IPv4
    // 127.0.0.1 instead of localhost. This, combined with the hack in
    // downloadableEmulators.ts, forces the emulator to listen on IPv4 ONLY.
    // The CLI (including the hub) will also consistently report 127.0.0.1,
    // causing clients to connect via IPv4 only (which mitigates the problem of
    // some clients resolving localhost to IPv6 and get connection refused).
    host = "127.0.0.1";
  }

  const portVal = options.config.src.emulators?.[emulator]?.port;
  let port;
  let findAvailablePort = false;
  if (portVal) {
    port = parseInt(`${portVal}`, 10);
  } else {
    port = Constants.getDefaultPort(emulator);
    findAvailablePort = FIND_AVAILBLE_PORT_BY_DEFAULT[emulator];
  }

  const loggerForEmulator = EmulatorLogger.forEmulator(emulator);
  const portOpen = await portUtils.checkPortOpen(port, host);
  if (!portOpen) {
    if (findAvailablePort) {
      const newPort = await portUtils.findAvailablePort(host, port);
      if (newPort !== port) {
        loggerForEmulator.logLabeled(
          "WARN",
          emulator,
          `${Constants.description(
            emulator
          )} unable to start on port ${port}, starting on ${newPort} instead.`
        );
        port = newPort;
      }
    } else {
      await cleanShutdown();
      const description = Constants.description(emulator);
      loggerForEmulator.logLabeled(
        "WARN",
        emulator,
        `Port ${port} is not open on ${host}, could not start ${description}.`
      );
      loggerForEmulator.logLabeled(
        "WARN",
        emulator,
        `To select a different host/port, specify that host/port in a firebase.json config file:
      {
        // ...
        "emulators": {
          "${emulator}": {
            "host": "${clc.yellow("HOST")}",
            "port": "${clc.yellow("PORT")}"
          }
        }
      }`
      );
      return utils.reject(`Could not start ${description}, port taken.`, {});
    }
  }

  if (portUtils.isRestricted(port)) {
    const suggested = portUtils.suggestUnrestricted(port);
    loggerForEmulator.logLabeled(
      "WARN",
      emulator,
      `Port ${port} is restricted by some web browsers, including Chrome. You may want to choose a different port such as ${suggested}.`
    );
  }

  return { host, port };
}

async function getFirestoreWebSocketPort(
  host: string,
  port: number | undefined,
  emulator: Emulators
): Promise<number> {
  let websocketPort;
  if (port) {
    // check if the port is available
    const portOpen = await portUtils.checkPortOpen(port, host);
    if (!portOpen) {
      // shutdown if inputed port is not available
      await cleanShutdown();

      const logger = EmulatorLogger.forEmulator(emulator);
      logger.logLabeled(
        "WARN",
        emulator,
        `Port ${port} is not open on ${host}, could not start websocket server for Firestore emulator.`
      );
      logger.logLabeled(
        "WARN",
        emulator,
        `To select a different port, specify that port in a firebase.json config file:
      {
        // ...
        "emulators": {
          "${emulator}": {
            "host": "${clc.yellow("HOST")}",
            ...
            "websocketPort": "${clc.yellow("WEBSOCKET_PORT")}"
          }
        }
      }`
      );
      return utils.reject(`Could not start websocket, port taken.`, {});
    }

    websocketPort = port;
  } else {
    // user did not specify a port, find any available port
    websocketPort = await portUtils.findAvailablePort(host, 9150);
  }
  return websocketPort;
}

/**
 * Exports emulator data on clean exit (SIGINT or process end)
 * @param options
 */
export async function exportOnExit(options: any) {
  const exportOnExitDir = options.exportOnExit;
  if (exportOnExitDir) {
    try {
      utils.logBullet(
        `Automatically exporting data using ${FLAG_EXPORT_ON_EXIT_NAME} "${exportOnExitDir}" ` +
          "please wait for the export to finish..."
      );
      await exportEmulatorData(exportOnExitDir, options, /* initiatedBy= */ "exit");
    } catch (e: any) {
      utils.logWarning(e);
      utils.logWarning(`Automatic export to "${exportOnExitDir}" failed, going to exit now...`);
    }
  }
}

/**
 * Hook to do things when we're exiting cleanly (this does not include errors). Will be skipped on a second SIGINT
 * @param options
 */
export async function onExit(options: any) {
  await exportOnExit(options);
}

/**
 * Hook to clean up on shutdown (includes errors). Will be skipped on a third SIGINT
 * Stops all running emulators in parallel.
 */
export async function cleanShutdown(): Promise<void> {
  EmulatorLogger.forEmulator(Emulators.HUB).logLabeled(
    "BULLET",
    "emulators",
    "Shutting down emulators."
  );
  await EmulatorRegistry.stopAll();
}

/**
 * Filters a list of emulators to only those specified in the config
 * @param options
 */
export function filterEmulatorTargets(options: any): Emulators[] {
  let targets = [...ALL_SERVICE_EMULATORS];
  targets.push(Emulators.EXTENSIONS);

  targets = targets.filter((e) => {
    return options.config.has(e) || options.config.has(`emulators.${e}`);
  });

  const onlyOptions: string = options.only;
  if (onlyOptions) {
    const only = onlyOptions.split(",").map((o) => {
      return o.split(":")[0];
    });
    targets = targets.filter((t) => only.includes(t));
  }

  return targets;
}

/**
 * Returns whether or not a specific emulator should start based on configuration and dependencies.
 * @param options
 * @param name
 */
export function shouldStart(options: Options, name: Emulators): boolean {
  if (name === Emulators.HUB) {
    // The hub only starts if we know the project ID.
    return !!options.project;
  }
  const targets = filterEmulatorTargets(options);
  const emulatorInTargets = targets.includes(name);

  if (name === Emulators.UI) {
    if (options.ui) {
      return true;
    }

    if (options.config.src.emulators?.ui?.enabled === false) {
      // Allow disabling UI via `{emulators: {"ui": {"enabled": false}}}`.
      // Emulator UI is by default enabled if that option is not specified.
      return false;
    }
    // Emulator UI only starts if we know the project ID AND at least one
    // emulator supported by Emulator UI is launching.
    return (
      !!options.project && targets.some((target) => EMULATORS_SUPPORTED_BY_UI.includes(target))
    );
  }

  // Don't start the functions emulator if we can't find the source directory
  if (name === Emulators.FUNCTIONS && emulatorInTargets) {
    try {
      normalizeAndValidate(options.config.src.functions);
      return true;
    } catch (err: any) {
      EmulatorLogger.forEmulator(Emulators.FUNCTIONS).logLabeled(
        "WARN",
        "functions",
        `The functions emulator is configured but there is no functions source directory. Have you run ${clc.bold(
          "firebase init functions"
        )}?`
      );
      return false;
    }
  }

  if (name === Emulators.HOSTING && emulatorInTargets && !options.config.get("hosting")) {
    EmulatorLogger.forEmulator(Emulators.HOSTING).logLabeled(
      "WARN",
      "hosting",
      `The hosting emulator is configured but there is no hosting configuration. Have you run ${clc.bold(
        "firebase init hosting"
      )}?`
    );
    return false;
  }

  return emulatorInTargets;
}

function findExportMetadata(importPath: string): ExportMetadata | undefined {
  const pathIsDirectory = fs.lstatSync(importPath).isDirectory();
  if (!pathIsDirectory) {
    return;
  }

  // If there is an export metadata file, we always prefer that
  const importFilePath = path.join(importPath, HubExport.METADATA_FILE_NAME);
  if (fileExistsSync(importFilePath)) {
    return JSON.parse(fs.readFileSync(importFilePath, "utf8").toString()) as ExportMetadata;
  }

  const fileList = fs.readdirSync(importPath);

  // The user might have passed a Firestore export directly
  const firestoreMetadataFile = fileList.find((f) => f.endsWith(".overall_export_metadata"));
  if (firestoreMetadataFile) {
    const metadata: ExportMetadata = {
      version: EmulatorHub.CLI_VERSION,
      firestore: {
        version: "prod",
        path: importPath,
        metadata_file: `${importPath}/${firestoreMetadataFile}`,
      },
    };

    EmulatorLogger.forEmulator(Emulators.FIRESTORE).logLabeled(
      "BULLET",
      "firestore",
      `Detected non-emulator Firestore export at ${importPath}`
    );

    return metadata;
  }

  // The user might haved passed a directory containing RTDB json files
  const rtdbDataFile = fileList.find((f) => f.endsWith(".json"));
  if (rtdbDataFile) {
    const metadata: ExportMetadata = {
      version: EmulatorHub.CLI_VERSION,
      database: {
        version: "prod",
        path: importPath,
      },
    };

    EmulatorLogger.forEmulator(Emulators.DATABASE).logLabeled(
      "BULLET",
      "firestore",
      `Detected non-emulator Database export at ${importPath}`
    );

    return metadata;
  }
}

interface EmulatorOptions extends Options {
  extDevEnv?: Record<string, string>;
}

/**
 * Start all emulators.
 */
export async function startAll(
  options: EmulatorOptions,
  showUI = true
): Promise<{ deprecationNotices: string[] }> {
  // Emulators config is specified in firebase.json as:
  // "emulators": {
  //   "firestore": {
  //     "host": "localhost",
  //     "port": "9005"
  //   },
  //   // ...
  // }
  //
  // The list of emulators to start is filtered two ways:
  // 1) The service must have a top-level entry in firebase.json or an entry in the emulators{} object
  // 2) If the --only flag is passed, then this list is the intersection
  const targets = filterEmulatorTargets(options);
  options.targets = targets;

  if (targets.length === 0) {
    throw new FirebaseError(
      `No emulators to start, run ${clc.bold("firebase init emulators")} to get started.`
    );
  }
  if (targets.some(requiresJava)) {
    if ((await commandUtils.checkJavaMajorVersion()) < MIN_SUPPORTED_JAVA_MAJOR_VERSION) {
      utils.logLabeledError("emulators", JAVA_DEPRECATION_WARNING, "warn");
      throw new FirebaseError(JAVA_DEPRECATION_WARNING);
    }
  }
  const hubLogger = EmulatorLogger.forEmulator(Emulators.HUB);
  hubLogger.logLabeled("BULLET", "emulators", `Starting emulators: ${targets.join(", ")}`);

  const projectId: string = getProjectId(options) || ""; // TODO: Next breaking change, consider making this fall back to demo project.
  const isDemoProject = Constants.isDemoProject(projectId);
  if (isDemoProject) {
    hubLogger.logLabeled(
      "BULLET",
      "emulators",
      `Detected demo project ID "${projectId}", emulated services will use a demo configuration and attempts to access non-emulated services for this project will fail.`
    );
  }

  const onlyOptions: string = options.only;
  if (onlyOptions) {
    const requested: string[] = onlyOptions.split(",").map((o) => {
      return o.split(":")[0];
    });
    const ignored = requested.filter((k) => !targets.includes(k as Emulators));

    for (const name of ignored) {
      if (isEmulator(name)) {
        EmulatorLogger.forEmulator(name).logLabeled(
          "WARN",
          name,
          `Not starting the ${clc.bold(name)} emulator, make sure you have run ${clc.bold(
            "firebase init"
          )}.`
        );
      } else {
        // this should not work:
        // firebase emulators:start --only doesnotexit
        throw new FirebaseError(
          `${name} is not a valid emulator name, valid options are: ${JSON.stringify(
            ALL_SERVICE_EMULATORS
          )}`,
          { exit: 1 }
        );
      }
    }
  }

<<<<<<< HEAD
  const config = options.config.get("hosting");
  if (Array.isArray(config) ? config.some((it) => it.source) : config?.source) {
    experiments.assertEnabled("frameworkawareness", "emulate a web framework with hosting");
    await prepareFrameworks(targets, options, options);
  }

=======
>>>>>>> 311f399f
  function startEmulator(instance: EmulatorInstance): Promise<void> {
    const name = instance.getName();

    // Log the command for analytics
    void track("Emulator Run", name);
    void trackEmulator("emulator_run", {
      emulator_name: name,
      is_demo_project: String(isDemoProject),
    });

    return EmulatorRegistry.start(instance);
  }

  if (shouldStart(options, Emulators.HUB)) {
    const hubAddr = await getAndCheckAddress(Emulators.HUB, options);
    const hub = new EmulatorHub({ projectId, ...hubAddr });

    // Log the command for analytics, we only report this for "hub"
    // since we originally mistakenly reported emulators:start events
    // for each emulator, by reporting the "hub" we ensure that our
    // historical data can still be viewed.
    void track("emulators:start", "hub");
    await startEmulator(hub);
  }

  // Parse export metadata
  let exportMetadata: ExportMetadata = {
    version: "unknown",
  };
  if (options.import) {
    utils.assertIsString(options.import);
    const importDir = path.resolve(options.import);
    const foundMetadata = findExportMetadata(importDir);
    if (foundMetadata) {
      exportMetadata = foundMetadata;
      void trackEmulator("emulator_import", {
        initiated_by: "start",
        emulator_name: Emulators.HUB,
      });
    } else {
      hubLogger.logLabeled(
        "WARN",
        "emulators",
        `Could not find import/export metadata file, ${clc.bold("skipping data import!")}`
      );
    }
  }

  if (previews.frameworkawareness) {
    const config = options.config.get("hosting");
    const emulators: EmulatorInfo[] = [];
    for (const e of EMULATORS_SUPPORTED_BY_UI) {
      const info = EmulatorRegistry.getInfo(e);
      if (info) emulators.push(info);
    }
    if (Array.isArray(config) ? config.some((it) => it.source) : config?.source) {
      await prepareFrameworks(targets, options, options, emulators);
    }
  }

  const emulatableBackends: EmulatableBackend[] = [];
  const projectDir = (options.extDevDir || options.config.projectDir) as string;
  if (shouldStart(options, Emulators.FUNCTIONS)) {
    const functionsCfg = normalizeAndValidate(options.config.src.functions);
    // Note: ext:dev:emulators:* commands hit this path, not the Emulators.EXTENSIONS path
    utils.assertIsStringOrUndefined(options.extDevDir);

    for (const cfg of functionsCfg) {
      const functionsDir = path.join(projectDir, cfg.source);
      emulatableBackends.push({
        functionsDir,
        codebase: cfg.codebase,
        env: {
          ...options.extDevEnv,
        },
        secretEnv: [], // CF3 secrets are bound to specific functions, so we'll get them during trigger discovery.
        // TODO(b/213335255): predefinedTriggers and nodeMajorVersion are here to support ext:dev:emulators:* commands.
        // Ideally, we should handle that case via ExtensionEmulator.
        predefinedTriggers: options.extDevTriggers as ParsedTriggerDefinition[] | undefined,
        nodeMajorVersion: parseRuntimeVersion((options.extDevNodeVersion as string) || cfg.runtime),
      });
    }
  }

  if (shouldStart(options, Emulators.EXTENSIONS)) {
    const projectNumber = isDemoProject
      ? Constants.FAKE_PROJECT_NUMBER
      : await needProjectNumber(options);
    const aliases = getAliases(options, projectId);
    const extensionEmulator = new ExtensionsEmulator({
      projectId,
      projectDir: options.config.projectDir,
      projectNumber,
      aliases,
      extensions: options.config.get("extensions"),
    });
    const extensionsBackends = await extensionEmulator.getExtensionBackends();
    const filteredExtensionsBackends = extensionEmulator.filterUnemulatedTriggers(
      options,
      extensionsBackends
    );
    emulatableBackends.push(...filteredExtensionsBackends);
    await startEmulator(extensionEmulator);
  }

  if (emulatableBackends.length) {
    const functionsLogger = EmulatorLogger.forEmulator(Emulators.FUNCTIONS);
    const functionsAddr = await getAndCheckAddress(Emulators.FUNCTIONS, options);
    const projectId = needProjectId(options);

    let inspectFunctions: number | undefined;
    if (options.inspectFunctions) {
      inspectFunctions = commandUtils.parseInspectionPort(options);

      // TODO(samstern): Add a link to documentation
      functionsLogger.logLabeled(
        "WARN",
        "functions",
        `You are running the Functions emulator in debug mode (port=${inspectFunctions}). This means that functions will execute in sequence rather than in parallel.`
      );
    }

    // Warn the developer that the Functions/Extensions emulator can call out to production.
    const emulatorsNotRunning = ALL_SERVICE_EMULATORS.filter((e) => {
      return e !== Emulators.FUNCTIONS && !shouldStart(options, e);
    });
    if (emulatorsNotRunning.length > 0 && !Constants.isDemoProject(projectId)) {
      functionsLogger.logLabeled(
        "WARN",
        "functions",
        `The following emulators are not running, calls to these services from the Functions emulator will affect production: ${clc.bold(
          emulatorsNotRunning.join(", ")
        )}`
      );
    }

    const account = getProjectDefaultAccount(options.projectRoot);

    // TODO(b/213241033): Figure out how to watch for changes to extensions .env files & reload triggers when they change.
    const functionsEmulator = new FunctionsEmulator({
      projectId,
      projectDir,
      emulatableBackends,
      account,
      host: functionsAddr.host,
      port: functionsAddr.port,
      debugPort: inspectFunctions,
      projectAlias: options.projectAlias,
    });
    await startEmulator(functionsEmulator);

    const eventarcAddr = await getAndCheckAddress(Emulators.EVENTARC, options);
    const eventarcEmulator = new EventarcEmulator({
      host: eventarcAddr.host,
      port: eventarcAddr.port,
    });
    await startEmulator(eventarcEmulator);
  }

  if (shouldStart(options, Emulators.FIRESTORE)) {
    const firestoreLogger = EmulatorLogger.forEmulator(Emulators.FIRESTORE);
    const firestoreAddr = await getAndCheckAddress(Emulators.FIRESTORE, options);
    const portVal = options.config.src.emulators?.firestore?.websocketPort;
    const websocketPort = await getFirestoreWebSocketPort(
      firestoreAddr.host,
      portVal,
      Emulators.FIRESTORE
    );

    const args: FirestoreEmulatorArgs = {
      host: firestoreAddr.host,
      port: firestoreAddr.port,
      websocket_port: websocketPort,
      projectId,
      auto_download: true,
    };

    if (exportMetadata.firestore) {
      utils.assertIsString(options.import);
      const importDirAbsPath = path.resolve(options.import);
      const exportMetadataFilePath = path.resolve(
        importDirAbsPath,
        exportMetadata.firestore.metadata_file
      );

      firestoreLogger.logLabeled(
        "BULLET",
        "firestore",
        `Importing data from ${exportMetadataFilePath}`
      );
      args.seed_from_export = exportMetadataFilePath;
      void trackEmulator("emulator_import", {
        initiated_by: "start",
        emulator_name: Emulators.FIRESTORE,
      });
    }

    const config = options.config;
    const rulesLocalPath = config.src.firestore?.rules;
    let rulesFileFound = false;
    if (rulesLocalPath) {
      const rules: string = config.path(rulesLocalPath);
      rulesFileFound = fs.existsSync(rules);
      if (rulesFileFound) {
        args.rules = rules;
      } else {
        firestoreLogger.logLabeled(
          "WARN",
          "firestore",
          `Cloud Firestore rules file ${clc.bold(rules)} specified in firebase.json does not exist.`
        );
      }
    } else {
      firestoreLogger.logLabeled(
        "WARN",
        "firestore",
        "Did not find a Cloud Firestore rules file specified in a firebase.json config file."
      );
    }

    if (!rulesFileFound) {
      firestoreLogger.logLabeled(
        "WARN",
        "firestore",
        "The emulator will default to allowing all reads and writes. Learn more about this option: https://firebase.google.com/docs/emulator-suite/install_and_configure#security_rules_configuration."
      );
    }

    const firestoreEmulator = new FirestoreEmulator(args);
    await startEmulator(firestoreEmulator);
    firestoreLogger.logLabeled(
      "SUCCESS",
      Emulators.FIRESTORE,
      `Firestore Emulator UI websocket is running on ${websocketPort}.`
    );
  }

  if (shouldStart(options, Emulators.DATABASE)) {
    const databaseLogger = EmulatorLogger.forEmulator(Emulators.DATABASE);
    const databaseAddr = await getAndCheckAddress(Emulators.DATABASE, options);

    const args: DatabaseEmulatorArgs = {
      host: databaseAddr.host,
      port: databaseAddr.port,
      projectId,
      auto_download: true,
    };

    // Try to fetch the default RTDB instance for a project, but don't hard-fail if we
    // can't because the user may be using a fake project.
    try {
      if (!options.instance) {
        options.instance = await getDefaultDatabaseInstance(options);
      }
    } catch (e: any) {
      databaseLogger.log(
        "DEBUG",
        `Failed to retrieve default database instance: ${JSON.stringify(e)}`
      );
    }

    const rc = dbRulesConfig.normalizeRulesConfig(
      dbRulesConfig.getRulesConfig(projectId, options),
      options
    );
    logger.debug("database rules config: ", JSON.stringify(rc));

    args.rules = rc;

    if (rc.length === 0) {
      databaseLogger.logLabeled(
        "WARN",
        "database",
        "Did not find a Realtime Database rules file specified in a firebase.json config file. The emulator will default to allowing all reads and writes. Learn more about this option: https://firebase.google.com/docs/emulator-suite/install_and_configure#security_rules_configuration."
      );
    } else {
      for (const c of rc) {
        const rules: string = c.rules;
        if (!fs.existsSync(rules)) {
          databaseLogger.logLabeled(
            "WARN",
            "database",
            `Realtime Database rules file ${clc.bold(
              rules
            )} specified in firebase.json does not exist.`
          );
        }
      }
    }

    const databaseEmulator = new DatabaseEmulator(args);
    await startEmulator(databaseEmulator);

    if (exportMetadata.database) {
      utils.assertIsString(options.import);
      const importDirAbsPath = path.resolve(options.import);
      const databaseExportDir = path.resolve(importDirAbsPath, exportMetadata.database.path);

      const files = fs.readdirSync(databaseExportDir).filter((f) => f.endsWith(".json"));
      void trackEmulator("emulator_import", {
        initiated_by: "start",
        emulator_name: Emulators.DATABASE,
        count: files.length,
      });
      for (const f of files) {
        const fPath = path.join(databaseExportDir, f);
        const ns = path.basename(f, ".json");
        await databaseEmulator.importData(ns, fPath);
      }
    }
  }

  if (shouldStart(options, Emulators.AUTH)) {
    if (!projectId) {
      throw new FirebaseError(
        `Cannot start the ${Constants.description(
          Emulators.AUTH
        )} without a project: run 'firebase init' or provide the --project flag`
      );
    }

    const authAddr = await getAndCheckAddress(Emulators.AUTH, options);
    const authEmulator = new AuthEmulator({
      host: authAddr.host,
      port: authAddr.port,
      projectId,
    });
    await startEmulator(authEmulator);

    if (exportMetadata.auth) {
      utils.assertIsString(options.import);
      const importDirAbsPath = path.resolve(options.import);
      const authExportDir = path.resolve(importDirAbsPath, exportMetadata.auth.path);

      await authEmulator.importData(authExportDir, projectId, { initiatedBy: "start" });
    }
  }

  if (shouldStart(options, Emulators.PUBSUB)) {
    if (!projectId) {
      throw new FirebaseError(
        "Cannot start the Pub/Sub emulator without a project: run 'firebase init' or provide the --project flag"
      );
    }

    const pubsubAddr = await getAndCheckAddress(Emulators.PUBSUB, options);
    const pubsubEmulator = new PubsubEmulator({
      host: pubsubAddr.host,
      port: pubsubAddr.port,
      projectId,
      auto_download: true,
    });
    await startEmulator(pubsubEmulator);
  }

  if (shouldStart(options, Emulators.STORAGE)) {
    const storageAddr = await getAndCheckAddress(Emulators.STORAGE, options);

    const storageEmulator = new StorageEmulator({
      host: storageAddr.host,
      port: storageAddr.port,
      projectId: projectId,
      rules: getStorageRulesConfig(projectId, options),
    });
    await startEmulator(storageEmulator);

    if (exportMetadata.storage) {
      utils.assertIsString(options.import);
      const importDirAbsPath = path.resolve(options.import);
      const storageExportDir = path.resolve(importDirAbsPath, exportMetadata.storage.path);
      storageEmulator.storageLayer.import(storageExportDir, { initiatedBy: "start" });
    }
  }

  // Hosting emulator needs to start after all of the others so that we can detect
  // which are running and call useEmulator in __init.js
  if (shouldStart(options, Emulators.HOSTING)) {
    const hostingAddr = await getAndCheckAddress(Emulators.HOSTING, options);
    const hostingEmulator = new HostingEmulator({
      host: hostingAddr.host,
      port: hostingAddr.port,
      options,
    });

    await startEmulator(hostingEmulator);
  }

  if (showUI && !shouldStart(options, Emulators.UI)) {
    hubLogger.logLabeled(
      "WARN",
      "emulators",
      "The Emulator UI is not starting, either because none of the emulated " +
        "products have an interaction layer in Emulator UI or it cannot " +
        "determine the Project ID. Pass the --project flag to specify a project."
    );
  }

  if (showUI && (shouldStart(options, Emulators.UI) || START_LOGGING_EMULATOR)) {
    const loggingAddr = await getAndCheckAddress(Emulators.LOGGING, options);
    const loggingEmulator = new LoggingEmulator({
      host: loggingAddr.host,
      port: loggingAddr.port,
    });

    await startEmulator(loggingEmulator);
  }

  if (showUI && shouldStart(options, Emulators.UI)) {
    const uiAddr = await getAndCheckAddress(Emulators.UI, options);
    const ui = new EmulatorUI({
      projectId: projectId,
      auto_download: true,
      ...uiAddr,
    });
    await startEmulator(ui);
  }

  let serviceEmulatorCount = 0;
  const running = EmulatorRegistry.listRunning();
  for (const name of running) {
    const instance = EmulatorRegistry.get(name);
    if (instance) {
      await instance.connect();
    }
    if (ALL_SERVICE_EMULATORS.includes(name)) {
      serviceEmulatorCount++;
    }
  }

  void trackEmulator("emulators_started", {
    count: serviceEmulatorCount,
    count_all: running.length,
    is_demo_project: String(isDemoProject),
  });

  return { deprecationNotices: [] };
}

/**
 * Exports data from emulators that support data export. Used with `emulators:export` and with the --export-on-exit flag.
 * @param exportPath
 * @param options
 */
export async function exportEmulatorData(exportPath: string, options: any, initiatedBy: string) {
  const projectId = options.project;
  if (!projectId) {
    throw new FirebaseError(
      "Could not determine project ID, make sure you're running in a Firebase project directory or add the --project flag.",
      { exit: 1 }
    );
  }

  const hubClient = new EmulatorHubClient(projectId);
  if (!hubClient.foundHub()) {
    throw new FirebaseError(
      `Did not find any running emulators for project ${clc.bold(projectId)}.`,
      { exit: 1 }
    );
  }

  try {
    await hubClient.getStatus();
  } catch (e: any) {
    const filePath = EmulatorHub.getLocatorFilePath(projectId);
    throw new FirebaseError(
      `The emulator hub for ${projectId} did not respond to a status check. If this error continues try shutting down all running emulators and deleting the file ${filePath}`,
      { exit: 1 }
    );
  }

  utils.logBullet(
    `Found running emulator hub for project ${clc.bold(projectId)} at ${hubClient.origin}`
  );

  // If the export target directory does not exist, we should attempt to create it
  const exportAbsPath = path.resolve(exportPath);
  if (!fs.existsSync(exportAbsPath)) {
    utils.logBullet(`Creating export directory ${exportAbsPath}`);
    fs.mkdirSync(exportAbsPath);
  }

  // Check if there is already an export there and prompt the user about deleting it
  const existingMetadata = HubExport.readMetadata(exportAbsPath);
  if (existingMetadata && !(options.force || options.exportOnExit)) {
    if (options.noninteractive) {
      throw new FirebaseError(
        "Export already exists in the target directory, re-run with --force to overwrite.",
        { exit: 1 }
      );
    }

    const prompt = await promptOnce({
      type: "confirm",
      message: `The directory ${exportAbsPath} already contains export data. Exporting again to the same directory will overwrite all data. Do you want to continue?`,
      default: false,
    });

    if (!prompt) {
      throw new FirebaseError("Command aborted", { exit: 1 });
    }
  }

  utils.logBullet(`Exporting data to: ${exportAbsPath}`);
  try {
    await hubClient.postExport({ path: exportAbsPath, initiatedBy });
  } catch (e: any) {
    throw new FirebaseError("Export request failed, see emulator logs for more information.", {
      exit: 1,
      original: e,
    });
  }

  utils.logSuccess("Export complete");
}<|MERGE_RESOLUTION|>--- conflicted
+++ resolved
@@ -444,15 +444,6 @@
     }
   }
 
-<<<<<<< HEAD
-  const config = options.config.get("hosting");
-  if (Array.isArray(config) ? config.some((it) => it.source) : config?.source) {
-    experiments.assertEnabled("frameworkawareness", "emulate a web framework with hosting");
-    await prepareFrameworks(targets, options, options);
-  }
-
-=======
->>>>>>> 311f399f
   function startEmulator(instance: EmulatorInstance): Promise<void> {
     const name = instance.getName();
 
@@ -501,16 +492,21 @@
     }
   }
 
-  if (previews.frameworkawareness) {
-    const config = options.config.get("hosting");
+  // TODO: turn this into hostingConfig.extract or hostingConfig.hostingConfig
+  // once those branches merge
+  const hostingConfig = options.config.get("hosting");
+  if (
+    Array.isArray(hostingConfig) ? hostingConfig.some((it) => it.source) : hostingConfig?.source
+  ) {
+    experiments.assertEnabled("frameworkawareness", "emulate a web framework");
     const emulators: EmulatorInfo[] = [];
-    for (const e of EMULATORS_SUPPORTED_BY_UI) {
-      const info = EmulatorRegistry.getInfo(e);
-      if (info) emulators.push(info);
-    }
-    if (Array.isArray(config) ? config.some((it) => it.source) : config?.source) {
-      await prepareFrameworks(targets, options, options, emulators);
-    }
+    if (experiments.isEnabled("frameworkawareness")) {
+      for (const e of EMULATORS_SUPPORTED_BY_UI) {
+        const info = EmulatorRegistry.getInfo(e);
+        if (info) emulators.push(info);
+      }
+    }
+    await prepareFrameworks(targets, options, options, emulators);
   }
 
   const emulatableBackends: EmulatableBackend[] = [];
