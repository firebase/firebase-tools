--- conflicted
+++ resolved
@@ -31,10 +31,6 @@
 import { LoggingEmulator } from "./loggingEmulator";
 import * as dbRulesConfig from "../database/rulesConfig";
 import { EmulatorLogger } from "./emulatorLogger";
-<<<<<<< HEAD
-import { previews } from "../previews";
-=======
->>>>>>> 04adeaa3
 
 export async function checkPortOpen(port: number, host: string): Promise<boolean> {
   try {
