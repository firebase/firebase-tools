import * as _ from "lodash";
import * as clc from "cli-color";
import * as fs from "fs";
import * as path from "path";
import * as http from "http";

import * as logger from "../logger";
import * as track from "../track";
import * as utils from "../utils";
<<<<<<< HEAD
import { EmulatorRegistry } from "./registry";
=======
import { getCredentialPathAsync } from "../defaultCredentials";
import { EmulatorRegistry } from "../emulator/registry";
>>>>>>> e9ca3301
import {
  Address,
  ALL_SERVICE_EMULATORS,
  EmulatorInstance,
  Emulators,
  EMULATORS_SUPPORTED_BY_UI,
} from "./types";
import { Constants, FIND_AVAILBLE_PORT_BY_DEFAULT } from "./constants";
import { FunctionsEmulator } from "./functionsEmulator";
import { DatabaseEmulator, DatabaseEmulatorArgs } from "./databaseEmulator";
import { FirestoreEmulator, FirestoreEmulatorArgs } from "./firestoreEmulator";
import { HostingEmulator } from "./hostingEmulator";
import { FirebaseError } from "../error";
import * as getProjectId from "../getProjectId";
import { PubsubEmulator } from "./pubsubEmulator";
import * as commandUtils from "./commandUtils";
import { EmulatorHub } from "./hub";
import { ExportMetadata, HubExport } from "./hubExport";
import { EmulatorUI } from "./ui";
import { LoggingEmulator } from "./loggingEmulator";
import * as dbRulesConfig from "../database/rulesConfig";
import { EmulatorLogger } from "./emulatorLogger";
import * as portUtils from "./portUtils";
import { EmulatorHubClient } from "./hubClient";
import { promptOnce } from "../prompt";
import * as rimraf from "rimraf";
import { FLAG_EXPORT_ON_EXIT_NAME } from "./commandUtils";

async function getAndCheckAddress(emulator: Emulators, options: any): Promise<Address> {
  const host = Constants.normalizeHost(
    options.config.get(Constants.getHostKey(emulator), Constants.getDefaultHost(emulator))
  );

  const portVal = options.config.get(Constants.getPortKey(emulator), undefined);
  let port;
  let findAvailablePort = false;
  if (portVal) {
    port = parseInt(portVal, 10);
  } else {
    port = Constants.getDefaultPort(emulator);
    findAvailablePort = FIND_AVAILBLE_PORT_BY_DEFAULT[emulator];
  }

  const loggerForEmulator = EmulatorLogger.forEmulator(emulator);
  const portOpen = await portUtils.checkPortOpen(port, host);
  if (!portOpen) {
    if (findAvailablePort) {
      const newPort = await portUtils.findAvailablePort(host, port);
      if (newPort != port) {
        loggerForEmulator.logLabeled(
          "WARN",
          emulator,
          `${Constants.description(
            emulator
          )} unable to start on port ${port}, starting on ${newPort} instead.`
        );
        port = newPort;
      }
    } else {
      await cleanShutdown();
      const description = Constants.description(emulator);
      loggerForEmulator.logLabeled(
        "WARN",
        emulator,
        `Port ${port} is not open on ${host}, could not start ${description}.`
      );
      loggerForEmulator.logLabeled(
        "WARN",
        emulator,
        `To select a different host/port, specify that host/port in a firebase.json config file:
      {
        // ...
        "emulators": {
          "${emulator}": {
            "host": "${clc.yellow("HOST")}",
            "port": "${clc.yellow("PORT")}"
          }
        }
      }`
      );
      return utils.reject(`Could not start ${description}, port taken.`, {});
    }
  }

  if (portUtils.isRestricted(port)) {
    const suggested = portUtils.suggestUnrestricted(port);
    loggerForEmulator.logLabeled(
      "WARN",
      emulator,
      `Port ${port} is restricted by some web browsers, including Chrome. You may want to choose a different port such as ${suggested}.`
    );
  }

  return { host, port };
}

export async function startEmulator(instance: EmulatorInstance): Promise<void> {
  const name = instance.getName();

  // Log the command for analytics
  track("emulators:start", name);

  await EmulatorRegistry.start(instance);
}

/**
 * Exports emulator data on clean exit (SIGINT or process end)
 * @param options
 */
export async function exportOnExit(options: any) {
  const exportOnExitDir = options.exportOnExit;
  if (exportOnExitDir) {
    try {
      utils.logBullet(
        `Automatically exporting data using ${FLAG_EXPORT_ON_EXIT_NAME} "${exportOnExitDir}" ` +
          "please wait for the export to finish..."
      );
      await exportEmulatorData(exportOnExitDir, options);
    } catch (e) {
      utils.logWarning(e);
      utils.logWarning(`Automatic export to "${exportOnExitDir}" failed, going to exit now...`);
    }
  }
}

/**
 * Hook to do things when we're exiting cleanly (this does not include errors). Will be skipped on a second SIGINT
 * @param options
 */
export async function onExit(options: any) {
  await exportOnExit(options);
}

/**
 * Hook to clean up on shutdown (includes errors). Will be skipped on a third SIGINT
 */
export async function cleanShutdown(): Promise<void> {
  EmulatorLogger.forEmulator(Emulators.HUB).logLabeled(
    "BULLET",
    "emulators",
    "Shutting down emulators."
  );
  for (const name of EmulatorRegistry.listRunning()) {
    EmulatorLogger.forEmulator(name).logLabeled(
      "BULLET",
      name,
      `Stopping ${Constants.description(name)}`
    );
    await EmulatorRegistry.stop(name);
  }
}

export function filterEmulatorTargets(options: any): Emulators[] {
  let targets = ALL_SERVICE_EMULATORS.filter((e) => {
    return options.config.has(e) || options.config.has(`emulators.${e}`);
  });

  if (options.only) {
    targets = _.intersection(targets, options.only.split(","));
  }

  return targets;
}

export function shouldStart(options: any, name: Emulators): boolean {
  if (name === Emulators.HUB) {
    // The hub only starts if we know the project ID.
    return !!options.project;
  }
  const targets = filterEmulatorTargets(options);
  const emulatorInTargets = targets.indexOf(name) >= 0;

  if (name === Emulators.UI) {
    if (options.config.get("emulators.ui.enabled") === false) {
      // Allow disabling UI via `{emulators: {"ui": {"enabled": false}}}`.
      // Emulator UI is by default enabled if that option is not specified.
      return false;
    }
    // Emulator UI only starts if we know the project ID AND at least one
    // emulator supported by Emulator UI is launching.
    return (
      !!options.project && targets.some((target) => EMULATORS_SUPPORTED_BY_UI.indexOf(target) >= 0)
    );
  }

  // Don't start the functions emulator if we can't find the source directory
  if (
    name === Emulators.FUNCTIONS &&
    emulatorInTargets &&
    !options.config.get("functions.source")
  ) {
    EmulatorLogger.forEmulator(Emulators.FUNCTIONS).logLabeled(
      "WARN",
      "functions",
      `The functions emulator is configured but there is no functions source directory. Have you run ${clc.bold(
        "firebase init functions"
      )}?`
    );
    return false;
  }

  if (name === Emulators.HOSTING && emulatorInTargets && !options.config.get("hosting")) {
    EmulatorLogger.forEmulator(Emulators.HOSTING).logLabeled(
      "WARN",
      "hosting",
      `The hosting emulator is configured but there is no hosting configuration. Have you run ${clc.bold(
        "firebase init hosting"
      )}?`
    );
    return false;
  }

  return emulatorInTargets;
}

export async function startAll(options: any, noUi: boolean = false): Promise<void> {
  // Emulators config is specified in firebase.json as:
  // "emulators": {
  //   "firestore": {
  //     "host": "localhost",
  //     "port": "9005"
  //   },
  //   // ...
  // }
  //
  // The list of emulators to start is filtered two ways:
  // 1) The service must have a top-level entry in firebase.json or an entry in the emulators{} object
  // 2) If the --only flag is passed, then this list is the intersection
  const targets = filterEmulatorTargets(options);
  options.targets = targets;

  const projectId: string | undefined = getProjectId(options, true);

  EmulatorLogger.forEmulator(Emulators.HUB).logLabeled(
    "BULLET",
    "emulators",
    `Starting emulators: ${targets.join(", ")}`
  );
  if (options.only) {
    const requested: string[] = options.only.split(",");
    const ignored = _.difference(requested, targets);

    for (const name of ignored) {
      EmulatorLogger.forEmulator(name as Emulators).logLabeled(
        "WARN",
        name,
        `Not starting the ${clc.bold(name)} emulator, make sure you have run ${clc.bold(
          "firebase init"
        )}.`
      );
    }
  }

  if (shouldStart(options, Emulators.HUB)) {
    const hubAddr = await getAndCheckAddress(Emulators.HUB, options);
    const hub = new EmulatorHub({ projectId, ...hubAddr });
    await startEmulator(hub);
  }

  // Parse export metadata
  let exportMetadata: ExportMetadata = {
    version: "unknown",
  };
  if (options.import) {
    const importDir = path.resolve(options.import);
    exportMetadata = JSON.parse(
      fs.readFileSync(path.join(importDir, HubExport.METADATA_FILE_NAME), "utf8").toString()
    ) as ExportMetadata;
  }

  if (shouldStart(options, Emulators.FUNCTIONS)) {
    const functionsLogger = EmulatorLogger.forEmulator(Emulators.FUNCTIONS);
    const functionsAddr = await getAndCheckAddress(Emulators.FUNCTIONS, options);
    const projectId = getProjectId(options, false);
    const functionsDir = path.join(
      options.extensionDir || options.config.projectDir,
      options.config.get("functions.source")
    );

    let inspectFunctions: number | undefined;
    if (options.inspectFunctions) {
      inspectFunctions = commandUtils.parseInspectionPort(options);

      // TODO(samstern): Add a link to documentation
      functionsLogger.logLabeled(
        "WARN",
        "functions",
        `You are running the functions emulator in debug mode (port=${inspectFunctions}). This means that functions will execute in sequence rather than in parallel.`
      );
    }

    // Provide default application credentials when appropriate
    const credentialEnv: Record<string, string> = {};
    if (process.env.GOOGLE_APPLICATION_CREDENTIALS) {
      functionsLogger.logLabeled(
        "WARN",
        "functions",
        `Your GOOGLE_APPLICATION_CREDENTIALS environment variable points to ${process.env.GOOGLE_APPLICATION_CREDENTIALS}. Non-emulated services will access production using these credentials. Be careful!`
      );
    } else {
      const defaultCredPath = await getCredentialPathAsync();
      if (defaultCredPath) {
        functionsLogger.log("DEBUG", `Setting GAC to ${defaultCredPath}`);
        credentialEnv.GOOGLE_APPLICATION_CREDENTIALS = defaultCredPath;
      } else {
        // TODO: It would be safer to set GOOGLE_APPLICATION_CREDENTIALS to /dev/null here but we can't because some SDKs don't work
        //       without credentials even when talking to the emulator: https://github.com/firebase/firebase-js-sdk/issues/3144
        functionsLogger.logLabeled(
          "WARN",
          "functions",
          "You are not signed in to the Firebase CLI. If you have authorized this machine using gcloud application-default credentials those may be discovered and used to access production services."
        );
      }
    }

    // Warn the developer that the Functions emulator can call out to production.
    const emulatorsNotRunning = ALL_SERVICE_EMULATORS.filter((e) => {
      return e !== Emulators.FUNCTIONS && !shouldStart(options, e);
    });
    if (emulatorsNotRunning.length > 0) {
      functionsLogger.logLabeled(
        "WARN",
        "functions",
        `The following emulators are not running, calls to these services from the Functions emulator will affect production: ${clc.bold(
          emulatorsNotRunning.join(", ")
        )}`
      );
    }

    const functionsEmulator = new FunctionsEmulator({
      projectId,
      functionsDir,
      host: functionsAddr.host,
      port: functionsAddr.port,
      debugPort: inspectFunctions,
      env: {
        ...credentialEnv,
        ...options.extensionEnv,
      },
      predefinedTriggers: options.extensionTriggers,
      nodeMajorVersion: options.extensionNodeVersion,
    });
    await startEmulator(functionsEmulator);
  }

  if (shouldStart(options, Emulators.FIRESTORE)) {
    const firestoreLogger = EmulatorLogger.forEmulator(Emulators.FIRESTORE);
    const firestoreAddr = await getAndCheckAddress(Emulators.FIRESTORE, options);

    const args: FirestoreEmulatorArgs = {
      host: firestoreAddr.host,
      port: firestoreAddr.port,
      projectId,
      auto_download: true,
    };

    if (exportMetadata.firestore) {
      const importDirAbsPath = path.resolve(options.import);
      const exportMetadataFilePath = path.join(
        importDirAbsPath,
        exportMetadata.firestore.metadata_file
      );

      firestoreLogger.logLabeled(
        "BULLET",
        "firestore",
        `Importing data from ${exportMetadataFilePath}`
      );
      args.seed_from_export = exportMetadataFilePath;
    }

    const rulesLocalPath = options.config.get("firestore.rules");
    let rulesFileFound = false;
    if (rulesLocalPath) {
      const rules: string = path.join(options.projectRoot, rulesLocalPath);
      rulesFileFound = fs.existsSync(rules);
      if (rulesFileFound) {
        args.rules = rules;
      } else {
        firestoreLogger.logLabeled(
          "WARN",
          "firestore",
          `Cloud Firestore rules file ${clc.bold(rules)} specified in firebase.json does not exist.`
        );
      }
    } else {
      firestoreLogger.logLabeled(
        "WARN",
        "firestore",
        "Did not find a Cloud Firestore rules file specified in a firebase.json config file."
      );
    }

    if (!rulesFileFound) {
      firestoreLogger.logLabeled(
        "WARN",
        "firestore",
        "The emulator will default to allowing all reads and writes. Learn more about this option: https://firebase.google.com/docs/emulator-suite/install_and_configure#security_rules_configuration."
      );
    }

    const firestoreEmulator = new FirestoreEmulator(args);
    await startEmulator(firestoreEmulator);
  }

  if (shouldStart(options, Emulators.DATABASE)) {
    const databaseLogger = EmulatorLogger.forEmulator(Emulators.DATABASE);
    const databaseAddr = await getAndCheckAddress(Emulators.DATABASE, options);

    const args: DatabaseEmulatorArgs = {
      host: databaseAddr.host,
      port: databaseAddr.port,
      projectId,
      auto_download: true,
    };

    const rc = dbRulesConfig.getRulesConfig(projectId, options);
    logger.debug("database rules config: ", JSON.stringify(rc));

    args.rules = rc;

    if (rc.length === 0) {
      databaseLogger.logLabeled(
        "WARN",
        "database",
        "Did not find a Realtime Database rules file specified in a firebase.json config file. The emulator will default to allowing all reads and writes. Learn more about this option: https://firebase.google.com/docs/emulator-suite/install_and_configure#security_rules_configuration."
      );
    } else {
      for (const c of rc) {
        const rules: string = path.join(options.projectRoot, c.rules);
        if (!fs.existsSync(rules)) {
          databaseLogger.logLabeled(
            "WARN",
            "database",
            `Realtime Database rules file ${clc.bold(
              rules
            )} specified in firebase.json does not exist.`
          );
        }
      }
    }

    const databaseEmulator = new DatabaseEmulator(args);
    await startEmulator(databaseEmulator);

    if (exportMetadata.database) {
      const importDirAbsPath = path.resolve(options.import);
      const databaseExportDir = path.join(importDirAbsPath, exportMetadata.database.path);

      const files = fs.readdirSync(databaseExportDir).filter((f) => f.endsWith(".json"));
      for (const f of files) {
        const fPath = path.join(databaseExportDir, f);
        const ns = path.basename(f, ".json");

        databaseLogger.logLabeled("BULLET", "database", `Importing data from ${fPath}`);

        const readStream = fs.createReadStream(fPath);

        await new Promise((resolve, reject) => {
          const req = http.request(
            {
              method: "PUT",
              host: databaseAddr.host,
              port: databaseAddr.port,
              path: `/.json?ns=${ns}&disableTriggers=true&writeSizeLimit=unlimited`,
              headers: {
                Authorization: "Bearer owner",
                "Content-Type": "application/json",
              },
            },
            (response) => {
              if (response.statusCode === 200) {
                resolve();
              } else {
                databaseLogger.log("DEBUG", "Database import failed: " + response.statusCode);
                response
                  .on("data", (d) => {
                    databaseLogger.log("DEBUG", d.toString());
                  })
                  .on("end", reject);
              }
            }
          );

          req.on("error", reject);
          readStream.pipe(req, { end: true });
        }).catch((e) => {
          throw new FirebaseError("Error during database import.", { original: e, exit: 1 });
        });
      }
    }
  }

  if (shouldStart(options, Emulators.HOSTING)) {
    const hostingAddr = await getAndCheckAddress(Emulators.HOSTING, options);
    const hostingEmulator = new HostingEmulator({
      host: hostingAddr.host,
      port: hostingAddr.port,
      options,
    });

    await startEmulator(hostingEmulator);
  }

  if (shouldStart(options, Emulators.PUBSUB)) {
    if (!projectId) {
      throw new FirebaseError(
        "Cannot start the Pub/Sub emulator without a project: run 'firebase init' or provide the --project flag"
      );
    }

    const pubsubAddr = await getAndCheckAddress(Emulators.PUBSUB, options);
    const pubsubEmulator = new PubsubEmulator({
      host: pubsubAddr.host,
      port: pubsubAddr.port,
      projectId,
      auto_download: true,
    });
    await startEmulator(pubsubEmulator);
  }

  if (!noUi && shouldStart(options, Emulators.UI)) {
    const loggingAddr = await getAndCheckAddress(Emulators.LOGGING, options);
    const loggingEmulator = new LoggingEmulator({
      host: loggingAddr.host,
      port: loggingAddr.port,
    });

    await startEmulator(loggingEmulator);

    const uiAddr = await getAndCheckAddress(Emulators.UI, options);
    const ui = new EmulatorUI({
      projectId,
      auto_download: true,
      ...uiAddr,
    });
    await startEmulator(ui);
  }

  const running = EmulatorRegistry.listRunning();
  for (const name of running) {
    const instance = EmulatorRegistry.get(name);
    if (instance) {
      await instance.connect();
    }
  }
}

/**
 * Exports data from emulators that support data export. Used with `emulators:export` and with the --export-on-exit flag.
 * @param exportPath
 * @param options
 */
export async function exportEmulatorData(exportPath: string, options: any) {
  const projectId = options.project;
  if (!projectId) {
    throw new FirebaseError(
      "Could not determine project ID, make sure you're running in a Firebase project directory or add the --project flag.",
      { exit: 1 }
    );
  }

  const hubClient = new EmulatorHubClient(projectId);
  if (!hubClient.foundHub()) {
    throw new FirebaseError(
      `Did not find any running emulators for project ${clc.bold(projectId)}.`,
      { exit: 1 }
    );
  }

  try {
    await hubClient.getStatus();
  } catch (e) {
    const filePath = EmulatorHub.getLocatorFilePath(projectId);
    throw new FirebaseError(
      `The emulator hub for ${projectId} did not respond to a status check. If this error continues try shutting down all running emulators and deleting the file ${filePath}`,
      { exit: 1 }
    );
  }

  utils.logBullet(
    `Found running emulator hub for project ${clc.bold(projectId)} at ${hubClient.origin}`
  );

  // If the export target directory does not exist, we should attempt to create it
  const exportAbsPath = path.resolve(exportPath);
  if (!fs.existsSync(exportAbsPath)) {
    utils.logBullet(`Creating export directory ${exportAbsPath}`);
    fs.mkdirSync(exportAbsPath);
  }

  // Check if there is already an export there and prompt the user about deleting it
  const existingMetadata = HubExport.readMetadata(exportAbsPath);
  if (existingMetadata && !(options.force || options.exportOnExit)) {
    if (options.noninteractive) {
      throw new FirebaseError(
        "Export already exists in the target directory, re-run with --force to overwrite.",
        { exit: 1 }
      );
    }

    const prompt = await promptOnce({
      type: "confirm",
      message: `The directory ${exportAbsPath} already contains export data. Exporting again to the same directory will overwrite all data. Do you want to continue?`,
      default: false,
    });

    if (!prompt) {
      throw new FirebaseError("Command aborted", { exit: 1 });
    }
  }

  // Remove all existing data (metadata.json will be overwritten automatically)
  if (existingMetadata) {
    if (existingMetadata.firestore) {
      const firestorePath = path.join(exportAbsPath, existingMetadata.firestore.path);
      utils.logBullet(`Deleting directory ${firestorePath}`);
      rimraf.sync(firestorePath);
    }
  }

  utils.logBullet(`Exporting data to: ${exportAbsPath}`);
  try {
    await hubClient.postExport(exportAbsPath);
  } catch (e) {
    throw new FirebaseError("Export request failed, see emulator logs for more information.", {
      exit: 1,
      original: e,
    });
  }

  utils.logSuccess("Export complete");
}<|MERGE_RESOLUTION|>--- conflicted
+++ resolved
@@ -7,12 +7,8 @@
 import * as logger from "../logger";
 import * as track from "../track";
 import * as utils from "../utils";
-<<<<<<< HEAD
+import { getCredentialPathAsync } from "../defaultCredentials";
 import { EmulatorRegistry } from "./registry";
-=======
-import { getCredentialPathAsync } from "../defaultCredentials";
-import { EmulatorRegistry } from "../emulator/registry";
->>>>>>> e9ca3301
 import {
   Address,
   ALL_SERVICE_EMULATORS,
