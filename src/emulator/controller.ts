--- conflicted
+++ resolved
@@ -447,10 +447,7 @@
       const functionsDir = path.join(projectDir, cfg.source);
       emulatableBackends.push({
         functionsDir,
-<<<<<<< HEAD
-=======
         codebase: cfg.codebase,
->>>>>>> e70451c3
         env: {
           ...options.extDevEnv,
         },
