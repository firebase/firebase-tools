import * as _ from "lodash";
import * as clc from "cli-color";
import * as fs from "fs";
import * as pf from "portfinder";
import * as path from "path";

import * as utils from "../utils";
import * as track from "../track";
import * as filterTargets from "../filterTargets";
import { EmulatorRegistry } from "../emulator/registry";
import { ALL_EMULATORS, EmulatorInstance, Emulators } from "../emulator/types";
import { Constants } from "../emulator/constants";
import { FunctionsEmulator } from "../emulator/functionsEmulator";
import { DatabaseEmulator } from "../emulator/databaseEmulator";
import { FirestoreEmulator, FirestoreEmulatorArgs } from "../emulator/firestoreEmulator";
import { HostingEmulator } from "../emulator/hostingEmulator";
import * as FirebaseError from "../error";
import * as getProjectId from "../getProjectId";

export const VALID_EMULATOR_STRINGS: string[] = ALL_EMULATORS;

export async function checkPortOpen(port: number): Promise<boolean> {
  try {
    await pf.getPortPromise({ port, stopPort: port });
    return true;
  } catch (e) {
    return false;
  }
}

export async function waitForPortClosed(port: number): Promise<void> {
  const interval = 250;
  const timeout = 30000;

  let elapsed = 0;
  while (elapsed < timeout) {
    const open = await checkPortOpen(port);
    if (!open) {
      return;
    }
    await new Promise((r) => setTimeout(r, interval));
    elapsed += interval;
  }
  throw new FirebaseError(`TIMEOUT: Port ${port} was not active within ${timeout}ms`);
}

export async function startEmulator(instance: EmulatorInstance): Promise<void> {
  const name = instance.getName();
  const info = instance.getInfo();

  // Log the command for analytics
  track("emulators:start", name);

  // TODO(samstern): This check should only occur when the host is localhost
  const portOpen = await checkPortOpen(info.port);
  if (!portOpen) {
    await cleanShutdown();
    utils.logWarning(`Port ${info.port} is not open, could not start ${name} emulator.`);
    utils.logBullet(`To select a different port for the emulator, update your "firebase.json":
    {
      // ...
      "emulators": {
        "${name}": {
          "port": "${clc.yellow("PORT")}"
        }
      }
    }`);
    return utils.reject(`Could not start ${name} emulator, port taken.`, {});
  }

  await EmulatorRegistry.start(instance);
}

export async function cleanShutdown(): Promise<boolean> {
  utils.logBullet("Shutting down emulators.");

  for (const name of EmulatorRegistry.listRunning()) {
    utils.logBullet(`Stopping ${name} emulator`);
    await EmulatorRegistry.stop(name);
  }

  return true;
}

export function shouldStart(options: any, name: Emulators): boolean {
  const targets: string[] = filterTargets(options, VALID_EMULATOR_STRINGS);
  return targets.indexOf(name) >= 0;
}

export async function startAll(options: any): Promise<void> {
  // Emulators config is specified in firebase.json as:
  // "emulators": {
  //   "firestore": {
  //     "host": "localhost",
  //     "port": "9005"
  //   },
  //   // ...
  // }
  //
  // The list of emulators to start is filtered two ways:
  // 1) The service must have a top-level entry in firebase.json
  // 2) If the --only flag is passed, then this list is the intersection
  const targets: string[] = filterTargets(options, VALID_EMULATOR_STRINGS);
  options.targets = targets;

  const projectId = getProjectId(options, false);

  utils.logBullet(`Starting emulators: ${JSON.stringify(targets)}`);
  if (options.only) {
    const requested: string[] = options.only.split(",");
    const ignored: string[] = _.difference(requested, targets);
    for (const name of ignored) {
      utils.logWarning(
        `Not starting the ${clc.bold(name)} emulator, make sure you have run ${clc.bold(
          "firebase init"
        )}.`
      );
    }
  }

  if (shouldStart(options, Emulators.FUNCTIONS)) {
    const functionsAddr = Constants.getAddress(Emulators.FUNCTIONS, options);
    const functionsEmulator = new FunctionsEmulator(options, {
      host: functionsAddr.host,
      port: functionsAddr.port,
    });
    await startEmulator(functionsEmulator);
  }

  if (shouldStart(options, Emulators.FIRESTORE)) {
    const firestoreAddr = Constants.getAddress(Emulators.FIRESTORE, options);

    const args: FirestoreEmulatorArgs = {
      host: firestoreAddr.host,
      port: firestoreAddr.port,
<<<<<<< HEAD
      projectId,
=======
      auto_download: true,
>>>>>>> 4c7b3e77
    };

    const rulesLocalPath = options.config.get("firestore.rules");
    if (rulesLocalPath) {
      const rules: string = path.join(options.projectRoot, rulesLocalPath);
      if (fs.existsSync(rules)) {
        args.rules = rules;
      } else {
        utils.logWarning(
          `Firestore rules file ${clc.bold(
            rules
          )} specified in firebase.json does not exist, starting Firestore emulator without rules.`
        );
      }
    } else {
      utils.logWarning(`No Firestore rules file specified in firebase.json, using default rules.`);
    }

    const firestoreEmulator = new FirestoreEmulator(args);
    await startEmulator(firestoreEmulator);

    utils.logLabeledBullet(
      Emulators.FIRESTORE,
      `For testing set ${clc.bold(
        `${FirestoreEmulator.FIRESTORE_EMULATOR_ENV}=${firestoreAddr.host}:${firestoreAddr.port}`
      )}`
    );
  }

  if (shouldStart(options, Emulators.DATABASE)) {
    const databaseAddr = Constants.getAddress(Emulators.DATABASE, options);
    let databaseEmulator;
    if (shouldStart(options, Emulators.FUNCTIONS)) {
      const functionsAddr = Constants.getAddress(Emulators.FUNCTIONS, options);
      databaseEmulator = new DatabaseEmulator({
        host: databaseAddr.host,
        port: databaseAddr.port,
        functions_emulator_host: functionsAddr.host,
        functions_emulator_port: functionsAddr.port,
        auto_download: true,
      });
    } else {
      databaseEmulator = new DatabaseEmulator({
        host: databaseAddr.host,
        port: databaseAddr.port,
      });
    }
    await startEmulator(databaseEmulator);
  }

  if (shouldStart(options, Emulators.HOSTING)) {
    const hostingAddr = Constants.getAddress(Emulators.HOSTING, options);
    const hostingEmulator = new HostingEmulator({
      host: hostingAddr.host,
      port: hostingAddr.port,
      options,
    });

    await startEmulator(hostingEmulator);
  }

  const running = EmulatorRegistry.listRunning();
  for (const name of running) {
    const instance = EmulatorRegistry.get(name);
    if (instance) {
      await instance.connect();
    }
  }
}<|MERGE_RESOLUTION|>--- conflicted
+++ resolved
@@ -133,11 +133,8 @@
     const args: FirestoreEmulatorArgs = {
       host: firestoreAddr.host,
       port: firestoreAddr.port,
-<<<<<<< HEAD
       projectId,
-=======
       auto_download: true,
->>>>>>> 4c7b3e77
     };
 
     const rulesLocalPath = options.config.get("firestore.rules");
