const lsofi = require("lsofi");
import {
  Emulators,
  DownloadableEmulators,
  DownloadableEmulatorCommand,
  DownloadableEmulatorDetails,
  EmulatorDownloadDetails,
  EmulatorUpdateDetails,
} from "./types";
import { Constants } from "./constants";

import { FirebaseError } from "../error";
import * as childProcess from "child_process";
import * as utils from "../utils";
import { EmulatorLogger } from "./emulatorLogger";

import * as clc from "colorette";
import * as fs from "fs-extra";
import * as path from "path";
import * as os from "os";
import { EmulatorRegistry } from "./registry";
import { downloadEmulator } from "../emulator/download";
import * as experiments from "../experiments";
import * as process from "process";

const EMULATOR_INSTANCE_KILL_TIMEOUT = 4000; /* ms */

const CACHE_DIR =
  process.env.FIREBASE_EMULATORS_PATH || path.join(os.homedir(), ".cache", "firebase", "emulators");

const EMULATOR_UPDATE_DETAILS: { [s in DownloadableEmulators]: EmulatorUpdateDetails } = {
  database: {
    version: "4.11.2",
    expectedSize: 34495935,
    expectedChecksum: "2fd771101c0e1f7898c04c9204f2ce63",
  },
  firestore: {
    version: "1.19.8",
    expectedSize: 63634791,
    expectedChecksum: "9b43a6daa590678de9b7df6d68260395",
  },
  storage: {
    version: "1.1.3",
    expectedSize: 52892936,
    expectedChecksum: "2ca11ec1193003bea89f806cc085fa25",
  },
  ui: experiments.isEnabled("emulatoruisnapshot")
    ? { version: "SNAPSHOT", expectedSize: -1, expectedChecksum: "" }
    : {
        version: "1.13.0",
        expectedSize: 3605485,
        expectedChecksum: "ec0aa91592c56af9ff7df18168d58459",
      },
  pubsub: {
    version: "0.8.14",
    expectedSize: 66786933,
    expectedChecksum: "a9025b3e53fdeafd2969ccb3ba1e1d38",
  },
  dataconnect:
    process.platform === "darwin"
      ? {
<<<<<<< HEAD
          version: "1.3.6",
          expectedSize: 24867584,
          expectedChecksum: "b924d31e3620d7ed4486a95e22629fc8",
        }
      : process.platform === "win32"
        ? {
            version: "1.3.6",
            expectedSize: 25292288,
            expectedChecksum: "45025491b43b55a94f4e4db8df903250",
          }
        : {
            version: "1.3.6",
            expectedSize: 24785048,
            expectedChecksum: "6ae5820c0470c5a954540ad97838ec01",
=======
          version: "1.4.4",
          expectedSize: 25142016,
          expectedChecksum: "9b071275feaba21e04bbb0db842f945d",
        }
      : process.platform === "win32"
        ? {
            version: "1.4.4",
            expectedSize: 25567744,
            expectedChecksum: "d23bf88b04a09d666ae927a107317611",
          }
        : {
            version: "1.4.4",
            expectedSize: 25055384,
            expectedChecksum: "9c04a6c4738088305eb1a7b2a5d34df4",
>>>>>>> 467392a4
          },
};

export const DownloadDetails: { [s in DownloadableEmulators]: EmulatorDownloadDetails } = {
  database: {
    downloadPath: path.join(
      CACHE_DIR,
      `firebase-database-emulator-v${EMULATOR_UPDATE_DETAILS.database.version}.jar`,
    ),
    version: EMULATOR_UPDATE_DETAILS.database.version,
    opts: {
      cacheDir: CACHE_DIR,
      remoteUrl: `https://storage.googleapis.com/firebase-preview-drop/emulator/firebase-database-emulator-v${EMULATOR_UPDATE_DETAILS.database.version}.jar`,
      expectedSize: EMULATOR_UPDATE_DETAILS.database.expectedSize,
      expectedChecksum: EMULATOR_UPDATE_DETAILS.database.expectedChecksum,
      namePrefix: "firebase-database-emulator",
    },
  },
  firestore: {
    downloadPath: path.join(
      CACHE_DIR,
      `cloud-firestore-emulator-v${EMULATOR_UPDATE_DETAILS.firestore.version}.jar`,
    ),
    version: EMULATOR_UPDATE_DETAILS.firestore.version,
    opts: {
      cacheDir: CACHE_DIR,
      remoteUrl: `https://storage.googleapis.com/firebase-preview-drop/emulator/cloud-firestore-emulator-v${EMULATOR_UPDATE_DETAILS.firestore.version}.jar`,
      expectedSize: EMULATOR_UPDATE_DETAILS.firestore.expectedSize,
      expectedChecksum: EMULATOR_UPDATE_DETAILS.firestore.expectedChecksum,
      namePrefix: "cloud-firestore-emulator",
    },
  },
  storage: {
    downloadPath: path.join(
      CACHE_DIR,
      `cloud-storage-rules-runtime-v${EMULATOR_UPDATE_DETAILS.storage.version}.jar`,
    ),
    version: EMULATOR_UPDATE_DETAILS.storage.version,
    opts: {
      cacheDir: CACHE_DIR,
      remoteUrl: `https://storage.googleapis.com/firebase-preview-drop/emulator/cloud-storage-rules-runtime-v${EMULATOR_UPDATE_DETAILS.storage.version}.jar`,
      expectedSize: EMULATOR_UPDATE_DETAILS.storage.expectedSize,
      expectedChecksum: EMULATOR_UPDATE_DETAILS.storage.expectedChecksum,
      namePrefix: "cloud-storage-rules-emulator",
    },
  },
  ui: {
    version: EMULATOR_UPDATE_DETAILS.ui.version,
    downloadPath: path.join(CACHE_DIR, `ui-v${EMULATOR_UPDATE_DETAILS.ui.version}.zip`),
    unzipDir: path.join(CACHE_DIR, `ui-v${EMULATOR_UPDATE_DETAILS.ui.version}`),
    binaryPath: path.join(
      CACHE_DIR,
      `ui-v${EMULATOR_UPDATE_DETAILS.ui.version}`,
      "server",
      "server.mjs",
    ),
    opts: {
      cacheDir: CACHE_DIR,
      remoteUrl: `https://storage.googleapis.com/firebase-preview-drop/emulator/ui-v${EMULATOR_UPDATE_DETAILS.ui.version}.zip`,
      expectedSize: EMULATOR_UPDATE_DETAILS.ui.expectedSize,
      expectedChecksum: EMULATOR_UPDATE_DETAILS.ui.expectedChecksum,
      skipCache: experiments.isEnabled("emulatoruisnapshot"),
      skipChecksumAndSize: experiments.isEnabled("emulatoruisnapshot"),
      namePrefix: "ui",
    },
  },
  pubsub: {
    downloadPath: path.join(
      CACHE_DIR,
      `pubsub-emulator-${EMULATOR_UPDATE_DETAILS.pubsub.version}.zip`,
    ),
    version: EMULATOR_UPDATE_DETAILS.pubsub.version,
    unzipDir: path.join(CACHE_DIR, `pubsub-emulator-${EMULATOR_UPDATE_DETAILS.pubsub.version}`),
    binaryPath: path.join(
      CACHE_DIR,
      `pubsub-emulator-${EMULATOR_UPDATE_DETAILS.pubsub.version}`,
      `pubsub-emulator/bin/cloud-pubsub-emulator${process.platform === "win32" ? ".bat" : ""}`,
    ),
    opts: {
      cacheDir: CACHE_DIR,
      remoteUrl: `https://storage.googleapis.com/firebase-preview-drop/emulator/pubsub-emulator-${EMULATOR_UPDATE_DETAILS.pubsub.version}.zip`,
      expectedSize: EMULATOR_UPDATE_DETAILS.pubsub.expectedSize,
      expectedChecksum: EMULATOR_UPDATE_DETAILS.pubsub.expectedChecksum,
      namePrefix: "pubsub-emulator",
    },
  },
  dataconnect: {
    downloadPath: path.join(
      CACHE_DIR,
      `dataconnect-emulator-${EMULATOR_UPDATE_DETAILS.dataconnect.version}${process.platform === "win32" ? ".exe" : ""}`,
    ),
    version: EMULATOR_UPDATE_DETAILS.dataconnect.version,
    binaryPath: path.join(
      CACHE_DIR,
      `dataconnect-emulator-${EMULATOR_UPDATE_DETAILS.dataconnect.version}${process.platform === "win32" ? ".exe" : ""}`,
    ),
    opts: {
      cacheDir: CACHE_DIR,
      remoteUrl:
        process.platform === "darwin"
          ? `https://storage.googleapis.com/firemat-preview-drop/emulator/dataconnect-emulator-macos-v${EMULATOR_UPDATE_DETAILS.dataconnect.version}`
          : process.platform === "win32"
            ? `https://storage.googleapis.com/firemat-preview-drop/emulator/dataconnect-emulator-windows-v${EMULATOR_UPDATE_DETAILS.dataconnect.version}`
            : `https://storage.googleapis.com/firemat-preview-drop/emulator/dataconnect-emulator-linux-v${EMULATOR_UPDATE_DETAILS.dataconnect.version}`,
      expectedSize: EMULATOR_UPDATE_DETAILS.dataconnect.expectedSize,
      expectedChecksum: EMULATOR_UPDATE_DETAILS.dataconnect.expectedChecksum,
      skipChecksumAndSize: false,
      namePrefix: "dataconnect-emulator",
      auth: false,
    },
  },
};

const EmulatorDetails: { [s in DownloadableEmulators]: DownloadableEmulatorDetails } = {
  database: {
    name: Emulators.DATABASE,
    instance: null,
    stdout: null,
  },
  firestore: {
    name: Emulators.FIRESTORE,
    instance: null,
    stdout: null,
  },
  storage: {
    name: Emulators.STORAGE,
    instance: null,
    stdout: null,
  },
  pubsub: {
    name: Emulators.PUBSUB,
    instance: null,
    stdout: null,
  },
  ui: {
    name: Emulators.UI,
    instance: null,
    stdout: null,
  },
  dataconnect: {
    name: Emulators.DATACONNECT,
    instance: null,
    stdout: null,
  },
};

const Commands: { [s in DownloadableEmulators]: DownloadableEmulatorCommand } = {
  database: {
    binary: "java",
    args: ["-Duser.language=en", "-jar", getExecPath(Emulators.DATABASE)],
    optionalArgs: [
      "port",
      "host",
      "functions_emulator_port",
      "functions_emulator_host",
      "single_project_mode",
    ],
    joinArgs: false,
    shell: false,
  },
  firestore: {
    binary: "java",
    args: [
      "-Dgoogle.cloud_firestore.debug_log_level=FINE",
      "-Duser.language=en",
      "-jar",
      getExecPath(Emulators.FIRESTORE),
    ],
    optionalArgs: [
      "port",
      "webchannel_port",
      "host",
      "rules",
      "websocket_port",
      "functions_emulator",
      "seed_from_export",
      "project_id",
      "single_project_mode",
      // TODO(christhompson) Re-enable after firestore accepts this flag.
      // "single_project_mode_error",
    ],
    joinArgs: false,
    shell: false,
  },
  storage: {
    // This is for the Storage Emulator rules runtime, which is started
    // separately in ./storage/runtime.ts (not via the start function below).
    binary: "java",
    args: [
      // Required for rules error/warning messages, which are in English only.
      // Attempts to fetch the messages in another language leads to crashes.
      "-Duser.language=en",
      "-jar",
      getExecPath(Emulators.STORAGE),
      "serve",
    ],
    optionalArgs: [],
    joinArgs: false,
    shell: false,
  },
  pubsub: {
    binary: `${getExecPath(Emulators.PUBSUB)!}`,
    args: [],
    optionalArgs: ["port", "host"],
    joinArgs: true,
    shell: true,
  },
  ui: {
    binary: "node",
    args: [getExecPath(Emulators.UI)],
    optionalArgs: [],
    joinArgs: false,
    shell: false,
  },
  dataconnect: {
    binary: `${getExecPath(Emulators.DATACONNECT)}`,
    args: ["--logtostderr", "-v=2", "dev"],
    optionalArgs: [
      "listen",
      "config_dir",
      "enable_output_schema_extensions",
      "enable_output_generated_sdk",
      // Additional flags that CLI shouldn't pass:
      // rpc_retry_count,
      // resolvers_emulator,
    ],
    joinArgs: true,
    shell: false,
  },
};

function getExecPath(name: DownloadableEmulators): string {
  const details = getDownloadDetails(name);
  return details.binaryPath || details.downloadPath;
}

/**
 * @param name
 */
export function getLogFileName(name: string): string {
  return `${name}-debug.log`;
}

/**
 * Get a command to start the an emulator.
 * @param emulator - string identifier for the emulator to start.
 * @param args - map<string,string> of addittional args
 */
export function _getCommand(
  emulator: DownloadableEmulators,
  args: { [s: string]: any },
): DownloadableEmulatorCommand {
  const baseCmd = Commands[emulator];
  const defaultPort = Constants.getDefaultPort(emulator);
  if (!args.port) {
    args.port = defaultPort;
  }

  const cmdLineArgs = baseCmd.args.slice();

  if (
    baseCmd.binary === "java" &&
    utils.isRunningInWSL() &&
    (!args.host || !args.host.includes(":"))
  ) {
    // HACK(https://github.com/firebase/firebase-tools-ui/issues/332): Force
    // Java to use IPv4 sockets in WSL (unless IPv6 address explicitly used).
    // Otherwise, Java will open a tcp6 socket (even if IPv4 address is used),
    // which handles both 4/6 on Linux but NOT IPv4 from the host to WSL.
    // This is a hack because it breaks all IPv6 connections as a side effect.
    // See: https://docs.oracle.com/javase/8/docs/api/java/net/doc-files/net-properties.html
    cmdLineArgs.unshift("-Djava.net.preferIPv4Stack=true"); // first argument
  }

  const logger = EmulatorLogger.forEmulator(emulator);
  Object.keys(args).forEach((key) => {
    if (!baseCmd.optionalArgs.includes(key)) {
      logger.log("DEBUG", `Ignoring unsupported arg: ${key}`);
      return;
    }

    const argKey = "--" + key;
    const argVal = args[key];

    if (argVal === undefined) {
      logger.log("DEBUG", `Ignoring empty arg for key: ${key}`);
      return;
    }

    // Sigh ... RTDB emulator needs "--arg val" and PubSub emulator needs "--arg=val"
    if (baseCmd.joinArgs) {
      cmdLineArgs.push(`${argKey}=${argVal}`);
    } else {
      cmdLineArgs.push(argKey, argVal);
    }
  });

  return {
    binary: baseCmd.binary,
    args: cmdLineArgs,
    optionalArgs: baseCmd.optionalArgs,
    joinArgs: baseCmd.joinArgs,
    shell: baseCmd.shell,
    port: args.port,
  };
}

async function _fatal(emulator: Emulators, errorMsg: string): Promise<void> {
  // if we do not issue a stopAll here and _fatal is called during startup, we could leave emulators running
  // that did start already
  // for example: JAVA_HOME=/does/not/exist firebase emulators:start
  try {
    const logger = EmulatorLogger.forEmulator(emulator);
    logger.logLabeled(
      "WARN",
      emulator,
      `Fatal error occurred: \n   ${errorMsg}, \n   stopping all running emulators`,
    );
    await EmulatorRegistry.stopAll();
  } finally {
    process.exit(1);
  }
}

/**
 * Handle errors in an emulator process.
 */
export async function handleEmulatorProcessError(
  emulator: Emulators,
  err: any,
  port?: number,
): Promise<void> {
  const description = Constants.description(emulator);
  if (err.path === "java" && err.code === "ENOENT") {
    await _fatal(
      emulator,
      `${description} has exited because java is not installed, you can install it from https://openjdk.java.net/install/`,
    );
  } else if (err.code === "EADDRINUSE") {
    const ps = port ? await lsofi(port) : false;
    await _fatal(
      emulator,
      `${description} has exited because its configured port is already in use${
        ps ? ` by process number ${ps}` : ""
      }. Are you running another copy of the emulator suite?`,
    );
  } else {
    await _fatal(emulator, `${description} has exited: ${err}`);
  }
}

/**
 * Do the selected list of emulators depend on the JRE.
 */
export function requiresJava(emulator: Emulators): boolean {
  if (emulator in Commands) {
    return Commands[emulator as keyof typeof Commands].binary === "java";
  }
  return false;
}

async function _runBinary(
  emulator: DownloadableEmulatorDetails,
  command: DownloadableEmulatorCommand,
  extraEnv: Partial<NodeJS.ProcessEnv>,
): Promise<void> {
  return new Promise((resolve) => {
    const logger = EmulatorLogger.forEmulator(emulator.name);
    emulator.stdout = fs.createWriteStream(getLogFileName(emulator.name));
    try {
      const opts: childProcess.SpawnOptions = {
        env: { ...process.env, ...extraEnv },
        // `detached` must be true as else a SIGINT (Ctrl-c) will stop the child process before we can handle a
        // graceful shutdown and call `downloadableEmulators.stop(...)` ourselves.
        // Note that it seems to be a problem with gRPC processes for which a fix may be found on the Java side
        // related to this issue: https://github.com/grpc/grpc-java/pull/6512
        detached: true,
        stdio: ["inherit", "pipe", "pipe"],
      };
      if (command.shell && utils.IS_WINDOWS) {
        opts.shell = true;
        if (command.binary.includes(" ")) {
          command.binary = `"${command.binary}"`;
        }
      }
      emulator.instance = childProcess.spawn(command.binary, command.args, opts);
    } catch (e: any) {
      if (e.code === "EACCES") {
        // Known issue when WSL users don't have java
        // https://github.com/Microsoft/WSL/issues/3886
        logger.logLabeled(
          "WARN",
          emulator.name,
          `Could not spawn child process for emulator, check that java is installed and on your $PATH.`,
        );
      }
      _fatal(emulator.name, e);
    }

    const description = Constants.description(emulator.name);

    if (emulator.instance == null) {
      logger.logLabeled("WARN", emulator.name, `Could not spawn child process for ${description}.`);
      return;
    }

    logger.logLabeled(
      "BULLET",
      emulator.name,
      `${description} logging to ${clc.bold(getLogFileName(emulator.name))}`,
    );

    emulator.instance.stdout?.on("data", (data) => {
      logger.log("DEBUG", data.toString());
      emulator.stdout.write(data);
    });
    emulator.instance.stderr?.on("data", (data) => {
      logger.log("DEBUG", data.toString());
      emulator.stdout.write(data);

      if (data.toString().includes("java.lang.UnsupportedClassVersionError")) {
        logger.logLabeled(
          "WARN",
          emulator.name,
          "Unsupported java version, make sure java --version reports 1.8 or higher.",
        );
      }

      if (data.toString().includes("address already in use")) {
        const message = `${description} has exited because its configured port ${command.port} is already in use. Are you running another copy of the emulator suite?`;
        logger.logLabeled("ERROR", emulator.name, message);
      }
    });

    emulator.instance.on("error", (err: any) => {
      void handleEmulatorProcessError(emulator.name, err, command.port);
    });

    emulator.instance.once("exit", async (code, signal) => {
      if (signal) {
        utils.logWarning(`${description} has exited upon receiving signal: ${signal}`);
      } else if (code && code !== 0 && code !== /* SIGINT */ 130) {
        await _fatal(emulator.name, `${description} has exited with code: ${code}`);
      }
    });
    resolve();
  });
}

/**
 * @param emulator
 */
export function getDownloadDetails(emulator: DownloadableEmulators): EmulatorDownloadDetails {
  const details = DownloadDetails[emulator];
  const pathOverride = process.env[`${emulator.toUpperCase()}_EMULATOR_BINARY_PATH`];
  if (pathOverride) {
    const logger = EmulatorLogger.forEmulator(emulator);
    logger.logLabeled(
      "WARN",
      emulator,
      `Env variable override detected. Using ${emulator} emulator at ${pathOverride}`,
    );
    details.downloadPath = pathOverride;
    details.binaryPath = pathOverride;
    details.localOnly = true;
    fs.chmodSync(pathOverride, 0o755);
  }
  return details;
}

/**
 * @param emulator
 */
export function get(emulator: DownloadableEmulators): DownloadableEmulatorDetails {
  return EmulatorDetails[emulator];
}

/**
 * Returns the PID of the emulator process
 * @param emulator
 */
export function getPID(emulator: DownloadableEmulators): number {
  const emulatorInstance = get(emulator).instance;
  return emulatorInstance && emulatorInstance.pid ? emulatorInstance.pid : 0;
}

/**
 * @param targetName
 */
export async function stop(targetName: DownloadableEmulators): Promise<void> {
  const emulator = get(targetName);
  return new Promise((resolve, reject) => {
    const logger = EmulatorLogger.forEmulator(emulator.name);

    // kill(0) does not end the process, it just checks for existence. See https://man7.org/linux/man-pages/man2/kill.2.html#:~:text=If%20sig%20is%200%2C%20
    if (emulator.instance && emulator.instance.kill(0)) {
      const killTimeout = setTimeout(() => {
        const pid = emulator.instance ? emulator.instance.pid : -1;
        const errorMsg =
          Constants.description(emulator.name) + ": Unable to terminate process (PID=" + pid + ")";
        logger.log("DEBUG", errorMsg);
        reject(new FirebaseError(emulator.name + ": " + errorMsg));
      }, EMULATOR_INSTANCE_KILL_TIMEOUT);
      emulator.instance.once("exit", () => {
        clearTimeout(killTimeout);
        resolve();
      });
      emulator.instance.kill("SIGINT");
    } else {
      resolve();
    }
  });
}

/**
 * @param targetName
 */
export async function downloadIfNecessary(
  targetName: DownloadableEmulators,
): Promise<DownloadableEmulatorCommand> {
  const hasEmulator = fs.existsSync(getExecPath(targetName));

  if (!hasEmulator) {
    await downloadEmulator(targetName);
  }
  return Commands[targetName];
}

/**
 * @param targetName
 * @param args
 * @param extraEnv
 */
export async function start(
  targetName: DownloadableEmulators,
  args: {
    auto_download?: boolean;
    port?: number;
    host?: string;
    [k: string]: any;
  },
  extraEnv: Partial<NodeJS.ProcessEnv> = {},
): Promise<void> {
  const downloadDetails = getDownloadDetails(targetName);
  const emulator = get(targetName);
  const hasEmulator = fs.existsSync(getExecPath(targetName));
  const logger = EmulatorLogger.forEmulator(targetName);
  if (!hasEmulator || downloadDetails.opts.skipCache) {
    if (args.auto_download) {
      if (process.env.CI) {
        utils.logWarning(
          `It appears you are running in a CI environment. You can avoid downloading the ${Constants.description(
            targetName,
          )} repeatedly by caching the ${downloadDetails.opts.cacheDir} directory.`,
        );
      }

      await downloadEmulator(targetName);
    } else {
      utils.logWarning("Setup required, please run: firebase setup:emulators:" + targetName);
      throw new FirebaseError("emulator not found");
    }
  }

  const command = _getCommand(targetName, args);

  logger.log(
    "DEBUG",
    `Starting ${Constants.description(targetName)} with command ${JSON.stringify(command)}`,
  );
  return _runBinary(emulator, command, extraEnv);
}<|MERGE_RESOLUTION|>--- conflicted
+++ resolved
@@ -59,22 +59,6 @@
   dataconnect:
     process.platform === "darwin"
       ? {
-<<<<<<< HEAD
-          version: "1.3.6",
-          expectedSize: 24867584,
-          expectedChecksum: "b924d31e3620d7ed4486a95e22629fc8",
-        }
-      : process.platform === "win32"
-        ? {
-            version: "1.3.6",
-            expectedSize: 25292288,
-            expectedChecksum: "45025491b43b55a94f4e4db8df903250",
-          }
-        : {
-            version: "1.3.6",
-            expectedSize: 24785048,
-            expectedChecksum: "6ae5820c0470c5a954540ad97838ec01",
-=======
           version: "1.4.4",
           expectedSize: 25142016,
           expectedChecksum: "9b071275feaba21e04bbb0db842f945d",
@@ -89,7 +73,6 @@
             version: "1.4.4",
             expectedSize: 25055384,
             expectedChecksum: "9c04a6c4738088305eb1a7b2a5d34df4",
->>>>>>> 467392a4
           },
 };
 
