import * as crypto from "crypto";
import * as fs from "fs-extra";
import * as path from "path";
import * as tmp from "tmp";
import * as unzipper from "unzipper";

import { EmulatorLogger } from "./emulatorLogger";
import { EmulatorDownloadDetails, DownloadableEmulators } from "./types";
import { FirebaseError } from "../error";
import * as downloadableEmulators from "./downloadableEmulators";
import * as downloadUtils from "../downloadUtils";

tmp.setGracefulCleanup();

export async function downloadEmulator(name: DownloadableEmulators): Promise<void> {
  const emulator = downloadableEmulators.getDownloadDetails(name);
  EmulatorLogger.forEmulator(name).logLabeled(
    "BULLET",
    name,
    `downloading ${path.basename(emulator.downloadPath)}...`
  );
  fs.ensureDirSync(emulator.opts.cacheDir);

  const tmpfile = await downloadUtils.downloadToTmp(emulator.opts.remoteUrl);

  if (!emulator.opts.skipChecksumAndSize) {
    await validateSize(tmpfile, emulator.opts.expectedSize);
    await validateChecksum(tmpfile, emulator.opts.expectedChecksum);
  }
  if (emulator.opts.skipCache) {
    removeOldFiles(name, emulator, true);
  }

  fs.copySync(tmpfile, emulator.downloadPath);

  if (emulator.unzipDir) {
    await unzip(emulator.downloadPath, emulator.unzipDir);
  }

  const executablePath = emulator.binaryPath || emulator.downloadPath;
  fs.chmodSync(executablePath, 0o755);

  removeOldFiles(name, emulator);
}

export async function downloadExtensionVersion(
  extensionVersionRef: string,
  sourceDownloadUri: string,
  targetDir: string
): Promise<void> {
<<<<<<< HEAD
  const emulatorLogger = EmulatorLogger.forExtension({ ref: extensionVersionRef });
=======
  EmulatorLogger.forExtension(extensionVersionRef).logLabeled(
    "BULLET",
    "extensions",
    `Starting download for ${extensionVersionRef} source code...`
  );
>>>>>>> 7879b875
  try {
    fs.mkdirSync(targetDir);
  } catch (err) {
    emulatorLogger.logLabeled(
      "BULLET",
      "extensions",
      `cache directory for ${extensionVersionRef} already exists...`
    );
  }
  emulatorLogger.logLabeled("BULLET", "extensions", `downloading ${sourceDownloadUri}...`);
  const sourceCodeZip = await downloadUtils.downloadToTmp(sourceDownloadUri);
  await unzip(sourceCodeZip, targetDir);
  fs.chmodSync(targetDir, 0o755);

  emulatorLogger.logLabeled("BULLET", "extensions", `Downloaded to ${targetDir}...`);
  // TODO: We should not need to do this wait
  // However, when I remove this, unzipDir doesn't contain everything yet.
  await new Promise((resolve) => setTimeout(resolve, 1000));
}

function unzip(zipPath: string, unzipDir: string): Promise<void> {
  return new Promise((resolve, reject) => {
    fs.createReadStream(zipPath)
      .pipe(unzipper.Extract({ path: unzipDir })) // eslint-disable-line new-cap
      .on("error", reject)
      .on("finish", resolve);
  });
}

function removeOldFiles(
  name: DownloadableEmulators,
  emulator: EmulatorDownloadDetails,
  removeAllVersions = false
): void {
  const currentLocalPath = emulator.downloadPath;
  const currentUnzipPath = emulator.unzipDir;
  const files = fs.readdirSync(emulator.opts.cacheDir);

  for (const file of files) {
    const fullFilePath = path.join(emulator.opts.cacheDir, file);

    if (file.indexOf(emulator.opts.namePrefix) < 0) {
      // This file is not related to this emulator, could be a JAR
      // from a different emulator or just a random file.
      continue;
    }

    if (
      (fullFilePath !== currentLocalPath && fullFilePath !== currentUnzipPath) ||
      removeAllVersions
    ) {
      EmulatorLogger.forEmulator(name).logLabeled(
        "BULLET",
        name,
        `Removing outdated emulator files: ${file}`
      );
      fs.removeSync(fullFilePath);
    }
  }
}

/**
 * Checks whether the file at `filepath` has the expected size.
 */
function validateSize(filepath: string, expectedSize: number): Promise<void> {
  return new Promise((resolve, reject) => {
    const stat = fs.statSync(filepath);
    return stat.size === expectedSize
      ? resolve()
      : reject(
          new FirebaseError(
            `download failed, expected ${expectedSize} bytes but got ${stat.size}`,
            { exit: 1 }
          )
        );
  });
}

/**
 * Checks whether the file at `filepath` has the expected checksum.
 */
function validateChecksum(filepath: string, expectedChecksum: string): Promise<void> {
  return new Promise((resolve, reject) => {
    const hash = crypto.createHash("md5");
    const stream = fs.createReadStream(filepath);
    stream.on("data", (data: any) => hash.update(data));
    stream.on("end", () => {
      const checksum = hash.digest("hex");
      return checksum === expectedChecksum
        ? resolve()
        : reject(
            new FirebaseError(
              `download failed, expected checksum ${expectedChecksum} but got ${checksum}`,
              { exit: 1 }
            )
          );
    });
  });
}<|MERGE_RESOLUTION|>--- conflicted
+++ resolved
@@ -48,15 +48,12 @@
   sourceDownloadUri: string,
   targetDir: string
 ): Promise<void> {
-<<<<<<< HEAD
   const emulatorLogger = EmulatorLogger.forExtension({ ref: extensionVersionRef });
-=======
-  EmulatorLogger.forExtension(extensionVersionRef).logLabeled(
+  emulatorLogger.logLabeled(
     "BULLET",
     "extensions",
     `Starting download for ${extensionVersionRef} source code...`
   );
->>>>>>> 7879b875
   try {
     fs.mkdirSync(targetDir);
   } catch (err) {
