import * as crypto from "crypto";
import * as fs from "fs-extra";
import * as path from "path";
import * as tmp from "tmp";
import * as unzipper from "unzipper";

import { EmulatorLogger } from "./emulatorLogger";
import { EmulatorDownloadDetails, DownloadableEmulators } from "./types";
import { FirebaseError } from "../error";
import * as downloadableEmulators from "./downloadableEmulators";
import * as downloadUtils from "../downloadUtils";

tmp.setGracefulCleanup();

export async function downloadEmulator(name: DownloadableEmulators): Promise<void> {
  const emulator = downloadableEmulators.getDownloadDetails(name);
  EmulatorLogger.forEmulator(name).logLabeled(
    "BULLET",
    name,
    `downloading ${path.basename(emulator.downloadPath)}...`
  );
  fs.ensureDirSync(emulator.opts.cacheDir);

  const tmpfile = await downloadUtils.downloadToTmp(emulator.opts.remoteUrl);

  if (!emulator.opts.skipChecksumAndSize) {
    await validateSize(tmpfile, emulator.opts.expectedSize);
    await validateChecksum(tmpfile, emulator.opts.expectedChecksum);
  }
  if (emulator.opts.skipCache) {
    removeOldFiles(name, emulator, true);
  }

  fs.copySync(tmpfile, emulator.downloadPath);

  if (emulator.unzipDir) {
    await unzip(emulator.downloadPath, emulator.unzipDir);
  }

  const executablePath = emulator.binaryPath || emulator.downloadPath;
  fs.chmodSync(executablePath, 0o755);

  removeOldFiles(name, emulator);
}

export async function downloadExtensionVersion(
  extensionVersionRef: string,
  sourceDownloadUri: string,
  targetDir: string
): Promise<void> {
<<<<<<< HEAD
  try {
    fs.mkdirSync(targetDir);
  } catch (err) {
    EmulatorLogger.forExtension(extensionVersionRef).logLabeled(
      "BULLET",
      "extensions",
      `${extensionVersionRef} already downloaded...`
    );
  }
  EmulatorLogger.forExtension(extensionVersionRef).logLabeled(
    "BULLET",
    "extensions",
    `downloading ${sourceDownloadUri}...`
  );
  const sourceCodeZip = await downloadUtils.downloadToTmp(sourceDownloadUri);
  await unzip(sourceCodeZip, targetDir);

  EmulatorLogger.forExtension(extensionVersionRef).logLabeled(
    "BULLET",
    "extensions",
    `Downloaded to ${targetDir}...`
  );
=======
  const emulatorLogger = EmulatorLogger.forExtension({ ref: extensionVersionRef });
  emulatorLogger.logLabeled(
    "BULLET",
    "extensions",
    `Starting download for ${extensionVersionRef} source code...`
  );
  try {
    fs.mkdirSync(targetDir);
  } catch (err) {
    emulatorLogger.logLabeled(
      "BULLET",
      "extensions",
      `cache directory for ${extensionVersionRef} already exists...`
    );
  }
  emulatorLogger.logLabeled("BULLET", "extensions", `downloading ${sourceDownloadUri}...`);
  const sourceCodeZip = await downloadUtils.downloadToTmp(sourceDownloadUri);
  await unzip(sourceCodeZip, targetDir);
  fs.chmodSync(targetDir, 0o755);

  emulatorLogger.logLabeled("BULLET", "extensions", `Downloaded to ${targetDir}...`);
>>>>>>> 524f98dd
  // TODO: We should not need to do this wait
  // However, when I remove this, unzipDir doesn't contain everything yet.
  await new Promise((resolve) => setTimeout(resolve, 1000));
}

function unzip(zipPath: string, unzipDir: string): Promise<void> {
  return new Promise((resolve, reject) => {
    fs.createReadStream(zipPath)
      .pipe(unzipper.Extract({ path: unzipDir })) // eslint-disable-line new-cap
      .on("error", reject)
      .on("finish", resolve);
  });
}

function removeOldFiles(
  name: DownloadableEmulators,
  emulator: EmulatorDownloadDetails,
  removeAllVersions = false
): void {
  const currentLocalPath = emulator.downloadPath;
  const currentUnzipPath = emulator.unzipDir;
  const files = fs.readdirSync(emulator.opts.cacheDir);

  for (const file of files) {
    const fullFilePath = path.join(emulator.opts.cacheDir, file);

    if (file.indexOf(emulator.opts.namePrefix) < 0) {
      // This file is not related to this emulator, could be a JAR
      // from a different emulator or just a random file.
      continue;
    }

    if (
      (fullFilePath !== currentLocalPath && fullFilePath !== currentUnzipPath) ||
      removeAllVersions
    ) {
      EmulatorLogger.forEmulator(name).logLabeled(
        "BULLET",
        name,
        `Removing outdated emulator files: ${file}`
      );
      fs.removeSync(fullFilePath);
    }
  }
}

/**
 * Checks whether the file at `filepath` has the expected size.
 */
function validateSize(filepath: string, expectedSize: number): Promise<void> {
  return new Promise((resolve, reject) => {
    const stat = fs.statSync(filepath);
    return stat.size === expectedSize
      ? resolve()
      : reject(
          new FirebaseError(
            `download failed, expected ${expectedSize} bytes but got ${stat.size}`,
            { exit: 1 }
          )
        );
  });
}

/**
 * Checks whether the file at `filepath` has the expected checksum.
 */
function validateChecksum(filepath: string, expectedChecksum: string): Promise<void> {
  return new Promise((resolve, reject) => {
    const hash = crypto.createHash("md5");
    const stream = fs.createReadStream(filepath);
    stream.on("data", (data: any) => hash.update(data));
    stream.on("end", () => {
      const checksum = hash.digest("hex");
      return checksum === expectedChecksum
        ? resolve()
        : reject(
            new FirebaseError(
              `download failed, expected checksum ${expectedChecksum} but got ${checksum}`,
              { exit: 1 }
            )
          );
    });
  });
}<|MERGE_RESOLUTION|>--- conflicted
+++ resolved
@@ -48,30 +48,6 @@
   sourceDownloadUri: string,
   targetDir: string
 ): Promise<void> {
-<<<<<<< HEAD
-  try {
-    fs.mkdirSync(targetDir);
-  } catch (err) {
-    EmulatorLogger.forExtension(extensionVersionRef).logLabeled(
-      "BULLET",
-      "extensions",
-      `${extensionVersionRef} already downloaded...`
-    );
-  }
-  EmulatorLogger.forExtension(extensionVersionRef).logLabeled(
-    "BULLET",
-    "extensions",
-    `downloading ${sourceDownloadUri}...`
-  );
-  const sourceCodeZip = await downloadUtils.downloadToTmp(sourceDownloadUri);
-  await unzip(sourceCodeZip, targetDir);
-
-  EmulatorLogger.forExtension(extensionVersionRef).logLabeled(
-    "BULLET",
-    "extensions",
-    `Downloaded to ${targetDir}...`
-  );
-=======
   const emulatorLogger = EmulatorLogger.forExtension({ ref: extensionVersionRef });
   emulatorLogger.logLabeled(
     "BULLET",
@@ -93,7 +69,6 @@
   fs.chmodSync(targetDir, 0o755);
 
   emulatorLogger.logLabeled("BULLET", "extensions", `Downloaded to ${targetDir}...`);
->>>>>>> 524f98dd
   // TODO: We should not need to do this wait
   // However, when I remove this, unzipDir doesn't contain everything yet.
   await new Promise((resolve) => setTimeout(resolve, 1000));
