import { EmulatorLog } from "./types";
import { CloudFunction, DeploymentOptions } from "firebase-functions";
import {
  EmulatedTrigger,
  EmulatedTriggerDefinition,
  EmulatedTriggerMap,
  findModuleRoot,
  FunctionsRuntimeBundle,
  FunctionsRuntimeFeatures,
  getEmulatedTriggersFromDefinitions,
  getTemporarySocketPath,
} from "./functionsEmulatorShared";
import * as express from "express";
import * as path from "path";
import * as admin from "firebase-admin";
import * as bodyParser from "body-parser";
import { URL } from "url";
import * as _ from "lodash";

let defaultApp: admin.app.App;
let adminModuleProxy: typeof admin;
let hasInitializedFirestore = false;

let developerPkgJSON: PackageJSON | undefined;

function isFeatureEnabled(
  frb: FunctionsRuntimeBundle,
  feature: keyof FunctionsRuntimeFeatures
): boolean {
  return frb.disabled_features ? !frb.disabled_features[feature] : true;
}

function NoOp(): false {
  return false;
}

async function requireAsync(moduleName: string, opts?: { paths: string[] }): Promise<any> {
  return require(require.resolve(moduleName, opts));
}

async function requireResolveAsync(
  moduleName: string,
  opts?: { paths: string[] }
): Promise<string> {
  return require.resolve(moduleName, opts);
}

/**
 * See admin.credential.Credential.
 */
function makeFakeCredentials(): any {
  return {
    getAccessToken: () => {
      return Promise.resolve({
        expires_in: 1000000,
        access_token: "owner",
      });
    },

    // TODO: Should we fill in the parts of the certificate we like?
    getCertificate: () => {
      return {};
    },
  };
}

interface PackageJSON {
  dependencies: { [name: string]: any };
  devDependencies: { [name: string]: any };
}

interface ModuleResolution {
  declared: boolean;
  installed: boolean;
  version?: string;
  resolution?: string;
}

interface ModuleVersion {
  major: number;
  minor: number;
  patch: number;
}

interface ProxyTarget extends Object {
  [key: string]: any;
}

/*
  This helper is used to create mocks for Firebase SDKs. It simplifies creation of Proxy objects
  by allowing us to easily overide some or all of an objects methods. When placed back into require's
  cache the proxy will be automatically used when the module is imported so we can influence the runtime
  behavior of Firebase SDKs in user code.

  const px = new Proxied({"value": 1});
  px.when("incremented", (original) => original["value"] + 1);

  const obj = px.finalize();
  obj.value == 1;
  obj.incremented == 2;
   */
class Proxied<T extends ProxyTarget> {
  proxy: T;
  private anyValue?: (target: T, key: string) => any;
  private appliedValue?: () => any;
  private rewrites: {
    [key: string]: (target: T, key: string) => any;
  } = {};

  /**
   * When initialized an original object is passed. This object is supplied to both .when()
   * and .any() functions so the original value of the object is accessible. When no
   * .any() is provided, the original value of the object is returned when the field
   * key does not match any known rewrite.
   */
  constructor(private original: T) {
    this.proxy = new Proxy(this.original, {
      get: (target, key) => {
        key = key.toString();
        if (this.rewrites[key]) {
          return this.rewrites[key](target, key);
        }

        if (this.anyValue) {
          return this.anyValue(target, key);
        }

        return this.getOriginal(target, key);
      },
      apply: (target, thisArg, argArray) => {
        if (this.appliedValue) {
          return this.appliedValue.apply(thisArg, argArray);
        } else {
          return this.applyOriginal(target, thisArg, argArray);
        }
      },
    });
  }

  /**
   * Calling .when("a", () => "b") will rewrite obj["a"] to be equal to "b"
   */
  when(key: string, value: (target: T, key: string) => any): Proxied<T> {
    this.rewrites[key] = value;
    return this as Proxied<T>;
  }

  /**
   * Calling .any(() => "b") will rewrite all fields on obj to be equal to "b"
   */
  any(value: (target: T, key: string) => any): Proxied<T> {
    this.anyValue = value;
    return this as Proxied<T>;
  }

  /**
   * Calling .applied(() => "b") will make obj() equal to "b"
   */
  applied(value: () => any): Proxied<T> {
    this.appliedValue = value;
    return this as Proxied<T>;
  }

  /**
   * Gets a property from the original object.
   */
  getOriginal(target: T, key: string): any {
    const value = target[key];

    if (!this.isExists(value)) {
      return undefined;
    } else if (this.isConstructor(value) || typeof value !== "function") {
      return value;
    } else {
      return value.bind(target);
    }
  }

  /**
   * Run the original target.
   */
  applyOriginal(target: any, thisArg: any, argArray: any[]): any {
    return target.apply(thisArg, argArray);
  }

  /**
   * Return the final proxied object.
   */
  finalize(): T {
    return this.proxy as T;
  }

  private isConstructor(obj: any): boolean {
    return !!obj.prototype && !!obj.prototype.constructor.name;
  }

  private isExists(obj: any): boolean {
    return obj !== undefined;
  }
}

async function resolveDeveloperNodeModule(
  frb: FunctionsRuntimeBundle,
  name: string
): Promise<ModuleResolution> {
  const pkg = requirePackageJson(frb);
  if (!pkg) {
    new EmulatorLog("SYSTEM", "missing-package-json", "").log();
    throw new Error("Could not find package.json");
  }

  const dependencies = pkg.dependencies;
  const devDependencies = pkg.devDependencies;
  const isInPackageJSON = dependencies[name] || devDependencies[name];

  // If there's no reference to the module in their package.json, prompt them to install it
  if (!isInPackageJSON) {
    return { declared: false, installed: false };
  }

  // Once we know it's in the package.json, make sure it's actually `npm install`ed
  const resolveResult = await requireResolveAsync(name, { paths: [frb.cwd] }).catch(NoOp);
  if (!resolveResult) {
    return { declared: true, installed: false };
  }

  const modPackageJSON = require(path.join(findModuleRoot(name, resolveResult), "package.json"));

  const moduleResolution: ModuleResolution = {
    declared: true,
    installed: true,
    version: modPackageJSON.version,
    resolution: resolveResult,
  };

  logDebug(`Resolved module ${name}`, moduleResolution);
  return moduleResolution;
}

async function verifyDeveloperNodeModules(frb: FunctionsRuntimeBundle): Promise<boolean> {
  const modBundles = [
    { name: "firebase-admin", isDev: false, minVersion: 8 },
    { name: "firebase-functions", isDev: false, minVersion: 3 },
  ];

  for (const modBundle of modBundles) {
    const resolution = await resolveDeveloperNodeModule(frb, modBundle.name);

    /*
    If there's no reference to the module in their package.json, prompt them to install it
     */
    if (!resolution.declared) {
      new EmulatorLog("SYSTEM", "missing-module", "", modBundle).log();
      return false;
    }

    if (!resolution.installed) {
      new EmulatorLog("SYSTEM", "uninstalled-module", "", modBundle).log();
      return false;
    }

    const versionInfo = parseVersionString(resolution.version);
    if (versionInfo.major < modBundle.minVersion) {
      new EmulatorLog("SYSTEM", "out-of-date-module", "", modBundle).log();
      return false;
    }
  }

  return true;
}

/**
 * Get the developer's package.json file.
 */
function requirePackageJson(frb: FunctionsRuntimeBundle): PackageJSON | undefined {
  if (developerPkgJSON) {
    return developerPkgJSON;
  }

  try {
    const pkg = require(`${frb.cwd}/package.json`);
    developerPkgJSON = {
      dependencies: pkg.dependencies || {},
      devDependencies: pkg.devDependencies || {},
    };
    return developerPkgJSON;
  } catch (err) {
    return undefined;
  }
}

/**
 * Parse a semver version string into parts, filling in 0s where empty.
 */
function parseVersionString(version?: string): ModuleVersion {
  const parts = (version || "0").split(".");

  // Make sure "parts" always has 3 elements. Extras are ignored.
  parts.push("0");
  parts.push("0");

  return {
    major: parseInt(parts[0], 10),
    minor: parseInt(parts[1], 10),
    patch: parseInt(parts[2], 10),
  };
}

/*
      We mock out a ton of different paths that we can take to network I/O. It doesn't matter if they
      overlap (like TLS and HTTPS) because the dev will either whitelist, block, or allow for one
      invocation on the first prompt, so we can be aggressive here.

      Sadly, these vary a lot between Node versions and it will always be possible to route around
      this, it's not security - just a helper. A good example of something difficult to catch is
      any I/O done via node-gyp (https://github.com/nodejs/node-gyp) since that I/O will be done in
      C, we have to catch it before then (which is how the google-gax blocker could work). As of this note,
      GRPC uses a native extension to do I/O (I think because old node lacks native HTTP2?), so that's
      a place to keep an eye on. Luckily, mostly only Google uses GRPC and most Google APIs go via
      google-gax which is mocked elsewhere, but still.

      So yeah, we'll try our best and hopefully we can catch 90% of requests.
     */
function InitializeNetworkFiltering(frb: FunctionsRuntimeBundle): void {
  const networkingModules = [
    { name: "http", module: require("http"), path: ["request"] },
    { name: "http", module: require("http"), path: ["get"] },
    { name: "https", module: require("https"), path: ["request"] },
    { name: "https", module: require("https"), path: ["get"] },
    { name: "net", module: require("net"), path: ["connect"] },
    // HTTP2 is not currently mocked due to the inability to quiet Experiment warnings in Node.
  ];

  try {
    const gcFirestore = findModuleRoot(
      "@google-cloud/firestore",
      require.resolve("@google-cloud/firestore", { paths: [frb.cwd] })
    );
    const gaxPath = require.resolve("google-gax", { paths: [gcFirestore] });
    const gaxModule = {
      module: require(gaxPath),
      path: ["GrpcClient"],
      name: "google-gax",
    };

    networkingModules.push(gaxModule);
    logDebug(`Found google-gax at ${gaxPath}`);
  } catch (err) {
    logDebug(
      `Couldn't find @google-cloud/firestore or google-gax, this may be okay if using @google-cloud/firestore@2.0.0`
    );
  }

  const history: { [href: string]: boolean } = {};
  const results = networkingModules.map((bundle) => {
    let obj = bundle.module;
    for (const field of bundle.path.slice(0, -1)) {
      obj = obj[field];
    }

    const method = bundle.path.slice(-1)[0];
    const original = obj[method].bind(bundle.module);

    /* tslint:disable:only-arrow-functions */
    // This can't be an arrow function because it needs to be new'able
    obj[method] = function(...args: any[]): any {
      const hrefs = args
        .map((arg) => {
          if (typeof arg === "string") {
            try {
              const url = new URL(arg);
              return arg;
            } catch (err) {
              return;
            }
          } else if (typeof arg === "object") {
            return arg.href;
          } else {
            return;
          }
        })
        .filter((v) => v);
      const href = (hrefs.length && hrefs[0]) || "";

      if (href && !history[href]) {
        history[href] = true;
        if (href.indexOf("googleapis.com") !== -1) {
          new EmulatorLog("SYSTEM", "googleapis-network-access", "", {
            href,
            module: bundle.name,
          }).log();
        } else {
          new EmulatorLog("SYSTEM", "unidentified-network-access", "", {
            href,
            module: bundle.name,
          }).log();
        }
      }

      try {
        return original(...args);
      } catch (e) {
        const newed = new original(...args);
        if (bundle.name === "google-gax") {
          const cs = newed.constructSettings;
          newed.constructSettings = (...csArgs: any[]) => {
            (csArgs[3] as any).authorization = "Bearer owner";
            return cs.bind(newed)(...csArgs);
          };
        }

        return newed;
      }
    };

    return { name: bundle.name, status: "mocked" };
  });

  logDebug("Outgoing network have been stubbed.", results);
}
/*
    This stub handles a very specific use-case, when a developer (incorrectly) provides a HTTPS handler
    which returns a promise. In this scenario, we can't catch errors which get raised in user code,
    because they're happening async and then the errors get lost when firebase-functions drops the return value.

    Currently, Node is willing to raise the error as an ugly un-handled promise, but this is hard to
    read and long-term will be silenced by Node. Instead, we stub out onRequest and put a special reference
    directly to the handler so we can invoke it directly and catch the errors in our normal reporting chain.

    The relevant firebase-functions code is:
https://github.com/firebase/firebase-functions/blob/9e3bda13565454543b4c7b2fd10fb627a6a3ab97/src/providers/https.ts#L66
   */
async function InitializeFirebaseFunctionsStubs(frb: FunctionsRuntimeBundle): Promise<void> {
  const firebaseFunctionsResolution = await resolveDeveloperNodeModule(frb, "firebase-functions");
  if (!firebaseFunctionsResolution.resolution) {
    throw new Error("Could not resolve 'firebase-functions'");
  }

  const firebaseFunctionsRoot = findModuleRoot(
    "firebase-functions",
    firebaseFunctionsResolution.resolution
  );
  const httpsProviderResolution = path.join(firebaseFunctionsRoot, "lib/providers/https");

  // TODO: Remove this logic and stop relying on internal APIs.  See #1480 for reasoning.
  const functionsVersion = parseVersionString(firebaseFunctionsResolution.version!);
  let methodName = "_onRequestWithOpts";
  if (functionsVersion.major >= 3 && functionsVersion.minor >= 1) {
    methodName = "_onRequestWithOptions";
  }

  const httpsProvider = require(httpsProviderResolution);
  const requestWithOptions = httpsProvider[methodName];

  httpsProvider[methodName] = (
    handler: (req: Request, resp: Response) => void,
    opts: DeploymentOptions
  ) => {
    const cf = requestWithOptions(handler, opts);
    cf.__emulator_func = handler;
    return cf;
  };

  /*
    If you take a look at the link above, you'll see that onRequest relies on _onRequestWithOptions
    so in theory, we should only need to mock _onRequestWithOptions, however that is not the case
    because onRequest is defined in the same scope as _onRequestWithOptions, so replacing
    the definition of _onRequestWithOptions does not replace the link to the original function
    which onRequest uses, so we need to manually force it to use our error-handle-able version.
     */
  httpsProvider.onRequest = (handler: (req: Request, resp: Response) => void) => {
    return httpsProvider[methodName](handler, {});
  };
}

/*
  @google-cloud/firestore@2.0.0 made a breaking change which swapped relying on "grpc" to "@grpc/grpc-js"
  which has a slightly different signature. We need to detect the firestore version to know which version
  of grpc to pass as a credential.
 */
async function getGRPCInsecureCredential(frb: FunctionsRuntimeBundle): Promise<any> {
  const firestorePackageJSON = require(path.join(
    findModuleRoot(
      "@google-cloud/firestore",
      require.resolve("@google-cloud/firestore", { paths: [frb.cwd] })
    ),
    "package.json"
  ));

  if (firestorePackageJSON.version.startsWith("1")) {
    const grpc = await requireAsync("grpc", { paths: [frb.cwd] }).catch(NoOp);
    new EmulatorLog("SYSTEM", "runtime-status", "using grpc-native for admin credential").log();
    return grpc.credentials.createInsecure();
  } else {
    const grpc = await requireAsync("@grpc/grpc-js", { paths: [frb.cwd] }).catch(NoOp);
    new EmulatorLog("SYSTEM", "runtime-status", "using grpc-js for admin credential").log();
    return grpc.ChannelCredentials.createInsecure();
  }
}

/*
    This stub is the most important and one of the only non-optional stubs. This feature redirects
    writes from the admin SDK back into emulated resources. Currently, this is only Firestore writes.
    To do this, we replace initializeApp so it drops the developers config options and returns a restricted,
    unauthenticated app.

    We also mock out .settings() so we can merge the emulator settings with the developer's.

    If you ever see an error from the admin SDK related to default credentials, that means this mock is
    failing in some way and admin is attempting to access prod resources. This error isn't pretty,
    but it's hard to catch and better than accidentally talking to prod.
   */
async function InitializeFirebaseAdminStubs(frb: FunctionsRuntimeBundle): Promise<typeof admin> {
  const adminResolution = await resolveDeveloperNodeModule(frb, "firebase-admin");
  if (!adminResolution.resolution) {
    throw new Error("Could not resolve 'firebase-admin'");
  }

  // If we can't get sslCreds that means either grpc or grpc-js doesn't exist. If this is the save,
  // then there's probably something really wrong (like a failed node-gyp build). If that's the case
  // we should silently fail here and allow the error to raise in user-code so they can debug appropriately.
  const sslCreds = await getGRPCInsecureCredential(frb).catch(NoOp);

  const localAdminModule = require(adminResolution.resolution);

  adminModuleProxy = new Proxied<typeof admin>(localAdminModule)
    .when("initializeApp", (adminModuleTarget) => (opts?: admin.AppOptions, appName?: string) => {
      if (appName) {
        new EmulatorLog("SYSTEM", "non-default-admin-app-used", "", { appName }).log();
        return adminModuleTarget.initializeApp(opts, appName);
      }

      const config = JSON.parse(process.env.FIREBASE_CONFIG || "{}");
      config.credential = makeFakeCredentials();

      if (frb.ports.database) {
        config.databaseURL = `http://localhost:${frb.ports.database}?ns=${frb.projectId}`;
        new EmulatorLog("SYSTEM", `Overriding database URL: ${config.databaseURL}`, "").log();
      }

      const appOptions = {
        ...config,
        ...opts,
      };
      const originalApp = adminModuleTarget.initializeApp(appOptions);

      new EmulatorLog("DEBUG", "default-admin-app-used", "", appOptions).log();
      logDebug("Intializing default app.", appOptions);
      defaultApp = proxyFirebaseApp(frb, originalApp, sslCreds);
      return defaultApp;
    })
    .when("firestore", (adminModuleTarget) => {
      // When we call admin.firestore() we want to forward this on to the default app,
      // but if you access something like admin.firestore.FieldValue we don't want to
      // do anything.
      const adminFirestoreProxy = new Proxied<typeof admin.firestore>(
        adminModuleTarget.firestore
      ).applied(() => {
        return defaultApp.firestore();
      });

      return adminFirestoreProxy.finalize();
    })
    .finalize();

  // Stub the admin module in the require cache
  require.cache[adminResolution.resolution] = {
    exports: adminModuleProxy,
  };

  logDebug("firebase-admin has been stubbed.", {
    adminResolution,
  });

  return adminModuleProxy;
}

function proxyFirebaseApp(
  frb: FunctionsRuntimeBundle,
  original: admin.app.App,
  sslCreds: any
): admin.app.App {
  const initializeFirestoreSettings = (firestoreTarget: any, userSettings: any) => {
    const isEnabled = isFeatureEnabled(frb, "admin_stubs");

    if (!isEnabled) {
      if (!hasInitializedFirestore) {
        firestoreTarget.settings(userSettings);
        hasInitializedFirestore = true;
      }
      return;
    }

    if (!hasInitializedFirestore && frb.ports.firestore) {
      const emulatorSettings = {
        projectId: frb.projectId,
        port: frb.ports.firestore,
        servicePath: "localhost",
        service: "firestore.googleapis.com",
        sslCreds,
        customHeaders: {
          Authorization: "Bearer owner",
        },
        ...userSettings,
      };
      firestoreTarget.settings(emulatorSettings);

      new EmulatorLog("DEBUG", "set-firestore-settings", "", emulatorSettings).log();
    } else if (!frb.ports.firestore && frb.triggerId) {
      new EmulatorLog(
        "WARN",
        "runtime-status",
        "The Cloud Firestore emulator is not running so database operations will fail with a " +
          "'default credentials' error."
      ).log();
    }

    hasInitializedFirestore = true;
  };

  const appProxy = new Proxied<admin.app.App>(original);
  appProxy.when("firestore", (target: any) => {
    // TODO: this 'typeof admin.firestore' should probably be 'Firestore' from @google-cloud/firestore
    //       but I can't get all the type checking to play nice.
    const firestoreProxy = new Proxied<typeof admin.firestore>(target.firestore);
    return firestoreProxy
      .applied(() => {
        return new Proxied(target.firestore())
          .when("settings", (firestoreTarget) => {
            return (settings: any) => {
              initializeFirestoreSettings(firestoreTarget, settings);
            };
          })
          .any((firestoreTarget, field) => {
            initializeFirestoreSettings(firestoreTarget, {});
            return firestoreProxy.getOriginal(firestoreTarget, field);
          })
          .finalize();
      })
      .finalize();
  });

  return appProxy.finalize();
}

/*
  Here we set up some environment configs, but more importantly, we break GOOGLE_APPLICATION_CREDENTIALS
  and FIREBASE_CONFIG so that there's no way we (google-auth) can automatically auth. This is a safety
  fallback for situations where a stub does not properly redirect to the emulator and we attempt to
  access a production resource. By removing the auth fields, we help reduce the risk of this situation.
   */
function ProtectEnvironmentalVariables(): void {
  process.env.GOOGLE_APPLICATION_CREDENTIALS = "";
}

function InitializeEnvironmentalVariables(frb: FunctionsRuntimeBundle): void {
  process.env.GCLOUD_PROJECT = frb.projectId;
  process.env.FUNCTIONS_EMULATOR = "true";

  // Do our best to provide reasonable FIREBASE_CONFIG, based on firebase-functions implementation
  // https://github.com/firebase/firebase-functions/blob/59d6a7e056a7244e700dc7b6a180e25b38b647fd/src/setup.ts#L45
  process.env.FIREBASE_CONFIG = JSON.stringify({
    databaseURL: process.env.DATABASE_URL || `https://${process.env.GCLOUD_PROJECT}.firebaseio.com`,
    storageBucket: process.env.STORAGE_BUCKET_URL || `${process.env.GCLOUD_PROJECT}.appspot.com`,
    projectId: process.env.GCLOUD_PROJECT,
  });
}

async function InitializeFunctionsConfigHelper(functionsDir: string): Promise<void> {
  const functionsResolution = await requireResolveAsync("firebase-functions", {
    paths: [functionsDir],
  });

  const ff = require(functionsResolution);
  logDebug("Checked functions.config()", {
    config: ff.config(),
  });

  const originalConfig = ff.config();
  const proxiedConfig = new Proxied(originalConfig)
    .any((parentConfig, parentKey) => {
      logDebug("config() parent accessed!", {
        parentKey,
        parentConfig,
      });

      return new Proxied(parentConfig[parentKey] || ({} as { [key: string]: any }))
        .any((childConfig, childKey) => {
          const value = childConfig[childKey];
          if (value) {
            return value;
          } else {
            const valuePath = [parentKey, childKey].join(".");
            new EmulatorLog("SYSTEM", "functions-config-missing-value", "", { valuePath }).log();
            return undefined;
          }
        })
        .finalize();
    })
    .finalize();

  ff.config = () => proxiedConfig;
}

/*
 Retains a reference to the raw body buffer to allow access to the raw body for things like request
 signature validation. This is used as the "verify" function in body-parser options.
*/
function rawBodySaver(req: express.Request, res: express.Response, buf: Buffer): void {
  (req as any).rawBody = buf;
}

async function ProcessHTTPS(frb: FunctionsRuntimeBundle, trigger: EmulatedTrigger): Promise<void> {
  const ephemeralServer = express();
  const functionRouter = express.Router();
  const socketPath = getTemporarySocketPath(process.pid);

  await new Promise((resolveEphemeralServer, rejectEphemeralServer) => {
    const handler = async (req: express.Request, res: express.Response) => {
      try {
        logDebug(`Ephemeral server used!`);
        const func = trigger.getRawFunction();

<<<<<<< HEAD
=======
        logDebug("Body: " + (req as any).rawBody);
>>>>>>> 308622d2
        res.on("finish", () => {
          instance.close(resolveEphemeralServer);
        });

        await RunHTTPS([req, res], func);
      } catch (err) {
        rejectEphemeralServer(err);
      }
    };

    ephemeralServer.enable("trust proxy");
    ephemeralServer.use(
      bodyParser.json({
        limit: "10mb",
        verify: rawBodySaver,
      })
    );
    ephemeralServer.use(
      bodyParser.text({
        limit: "10mb",
        verify: rawBodySaver,
      })
    );
    ephemeralServer.use(
      bodyParser.urlencoded({
        extended: true,
        limit: "10mb",
        verify: rawBodySaver,
      })
    );
    ephemeralServer.use(
      bodyParser.raw({
        type: "*/*",
        limit: "10mb",
        verify: rawBodySaver,
      })
    );

    functionRouter.all("*", handler);

    ephemeralServer.use(
      [`/${frb.projectId}/${frb.triggerId}`, `/${frb.projectId}/:region/${frb.triggerId}`],
      functionRouter
    );
    const instance = ephemeralServer.listen(socketPath, () => {
      new EmulatorLog("SYSTEM", "runtime-status", "ready", { socketPath }).log();
    });
  });
}

async function ProcessBackground(
  frb: FunctionsRuntimeBundle,
  trigger: EmulatedTrigger
): Promise<void> {
  new EmulatorLog("SYSTEM", "runtime-status", "ready").log();

  const proto = frb.proto;
  logDebug("ProcessBackground", proto);

  // All formats of the payload should carry a "data" property. The "context" property does
  // not exist in all versions. Where it doesn't exist, context is everything besides data.
  const data = proto.data;
  delete proto.data;
  const context = proto.context ? proto.context : proto;

  // This is due to the fact that the Firestore emulator sends payloads in a newer
  // format than production firestore.
  if (context.resource && context.resource.name) {
    logDebug("ProcessBackground: lifting resource.name from resource", context.resource);
    context.resource = context.resource.name;
  }

  await RunBackground({ data, context }, trigger.getRawFunction());
}

/**
 * Run the given function while redirecting logs and looking out for errors.
 */
async function Run(func: () => Promise<any>): Promise<any> {
  /* tslint:disable:no-console */
  const log = console.log;
  console.log = (...messages: any[]) => {
    new EmulatorLog("USER", "function-log", messages.join(" ")).log();
  };

  let caughtErr;
  try {
    await func();
  } catch (err) {
    caughtErr = err;
  }

  console.log = log;

  logDebug(`Ephemeral server survived.`);
  if (caughtErr) {
    throw caughtErr;
  }
}

async function RunBackground(proto: any, func: CloudFunction<any>): Promise<any> {
  logDebug("RunBackground", proto);

  await Run(() => {
    return func(proto.data, proto.context);
  });
}

async function RunHTTPS(
  args: any[],
  func: (a: express.Request, b: express.Response) => Promise<any>
): Promise<any> {
  if (args.length < 2) {
    throw new Error("Function must be passed 2 args.");
  }

  await Run(() => {
    return func(args[0], args[1]);
  });
}

/*
  This method attempts to help a developer whose code can't be loaded by suggesting
  possible fixes based on the files in their functions directory.
 */
async function moduleResolutionDetective(frb: FunctionsRuntimeBundle, error: Error): Promise<void> {
  /*
  These files could all potentially exist, if they don't then the value in the map will be
  falsey, so we just catch to keep from throwing.
   */
  const clues = {
    tsconfigJSON: await requireAsync("./tsconfig.json", { paths: [frb.cwd] }).catch(NoOp),
    packageJSON: await requireAsync("./package.json", { paths: [frb.cwd] }).catch(NoOp),
  };

  const isPotentially = {
    typescript: false,
    uncompiled: false,
    wrong_directory: false,
  };

  isPotentially.typescript = !!clues.tsconfigJSON;
  isPotentially.wrong_directory = !clues.packageJSON;
  isPotentially.uncompiled = !!_.get(clues.packageJSON, "scripts.build", false);

  new EmulatorLog("SYSTEM", "function-code-resolution-failed", "", {
    isPotentially,
    error: error.stack,
  }).log();
}

function logDebug(msg: string, data?: any): void {
  new EmulatorLog("DEBUG", "runtime-status", msg, data).log();
}

async function main(): Promise<void> {
  const serializedFunctionsRuntimeBundle = process.argv[2] || "{}";
  const serializedFunctionTrigger = process.argv[3];

  logDebug("Functions runtime initialized.", {
    cwd: process.cwd(),
    node_version: process.versions.node,
  });

  const frb = JSON.parse(serializedFunctionsRuntimeBundle) as FunctionsRuntimeBundle;

  if (frb.triggerId) {
    new EmulatorLog("INFO", "runtime-status", `Beginning execution of "${frb.triggerId}"`, {
      frb,
    }).log();
  }

  logDebug(`Disabled runtime features: ${JSON.stringify(frb.disabled_features)}`);

  const verified = await verifyDeveloperNodeModules(frb);
  if (!verified) {
    // If we can't verify the node modules, then just leave, something bad will happen during runtime.
    new EmulatorLog(
      "INFO",
      "runtime-status",
      `Your functions could not be parsed due to an issue with your node_modules (see above)`
    ).log();
    return;
  }

  InitializeEnvironmentalVariables(frb);
  if (isFeatureEnabled(frb, "protect_env")) {
    ProtectEnvironmentalVariables();
  }

  if (isFeatureEnabled(frb, "network_filtering")) {
    InitializeNetworkFiltering(frb);
  }

  if (isFeatureEnabled(frb, "functions_config_helper")) {
    await InitializeFunctionsConfigHelper(frb.cwd);
  }

  await InitializeFirebaseFunctionsStubs(frb);
  await InitializeFirebaseAdminStubs(frb);

  let triggers: EmulatedTriggerMap;
  const triggerDefinitions: EmulatedTriggerDefinition[] = [];
  let triggerModule;

  if (serializedFunctionTrigger) {
    /* tslint:disable:no-eval */
    triggerModule = eval(serializedFunctionTrigger)();
  } else {
    try {
      triggerModule = require(frb.cwd);
    } catch (err) {
      await moduleResolutionDetective(frb, err);
      return;
    }
  }

  require("../extractTriggers")(triggerModule, triggerDefinitions);
  triggers = await getEmulatedTriggersFromDefinitions(triggerDefinitions, triggerModule);
  new EmulatorLog("SYSTEM", "triggers-parsed", "", { triggers, triggerDefinitions }).log();

  if (!frb.triggerId) {
    // This is a purely diagnostic call, it's used as a check to make sure developer code compiles and runs as
    // expected, so we don't have any function to invoke.
    return;
  }

  if (!triggers[frb.triggerId]) {
    new EmulatorLog(
      "FATAL",
      "runtime-status",
      `Could not find trigger "${frb.triggerId}" in your functions directory.`
    ).log();
    return;
  } else {
    logDebug(`Trigger "${frb.triggerId}" has been found, beginning invocation!`);
  }

  const trigger = triggers[frb.triggerId];
  logDebug("", trigger.definition);
  const mode = trigger.definition.httpsTrigger ? "HTTPS" : "BACKGROUND";

  logDebug(`Running ${frb.triggerId} in mode ${mode}`);

  if (!defaultApp) {
    adminModuleProxy.initializeApp();
    new EmulatorLog("SYSTEM", "admin-auto-initialized", "").log();
  }

  let seconds = 0;
  const timerId = setInterval(() => {
    seconds++;
  }, 1000);

  let timeoutId;
  if (isFeatureEnabled(frb, "timeout")) {
    timeoutId = setTimeout(() => {
      new EmulatorLog(
        "WARN",
        "runtime-status",
        `Your function timed out after ~${trigger.definition.timeout ||
          "60s"}. To configure this timeout, see
      https://firebase.google.com/docs/functions/manage-functions#set_timeout_and_memory_allocation.`
      ).log();
      process.exit();
    }, trigger.timeoutMs);
  }

  switch (mode) {
    case "BACKGROUND":
      await ProcessBackground(frb, triggers[frb.triggerId]);
      break;
    case "HTTPS":
      await ProcessHTTPS(frb, triggers[frb.triggerId]);
      break;
  }

  if (timeoutId) {
    clearTimeout(timeoutId);
  }
  clearInterval(timerId);
  new EmulatorLog(
    "INFO",
    "runtime-status",
    `Finished "${frb.triggerId}" in ~${Math.max(seconds, 1)}s`
  ).log();
}

if (require.main === module) {
  main()
    .then(() => {
      process.exit(0);
    })
    .catch((err) => {
      new EmulatorLog("FATAL", "runtime-error", err.stack ? err.stack : err).log();
      process.exit(1);
    });
}<|MERGE_RESOLUTION|>--- conflicted
+++ resolved
@@ -721,10 +721,6 @@
         logDebug(`Ephemeral server used!`);
         const func = trigger.getRawFunction();
 
-<<<<<<< HEAD
-=======
-        logDebug("Body: " + (req as any).rawBody);
->>>>>>> 308622d2
         res.on("finish", () => {
           instance.close(resolveEphemeralServer);
         });
