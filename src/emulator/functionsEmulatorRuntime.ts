import { EmulatorLog } from "./types";
import { CloudFunction, DeploymentOptions } from "firebase-functions";
import {
  EmulatedTrigger,
  EmulatedTriggerDefinition,
  EmulatedTriggerMap,
  findModuleRoot,
  FunctionsRuntimeBundle,
  FunctionsRuntimeFeatures,
  getEmulatedTriggersFromDefinitions,
  getTemporarySocketPath,
} from "./functionsEmulatorShared";
import * as express from "express";
import * as path from "path";
import * as admin from "firebase-admin";
import * as bodyParser from "body-parser";
import { URL } from "url";
import * as _ from "lodash";

let defaultApp: admin.app.App;
let adminModuleProxy: typeof admin;
let hasInitializedFirestore = false;

let developerPkgJSON: PackageJSON | undefined;

function isFeatureEnabled(
  frb: FunctionsRuntimeBundle,
  feature: keyof FunctionsRuntimeFeatures
): boolean {
  return frb.disabled_features ? !frb.disabled_features[feature] : true;
}

function NoOp(): false {
  return false;
}

async function requireAsync(moduleName: string, opts?: { paths: string[] }): Promise<any> {
  return require(require.resolve(moduleName, opts));
}

async function requireResolveAsync(
  moduleName: string,
  opts?: { paths: string[] }
): Promise<string> {
  return require.resolve(moduleName, opts);
}

/**
 * See admin.credential.Credential.
 */
function makeFakeCredentials(): any {
  return {
    getAccessToken: () => {
      return Promise.resolve({
        expires_in: 1000000,
        access_token: "owner",
      });
    },

    // TODO: Should we fill in the parts of the certificate we like?
    getCertificate: () => {
      return {};
    },
  };
}

interface PackageJSON {
  dependencies: { [name: string]: any };
  devDependencies: { [name: string]: any };
}

interface ModuleResolution {
  declared: boolean;
  installed: boolean;
  version?: string;
  resolution?: string;
}

interface ModuleVersion {
  major: number;
  minor: number;
  patch: number;
}

interface ProxyTarget extends Object {
  [key: string]: any;
}

/*
  This helper is used to create mocks for Firebase SDKs. It simplifies creation of Proxy objects
  by allowing us to easily overide some or all of an objects methods. When placed back into require's
  cache the proxy will be automatically used when the module is imported so we can influence the runtime
  behavior of Firebase SDKs in user code.

  const px = new Proxied({"value": 1});
  px.when("incremented", (original) => original["value"] + 1);

  const obj = px.finalize();
  obj.value == 1;
  obj.incremented == 2;
   */
class Proxied<T extends ProxyTarget> {
  proxy: T;
  private anyValue?: (target: T, key: string) => any;
  private appliedValue?: () => any;
  private rewrites: {
    [key: string]: (target: T, key: string) => any;
  } = {};

  /**
   * When initialized an original object is passed. This object is supplied to both .when()
   * and .any() functions so the original value of the object is accessible. When no
   * .any() is provided, the original value of the object is returned when the field
   * key does not match any known rewrite.
   */
  constructor(private original: T) {
    this.proxy = new Proxy(this.original, {
      get: (target, key) => {
        key = key.toString();
        if (this.rewrites[key]) {
          return this.rewrites[key](target, key);
        }

        if (this.anyValue) {
          return this.anyValue(target, key);
        }

        return this.getOriginal(target, key);
      },
      apply: (target, thisArg, argArray) => {
        if (this.appliedValue) {
          return this.appliedValue.apply(thisArg, argArray);
        } else {
          return this.applyOriginal(target, thisArg, argArray);
        }
      },
    });
  }

  /**
   * Calling .when("a", () => "b") will rewrite obj["a"] to be equal to "b"
   */
  when(key: string, value: (target: T, key: string) => any): Proxied<T> {
    this.rewrites[key] = value;
    return this as Proxied<T>;
  }

  /**
   * Calling .any(() => "b") will rewrite all fields on obj to be equal to "b"
   */
  any(value: (target: T, key: string) => any): Proxied<T> {
    this.anyValue = value;
    return this as Proxied<T>;
  }

  /**
   * Calling .applied(() => "b") will make obj() equal to "b"
   */
  applied(value: () => any): Proxied<T> {
    this.appliedValue = value;
    return this as Proxied<T>;
  }

  /**
   * Gets a property from the original object.
   */
  getOriginal(target: T, key: string): any {
    const value = target[key];

    if (!this.isExists(value)) {
      return undefined;
    } else if (this.isConstructor(value) || typeof value !== "function") {
      return value;
    } else {
      return value.bind(target);
    }
  }

  /**
   * Run the original target.
   */
  applyOriginal(target: any, thisArg: any, argArray: any[]): any {
    return target.apply(thisArg, argArray);
  }

  /**
   * Return the final proxied object.
   */
  finalize(): T {
    return this.proxy as T;
  }

  private isConstructor(obj: any): boolean {
    return !!obj.prototype && !!obj.prototype.constructor.name;
  }

  private isExists(obj: any): boolean {
    return obj !== undefined;
  }
}

async function resolveDeveloperNodeModule(
  frb: FunctionsRuntimeBundle,
  name: string
): Promise<ModuleResolution> {
  const pkg = requirePackageJson(frb);
  if (!pkg) {
    new EmulatorLog("SYSTEM", "missing-package-json", "").log();
    throw new Error("Could not find package.json");
  }

  const dependencies = pkg.dependencies;
  const devDependencies = pkg.devDependencies;
  const isInPackageJSON = dependencies[name] || devDependencies[name];

  // If there's no reference to the module in their package.json, prompt them to install it
  if (!isInPackageJSON) {
    return { declared: false, installed: false };
  }

  // Once we know it's in the package.json, make sure it's actually `npm install`ed
  const resolveResult = await requireResolveAsync(name, { paths: [frb.cwd] }).catch(NoOp);
  if (!resolveResult) {
    return { declared: true, installed: false };
  }

  const modPackageJSON = require(path.join(findModuleRoot(name, resolveResult), "package.json"));

  const moduleResolution: ModuleResolution = {
    declared: true,
    installed: true,
    version: modPackageJSON.version,
    resolution: resolveResult,
  };

  logDebug(`Resolved module ${name}`, moduleResolution);
  return moduleResolution;
}

async function verifyDeveloperNodeModules(frb: FunctionsRuntimeBundle): Promise<boolean> {
  const modBundles = [
    { name: "firebase-admin", isDev: false, minVersion: 8 },
    { name: "firebase-functions", isDev: false, minVersion: 3 },
  ];

  for (const modBundle of modBundles) {
    const resolution = await resolveDeveloperNodeModule(frb, modBundle.name);

    /*
    If there's no reference to the module in their package.json, prompt them to install it
     */
    if (!resolution.declared) {
      new EmulatorLog("SYSTEM", "missing-module", "", modBundle).log();
      return false;
    }

    if (!resolution.installed) {
      new EmulatorLog("SYSTEM", "uninstalled-module", "", modBundle).log();
      return false;
    }

    const versionInfo = parseVersionString(resolution.version);
    if (versionInfo.major < modBundle.minVersion) {
      new EmulatorLog("SYSTEM", "out-of-date-module", "", modBundle).log();
      return false;
    }
  }

  return true;
}

/**
 * Get the developer's package.json file.
 */
function requirePackageJson(frb: FunctionsRuntimeBundle): PackageJSON | undefined {
  if (developerPkgJSON) {
    return developerPkgJSON;
  }

  try {
    const pkg = require(`${frb.cwd}/package.json`);
    developerPkgJSON = {
      dependencies: pkg.dependencies || {},
      devDependencies: pkg.devDependencies || {},
    };
    return developerPkgJSON;
  } catch (err) {
    return undefined;
  }
}

/**
 * Parse a semver version string into parts, filling in 0s where empty.
 */
function parseVersionString(version?: string): ModuleVersion {
  const parts = (version || "0").split(".");

  // Make sure "parts" always has 3 elements. Extras are ignored.
  parts.push("0");
  parts.push("0");

  return {
    major: parseInt(parts[0], 10),
    minor: parseInt(parts[1], 10),
    patch: parseInt(parts[2], 10),
  };
}

/*
      We mock out a ton of different paths that we can take to network I/O. It doesn't matter if they
      overlap (like TLS and HTTPS) because the dev will either whitelist, block, or allow for one
      invocation on the first prompt, so we can be aggressive here.

      Sadly, these vary a lot between Node versions and it will always be possible to route around
      this, it's not security - just a helper. A good example of something difficult to catch is
      any I/O done via node-gyp (https://github.com/nodejs/node-gyp) since that I/O will be done in
      C, we have to catch it before then (which is how the google-gax blocker could work). As of this note,
      GRPC uses a native extension to do I/O (I think because old node lacks native HTTP2?), so that's
      a place to keep an eye on. Luckily, mostly only Google uses GRPC and most Google APIs go via
      google-gax which is mocked elsewhere, but still.

      So yeah, we'll try our best and hopefully we can catch 90% of requests.
     */
function InitializeNetworkFiltering(frb: FunctionsRuntimeBundle): void {
  const networkingModules = [
    { name: "http", module: require("http"), path: ["request"] },
    { name: "http", module: require("http"), path: ["get"] },
    { name: "https", module: require("https"), path: ["request"] },
    { name: "https", module: require("https"), path: ["get"] },
    { name: "net", module: require("net"), path: ["connect"] },
    // HTTP2 is not currently mocked due to the inability to quiet Experiment warnings in Node.
  ];

  try {
    const gcFirestore = findModuleRoot(
      "@google-cloud/firestore",
      require.resolve("@google-cloud/firestore", { paths: [frb.cwd] })
    );
    const gaxPath = require.resolve("google-gax", { paths: [gcFirestore] });
    const gaxModule = {
      module: require(gaxPath),
      path: ["GrpcClient"],
      name: "google-gax",
    };

    networkingModules.push(gaxModule);
    logDebug(`Found google-gax at ${gaxPath}`);
  } catch (err) {
    logDebug(
      `Couldn't find @google-cloud/firestore or google-gax, this may be okay if using @google-cloud/firestore@2.0.0`
    );
  }

  const history: { [href: string]: boolean } = {};
  const results = networkingModules.map((bundle) => {
    let obj = bundle.module;
    for (const field of bundle.path.slice(0, -1)) {
      obj = obj[field];
    }

    const method = bundle.path.slice(-1)[0];
    const original = obj[method].bind(bundle.module);

    /* tslint:disable:only-arrow-functions */
    // This can't be an arrow function because it needs to be new'able
    obj[method] = function(...args: any[]): any {
      const hrefs = args
        .map((arg) => {
          if (typeof arg === "string") {
            try {
              const url = new URL(arg);
              return arg;
            } catch (err) {
              return;
            }
          } else if (typeof arg === "object") {
            return arg.href;
          } else {
            return;
          }
        })
        .filter((v) => v);
      const href = (hrefs.length && hrefs[0]) || "";

      if (href && !history[href]) {
        history[href] = true;
        if (href.indexOf("googleapis.com") !== -1) {
          new EmulatorLog("SYSTEM", "googleapis-network-access", "", {
            href,
            module: bundle.name,
          }).log();
        } else {
          new EmulatorLog("SYSTEM", "unidentified-network-access", "", {
            href,
            module: bundle.name,
          }).log();
        }
      }

      try {
        return original(...args);
      } catch (e) {
        const newed = new original(...args);
        if (bundle.name === "google-gax") {
          const cs = newed.constructSettings;
          newed.constructSettings = (...csArgs: any[]) => {
            const headers = (csArgs[3] as any);
            if (!headers.authorization) {
              "Bearer owner";
            }
            return cs.bind(newed)(...csArgs);
          };
        }

        return newed;
      }
    };

    return { name: bundle.name, status: "mocked" };
  });

  logDebug("Outgoing network have been stubbed.", results);
}
/*
    This stub handles a very specific use-case, when a developer (incorrectly) provides a HTTPS handler
    which returns a promise. In this scenario, we can't catch errors which get raised in user code,
    because they're happening async and then the errors get lost when firebase-functions drops the return value.

    Currently, Node is willing to raise the error as an ugly un-handled promise, but this is hard to
    read and long-term will be silenced by Node. Instead, we stub out onRequest and put a special reference
    directly to the handler so we can invoke it directly and catch the errors in our normal reporting chain.

    The relevant firebase-functions code is:
https://github.com/firebase/firebase-functions/blob/9e3bda13565454543b4c7b2fd10fb627a6a3ab97/src/providers/https.ts#L66
   */
async function InitializeFirebaseFunctionsStubs(frb: FunctionsRuntimeBundle): Promise<void> {
  const firebaseFunctionsResolution = await resolveDeveloperNodeModule(frb, "firebase-functions");
  if (!firebaseFunctionsResolution.resolution) {
    throw new Error("Could not resolve 'firebase-functions'");
  }

  const firebaseFunctionsRoot = findModuleRoot(
    "firebase-functions",
    firebaseFunctionsResolution.resolution
  );
  const httpsProviderResolution = path.join(firebaseFunctionsRoot, "lib/providers/https");

  // TODO: Remove this logic and stop relying on internal APIs.  See #1480 for reasoning.
  const functionsVersion = parseVersionString(firebaseFunctionsResolution.version!);
  let methodName = "_onRequestWithOpts";
  if (functionsVersion.major >= 3 && functionsVersion.minor >= 1) {
    methodName = "_onRequestWithOptions";
  }

  const httpsProvider = require(httpsProviderResolution);
  const requestWithOptions = httpsProvider[methodName];

  httpsProvider[methodName] = (
    handler: (req: Request, resp: Response) => void,
    opts: DeploymentOptions
  ) => {
    const cf = requestWithOptions(handler, opts);
    cf.__emulator_func = handler;
    return cf;
  };

  /*
    If you take a look at the link above, you'll see that onRequest relies on _onRequestWithOptions
    so in theory, we should only need to mock _onRequestWithOptions, however that is not the case
    because onRequest is defined in the same scope as _onRequestWithOptions, so replacing
    the definition of _onRequestWithOptions does not replace the link to the original function
    which onRequest uses, so we need to manually force it to use our error-handle-able version.
     */
  httpsProvider.onRequest = (handler: (req: Request, resp: Response) => void) => {
    return httpsProvider[methodName](handler, {});
  };
}

/*
  @google-cloud/firestore@2.0.0 made a breaking change which swapped relying on "grpc" to "@grpc/grpc-js"
  which has a slightly different signature. We need to detect the firestore version to know which version
  of grpc to pass as a credential.
 */
async function getGRPCInsecureCredential(frb: FunctionsRuntimeBundle): Promise<any> {
  const firestorePackageJSON = require(path.join(
    findModuleRoot(
      "@google-cloud/firestore",
      require.resolve("@google-cloud/firestore", { paths: [frb.cwd] })
    ),
    "package.json"
  ));

  if (firestorePackageJSON.version.startsWith("1")) {
    const grpc = await requireAsync("grpc", { paths: [frb.cwd] }).catch(NoOp);
    new EmulatorLog("SYSTEM", "runtime-status", "using grpc-native for admin credential").log();
    return grpc.credentials.createInsecure();
  } else {
    const grpc = await requireAsync("@grpc/grpc-js", { paths: [frb.cwd] }).catch(NoOp);
    new EmulatorLog("SYSTEM", "runtime-status", "using grpc-js for admin credential").log();
    return grpc.ChannelCredentials.createInsecure();
  }
}

/*
    This stub is the most important and one of the only non-optional stubs. This feature redirects
    writes from the admin SDK back into emulated resources. Currently, this is only Firestore writes.
    To do this, we replace initializeApp so it drops the developers config options and returns a restricted,
    unauthenticated app.

    We also mock out .settings() so we can merge the emulator settings with the developer's.

    If you ever see an error from the admin SDK related to default credentials, that means this mock is
    failing in some way and admin is attempting to access prod resources. This error isn't pretty,
    but it's hard to catch and better than accidentally talking to prod.
   */
async function InitializeFirebaseAdminStubs(frb: FunctionsRuntimeBundle): Promise<typeof admin> {
  const adminResolution = await resolveDeveloperNodeModule(frb, "firebase-admin");
  if (!adminResolution.resolution) {
    throw new Error("Could not resolve 'firebase-admin'");
  }

  // If we can't get sslCreds that means either grpc or grpc-js doesn't exist. If this is the save,
  // then there's probably something really wrong (like a failed node-gyp build). If that's the case
  // we should silently fail here and allow the error to raise in user-code so they can debug appropriately.
  const sslCreds = await getGRPCInsecureCredential(frb).catch(NoOp);

<<<<<<< HEAD
    if (!isEnabled) {
      if (!hasInitializedSettings) {
        app.firestore().settings(userSettings);
        hasInitializedSettings = true;
      }
      return;
    }

    if (!hasInitializedSettings && frb.ports.firestore) {
      app.firestore().settings({
        projectId: frb.projectId,
        port: frb.ports.firestore,
        servicePath: "localhost",
        service: "firestore.googleapis.com",
        sslCreds,
        customHeaders: {
          Authorization: "Bearer owner",
        },
        ...userSettings,
      });
    } else if (!frb.ports.firestore && frb.triggerId) {
      new EmulatorLog(
        "WARN",
        "runtime-status",
        "The Cloud Firestore emulator is not running so database operations will fail with a " +
          "credentials error."
      ).log();
    }

    hasInitializedSettings = true;
  };
=======
  const localAdminModule = require(adminResolution.resolution);
>>>>>>> 308622d2

  adminModuleProxy = new Proxied<typeof admin>(localAdminModule)
    .when("initializeApp", (adminModuleTarget) => (opts?: admin.AppOptions, appName?: string) => {
      if (appName) {
        new EmulatorLog("SYSTEM", "non-default-admin-app-used", "", { appName }).log();
        return adminModuleTarget.initializeApp(opts, appName);
      }

      const config = JSON.parse(process.env.FIREBASE_CONFIG || "{}");
<<<<<<< HEAD
      new EmulatorLog("SYSTEM", "default-admin-app-used", `config=${config}`).log();

      // TODO: This is good for RTDB and bad for Firestore, we need to probably have totally separate configurations
      //       per service.
      // config.credential = makeFakeCredentials();
=======
      config.credential = makeFakeCredentials();
>>>>>>> 308622d2

      if (frb.ports.database) {
        config.databaseURL = `http://localhost:${frb.ports.database}?ns=${frb.projectId}`;
        new EmulatorLog("SYSTEM", `Overriding database URL: ${config.databaseURL}`, "").log();
      }

      const appOptions = {
        ...config,
        ...opts,
      };
      const originalApp = adminModuleTarget.initializeApp(appOptions);

      new EmulatorLog("DEBUG", "default-admin-app-used", "", appOptions).log();
      logDebug("Intializing default app.", appOptions);
      defaultApp = proxyFirebaseApp(frb, originalApp, sslCreds);
      return defaultApp;
    })
    .when("firestore", (adminModuleTarget) => {
      // When we call admin.firestore() we want to forward this on to the default app,
      // but if you access something like admin.firestore.FieldValue we don't want to
      // do anything.
      const adminFirestoreProxy = new Proxied<typeof admin.firestore>(
        adminModuleTarget.firestore
      ).applied(() => {
        return defaultApp.firestore();
      });

      return adminFirestoreProxy.finalize();
    })
    .finalize();

  // Stub the admin module in the require cache
  require.cache[adminResolution.resolution] = {
    exports: adminModuleProxy,
  };

  logDebug("firebase-admin has been stubbed.", {
    adminResolution,
  });

  return adminModuleProxy;
}

function proxyFirebaseApp(
  frb: FunctionsRuntimeBundle,
  original: admin.app.App,
  sslCreds: any
): admin.app.App {
  const initializeFirestoreSettings = (firestoreTarget: any, userSettings: any) => {
    const isEnabled = isFeatureEnabled(frb, "admin_stubs");

    if (!isEnabled) {
      if (!hasInitializedFirestore) {
        firestoreTarget.settings(userSettings);
        hasInitializedFirestore = true;
      }
      return;
    }

    if (!hasInitializedFirestore && frb.ports.firestore) {
      const emulatorSettings = {
        projectId: frb.projectId,
        port: frb.ports.firestore,
        servicePath: "localhost",
        service: "firestore.googleapis.com",
        sslCreds,
        customHeaders: {
          Authorization: "Bearer owner",
        },
        ...userSettings,
      };
      firestoreTarget.settings(emulatorSettings);

      new EmulatorLog("DEBUG", "set-firestore-settings", "", emulatorSettings).log();
    } else if (!frb.ports.firestore && frb.triggerId) {
      new EmulatorLog(
        "WARN",
        "runtime-status",
        "The Cloud Firestore emulator is not running so database operations will fail with a " +
          "'default credentials' error."
      ).log();
    }

    hasInitializedFirestore = true;
  };

  const appProxy = new Proxied<admin.app.App>(original);
  appProxy.when("firestore", (target: any) => {
    // TODO: this 'typeof admin.firestore' should probably be 'Firestore' from @google-cloud/firestore
    //       but I can't get all the type checking to play nice.
    const firestoreProxy = new Proxied<typeof admin.firestore>(target.firestore);
    return firestoreProxy
      .applied(() => {
        return new Proxied(target.firestore())
          .when("settings", (firestoreTarget) => {
            return (settings: any) => {
              initializeFirestoreSettings(firestoreTarget, settings);
            };
          })
          .any((firestoreTarget, field) => {
            initializeFirestoreSettings(firestoreTarget, {});
            return firestoreProxy.getOriginal(firestoreTarget, field);
          })
          .finalize();
      })
      .finalize();
  });

  return appProxy.finalize();
}

/*
  Here we set up some environment configs, but more importantly, we break GOOGLE_APPLICATION_CREDENTIALS
  and FIREBASE_CONFIG so that there's no way we (google-auth) can automatically auth. This is a safety
  fallback for situations where a stub does not properly redirect to the emulator and we attempt to
  access a production resource. By removing the auth fields, we help reduce the risk of this situation.
   */
function ProtectEnvironmentalVariables(): void {
  process.env.GOOGLE_APPLICATION_CREDENTIALS = "";
}

function InitializeEnvironmentalVariables(frb: FunctionsRuntimeBundle): void {
  process.env.GCLOUD_PROJECT = frb.projectId;
  process.env.FUNCTIONS_EMULATOR = "true";

  // Do our best to provide reasonable FIREBASE_CONFIG, based on firebase-functions implementation
  // https://github.com/firebase/firebase-functions/blob/59d6a7e056a7244e700dc7b6a180e25b38b647fd/src/setup.ts#L45
  process.env.FIREBASE_CONFIG = JSON.stringify({
    databaseURL: process.env.DATABASE_URL || `https://${process.env.GCLOUD_PROJECT}.firebaseio.com`,
    storageBucket: process.env.STORAGE_BUCKET_URL || `${process.env.GCLOUD_PROJECT}.appspot.com`,
    projectId: process.env.GCLOUD_PROJECT,
  });
}

async function InitializeFunctionsConfigHelper(functionsDir: string): Promise<void> {
  const functionsResolution = await requireResolveAsync("firebase-functions", {
    paths: [functionsDir],
  });

  const ff = require(functionsResolution);
  logDebug("Checked functions.config()", {
    config: ff.config(),
  });

  const originalConfig = ff.config();
  const proxiedConfig = new Proxied(originalConfig)
    .any((parentConfig, parentKey) => {
      logDebug("config() parent accessed!", {
        parentKey,
        parentConfig,
      });

      return new Proxied(parentConfig[parentKey] || ({} as { [key: string]: any }))
        .any((childConfig, childKey) => {
          const value = childConfig[childKey];
          if (value) {
            return value;
          } else {
            const valuePath = [parentKey, childKey].join(".");
            new EmulatorLog("SYSTEM", "functions-config-missing-value", "", { valuePath }).log();
            return undefined;
          }
        })
        .finalize();
    })
    .finalize();

  ff.config = () => proxiedConfig;
}

/*
 Retains a reference to the raw body buffer to allow access to the raw body for things like request
 signature validation. This is used as the "verify" function in body-parser options.
*/
function rawBodySaver(req: express.Request, res: express.Response, buf: Buffer): void {
  (req as any).rawBody = buf;
}

async function ProcessHTTPS(frb: FunctionsRuntimeBundle, trigger: EmulatedTrigger): Promise<void> {
  const ephemeralServer = express();
  const functionRouter = express.Router();
  const socketPath = getTemporarySocketPath(process.pid);

  await new Promise((resolveEphemeralServer, rejectEphemeralServer) => {
    const handler = async (req: express.Request, res: express.Response) => {
      try {
        logDebug(`Ephemeral server used!`);
        const func = trigger.getRawFunction();

        logDebug("Body: " + (req as any).rawBody);
        res.on("finish", () => {
          instance.close();
          resolveEphemeralServer();
        });

        await RunHTTPS([req, res], func);
      } catch (err) {
        rejectEphemeralServer(err);
      }
    };

    ephemeralServer.enable("trust proxy");
    ephemeralServer.use(
      bodyParser.json({
        limit: "10mb",
        verify: rawBodySaver,
      })
    );
    ephemeralServer.use(
      bodyParser.text({
        limit: "10mb",
        verify: rawBodySaver,
      })
    );
    ephemeralServer.use(
      bodyParser.urlencoded({
        extended: true,
        limit: "10mb",
        verify: rawBodySaver,
      })
    );
    ephemeralServer.use(
      bodyParser.raw({
        type: "*/*",
        limit: "10mb",
        verify: rawBodySaver,
      })
    );

    functionRouter.all("*", handler);

    ephemeralServer.use(
      [`/${frb.projectId}/${frb.triggerId}`, `/${frb.projectId}/:region/${frb.triggerId}`],
      functionRouter
    );
    const instance = ephemeralServer.listen(socketPath, () => {
      new EmulatorLog("SYSTEM", "runtime-status", "ready", { socketPath }).log();
    });
  });
}

async function ProcessBackground(
  frb: FunctionsRuntimeBundle,
  trigger: EmulatedTrigger
): Promise<void> {
  new EmulatorLog("SYSTEM", "runtime-status", "ready").log();

  const proto = frb.proto;
  logDebug("ProcessBackground", proto);

  // All formats of the payload should carry a "data" property. The "context" property does
  // not exist in all versions. Where it doesn't exist, context is everything besides data.
  const data = proto.data;
  delete proto.data;
  const context = proto.context ? proto.context : proto;

  // This is due to the fact that the Firestore emulator sends payloads in a newer
  // format than production firestore.
  if (context.resource && context.resource.name) {
    logDebug("ProcessBackground: lifting resource.name from resource", context.resource);
    context.resource = context.resource.name;
  }

  await RunBackground({ data, context }, trigger.getRawFunction());
}

/**
 * Run the given function while redirecting logs and looking out for errors.
 */
async function Run(func: () => Promise<any>): Promise<any> {
  /* tslint:disable:no-console */
  const log = console.log;
  console.log = (...messages: any[]) => {
    new EmulatorLog("USER", "function-log", messages.join(" ")).log();
  };

  let caughtErr;
  try {
    await func();
  } catch (err) {
    caughtErr = err;
  }

  console.log = log;

  logDebug(`Ephemeral server survived.`);
  if (caughtErr) {
    throw caughtErr;
  }
}

async function RunBackground(proto: any, func: CloudFunction<any>): Promise<any> {
  logDebug("RunBackground", proto);

  await Run(() => {
    return func(proto.data, proto.context);
  });
}

async function RunHTTPS(
  args: any[],
  func: (a: express.Request, b: express.Response) => Promise<any>
): Promise<any> {
  if (args.length < 2) {
    throw new Error("Function must be passed 2 args.");
  }

  await Run(() => {
    return func(args[0], args[1]);
  });
}

/*
  This method attempts to help a developer whose code can't be loaded by suggesting
  possible fixes based on the files in their functions directory.
 */
async function moduleResolutionDetective(frb: FunctionsRuntimeBundle, error: Error): Promise<void> {
  /*
  These files could all potentially exist, if they don't then the value in the map will be
  falsey, so we just catch to keep from throwing.
   */
  const clues = {
    tsconfigJSON: await requireAsync("./tsconfig.json", { paths: [frb.cwd] }).catch(NoOp),
    packageJSON: await requireAsync("./package.json", { paths: [frb.cwd] }).catch(NoOp),
  };

  const isPotentially = {
    typescript: false,
    uncompiled: false,
    wrong_directory: false,
  };

  isPotentially.typescript = !!clues.tsconfigJSON;
  isPotentially.wrong_directory = !clues.packageJSON;
  isPotentially.uncompiled = !!_.get(clues.packageJSON, "scripts.build", false);

  new EmulatorLog("SYSTEM", "function-code-resolution-failed", "", {
    isPotentially,
    error: error.stack,
  }).log();
}

function logDebug(msg: string, data?: any): void {
  new EmulatorLog("DEBUG", "runtime-status", msg, data).log();
}

async function main(): Promise<void> {
  const serializedFunctionsRuntimeBundle = process.argv[2] || "{}";
  const serializedFunctionTrigger = process.argv[3];

  logDebug("Functions runtime initialized.", {
    cwd: process.cwd(),
    node_version: process.versions.node,
  });

  const frb = JSON.parse(serializedFunctionsRuntimeBundle) as FunctionsRuntimeBundle;

  if (frb.triggerId) {
    new EmulatorLog("INFO", "runtime-status", `Beginning execution of "${frb.triggerId}"`, {
      frb,
    }).log();
  }

  logDebug(`Disabled runtime features: ${JSON.stringify(frb.disabled_features)}`);

  const verified = await verifyDeveloperNodeModules(frb);
  if (!verified) {
    // If we can't verify the node modules, then just leave, something bad will happen during runtime.
    new EmulatorLog(
      "INFO",
      "runtime-status",
      `Your functions could not be parsed due to an issue with your node_modules (see above)`
    ).log();
    return;
  }

  InitializeEnvironmentalVariables(frb);
  if (isFeatureEnabled(frb, "protect_env")) {
    ProtectEnvironmentalVariables();
  }

  if (isFeatureEnabled(frb, "network_filtering")) {
    InitializeNetworkFiltering(frb);
  }

  if (isFeatureEnabled(frb, "functions_config_helper")) {
    await InitializeFunctionsConfigHelper(frb.cwd);
  }

  await InitializeFirebaseFunctionsStubs(frb);
  await InitializeFirebaseAdminStubs(frb);

  let triggers: EmulatedTriggerMap;
  const triggerDefinitions: EmulatedTriggerDefinition[] = [];
  let triggerModule;

  if (serializedFunctionTrigger) {
    /* tslint:disable:no-eval */
    triggerModule = eval(serializedFunctionTrigger)();
  } else {
    try {
      triggerModule = require(frb.cwd);
    } catch (err) {
      await moduleResolutionDetective(frb, err);
      return;
    }
  }

  require("../extractTriggers")(triggerModule, triggerDefinitions);
  triggers = await getEmulatedTriggersFromDefinitions(triggerDefinitions, triggerModule);
  new EmulatorLog("SYSTEM", "triggers-parsed", "", { triggers, triggerDefinitions }).log();

  if (!frb.triggerId) {
    // This is a purely diagnostic call, it's used as a check to make sure developer code compiles and runs as
    // expected, so we don't have any function to invoke.
    return;
  }

  if (!triggers[frb.triggerId]) {
    new EmulatorLog(
      "FATAL",
      "runtime-status",
      `Could not find trigger "${frb.triggerId}" in your functions directory.`
    ).log();
    return;
  } else {
    logDebug(`Trigger "${frb.triggerId}" has been found, beginning invocation!`);
  }

  const trigger = triggers[frb.triggerId];
  logDebug("", trigger.definition);
  const mode = trigger.definition.httpsTrigger ? "HTTPS" : "BACKGROUND";

  logDebug(`Running ${frb.triggerId} in mode ${mode}`);

  if (!defaultApp) {
    adminModuleProxy.initializeApp();
    new EmulatorLog("SYSTEM", "admin-auto-initialized", "").log();
  }

  let seconds = 0;
  const timerId = setInterval(() => {
    seconds++;
  }, 1000);

  let timeoutId;
  if (isFeatureEnabled(frb, "timeout")) {
    timeoutId = setTimeout(() => {
      new EmulatorLog(
        "WARN",
        "runtime-status",
        `Your function timed out after ~${trigger.definition.timeout ||
          "60s"}. To configure this timeout, see
      https://firebase.google.com/docs/functions/manage-functions#set_timeout_and_memory_allocation.`
      ).log();
      process.exit();
    }, trigger.timeoutMs);
  }

  switch (mode) {
    case "BACKGROUND":
      await ProcessBackground(frb, triggers[frb.triggerId]);
      break;
    case "HTTPS":
      await ProcessHTTPS(frb, triggers[frb.triggerId]);
      break;
  }

  if (timeoutId) {
    clearTimeout(timeoutId);
  }
  clearInterval(timerId);
  new EmulatorLog(
    "INFO",
    "runtime-status",
    `Finished "${frb.triggerId}" in ~${Math.max(seconds, 1)}s`
  ).log();
}

if (require.main === module) {
  main()
    .then(() => {
      process.exit(0);
    })
    .catch((err) => {
      new EmulatorLog("FATAL", "runtime-error", err.stack ? err.stack : err).log();
      process.exit(1);
    });
}<|MERGE_RESOLUTION|>--- conflicted
+++ resolved
@@ -524,41 +524,7 @@
   // we should silently fail here and allow the error to raise in user-code so they can debug appropriately.
   const sslCreds = await getGRPCInsecureCredential(frb).catch(NoOp);
 
-<<<<<<< HEAD
-    if (!isEnabled) {
-      if (!hasInitializedSettings) {
-        app.firestore().settings(userSettings);
-        hasInitializedSettings = true;
-      }
-      return;
-    }
-
-    if (!hasInitializedSettings && frb.ports.firestore) {
-      app.firestore().settings({
-        projectId: frb.projectId,
-        port: frb.ports.firestore,
-        servicePath: "localhost",
-        service: "firestore.googleapis.com",
-        sslCreds,
-        customHeaders: {
-          Authorization: "Bearer owner",
-        },
-        ...userSettings,
-      });
-    } else if (!frb.ports.firestore && frb.triggerId) {
-      new EmulatorLog(
-        "WARN",
-        "runtime-status",
-        "The Cloud Firestore emulator is not running so database operations will fail with a " +
-          "credentials error."
-      ).log();
-    }
-
-    hasInitializedSettings = true;
-  };
-=======
   const localAdminModule = require(adminResolution.resolution);
->>>>>>> 308622d2
 
   adminModuleProxy = new Proxied<typeof admin>(localAdminModule)
     .when("initializeApp", (adminModuleTarget) => (opts?: admin.AppOptions, appName?: string) => {
@@ -568,15 +534,11 @@
       }
 
       const config = JSON.parse(process.env.FIREBASE_CONFIG || "{}");
-<<<<<<< HEAD
       new EmulatorLog("SYSTEM", "default-admin-app-used", `config=${config}`).log();
 
       // TODO: This is good for RTDB and bad for Firestore, we need to probably have totally separate configurations
       //       per service.
       // config.credential = makeFakeCredentials();
-=======
-      config.credential = makeFakeCredentials();
->>>>>>> 308622d2
 
       if (frb.ports.database) {
         config.databaseURL = `http://localhost:${frb.ports.database}?ns=${frb.projectId}`;
