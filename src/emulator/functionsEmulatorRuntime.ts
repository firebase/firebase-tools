import { CloudFunction, DeploymentOptions } from "firebase-functions";
import * as express from "express";
import * as path from "path";
import * as admin from "firebase-admin";
import * as bodyParser from "body-parser";
import { pathToFileURL, URL } from "url";
import * as _ from "lodash";

import { EmulatorLog } from "./types";
import { Constants } from "./constants";
import { findModuleRoot, FunctionsRuntimeBundle, SignatureType } from "./functionsEmulatorShared";
import { compareVersionStrings, isLocalHost } from "./functionsEmulatorUtils";
import { EventUtils } from "./events/types";

interface RequestWithRawBody extends express.Request {
  rawBody: Buffer;
}

let functionModule: any;
let FUNCTION_TARGET_NAME: string;
let FUNCTION_SIGNATURE: string;
let FUNCTION_DEBUG_MODE: string;

let developerPkgJSON: PackageJSON | undefined;

/**
 * Dynamically load import function to prevent TypeScript from
 * transpiling into a require.
 *
 * See https://github.com/microsoft/TypeScript/issues/43329.
 */
// eslint-disable-next-line @typescript-eslint/no-implied-eval
const dynamicImport = new Function("modulePath", "return import(modulePath)");

function noOp(): false {
  return false;
}

// eslint-disable-next-line @typescript-eslint/no-explicit-any
function requireAsync(moduleName: string, opts?: { paths: string[] }): Promise<any> {
  return new Promise((res, rej) => {
    try {
      res(require(require.resolve(moduleName, opts))); // eslint-disable-line @typescript-eslint/no-var-requires
    } catch (e: any) {
      rej(e);
    }
  });
}

function requireResolveAsync(moduleName: string, opts?: { paths: string[] }): Promise<string> {
  return new Promise((res, rej) => {
    try {
      res(require.resolve(moduleName, opts));
    } catch (e: any) {
      rej(e);
    }
  });
}

interface PackageJSON {
  engines?: { node?: string };
  dependencies: { [name: string]: any }; // eslint-disable-line @typescript-eslint/no-explicit-any
  devDependencies: { [name: string]: any }; // eslint-disable-line @typescript-eslint/no-explicit-any
}

interface ModuleResolution {
  declared: boolean;
  installed: boolean;
  version?: string;
  resolution?: string;
}

interface SuccessfulModuleResolution {
  declared: true;
  installed: true;
  version: string;
  resolution: string;
}

interface ProxyTarget extends Object {
  [key: string]: any; // eslint-disable-line @typescript-eslint/no-explicit-any
}

/*
  This helper is used to create mocks for Firebase SDKs. It simplifies creation of Proxy objects
  by allowing us to easily overide some or all of an objects methods. When placed back into require's
  cache the proxy will be automatically used when the module is imported so we can influence the runtime
  behavior of Firebase SDKs in user code.

  const px = new Proxied({"value": 1});
  px.when("incremented", (original) => original["value"] + 1);

  const obj = px.finalize();
  obj.value === 1;
  obj.incremented === 2;
   */
class Proxied<T extends ProxyTarget> {
  /**
   * Gets a property from the original object.
   */
  static getOriginal(target: any, key: string): any {
    const value = target[key];

    if (!Proxied.isExists(value)) {
      return undefined;
    } else if (Proxied.isConstructor(value) || typeof value !== "function") {
      return value;
    } else {
      return value.bind(target);
    }
  }

  /**
   * Run the original target.
   */
  static applyOriginal(target: any, thisArg: any, argArray: any[]): any {
    return target.apply(thisArg, argArray);
  }

  private static isConstructor(obj: any): boolean {
    return !!obj.prototype && !!obj.prototype.constructor.name;
  }

  private static isExists(obj: any): boolean {
    return obj !== undefined;
  }

  proxy: T;
  private anyValue?: (target: T, key: string) => any;
  private appliedValue?: (...args: any[]) => any;
  private rewrites: {
    [key: string]: (target: T, key: string) => any;
  } = {};

  /**
   * When initialized an original object is passed. This object is supplied to both .when()
   * and .any() functions so the original value of the object is accessible. When no
   * .any() is provided, the original value of the object is returned when the field
   * key does not match any known rewrite.
   */
  constructor(private original: T) {
    this.proxy = new Proxy(this.original, {
      get: (target, key) => {
        key = key.toString();
        if (this.rewrites[key]) {
          return this.rewrites[key](target, key);
        }

        if (this.anyValue) {
          return this.anyValue(target, key);
        }

        return Proxied.getOriginal(target, key);
      },
      apply: (target, thisArg, argArray) => {
        if (this.appliedValue) {
          return this.appliedValue.apply(thisArg);
        } else {
          return Proxied.applyOriginal(target, thisArg, argArray);
        }
      },
    });
  }

  /**
   * Calling .when("a", () => "b") will rewrite obj["a"] to be equal to "b"
   */
  when(key: string, value: (target: T, key: string) => any): Proxied<T> {
    this.rewrites[key] = value;
    return this as Proxied<T>;
  }

  /**
   * Calling .any(() => "b") will rewrite all fields on obj to be equal to "b"
   */
  any(value: (target: T, key: string) => any): Proxied<T> {
    this.anyValue = value;
    return this as Proxied<T>;
  }

  /**
   * Calling .applied(() => "b") will make obj() equal to "b"
   */
  applied(value: () => any): Proxied<T> {
    this.appliedValue = value;
    return this as Proxied<T>;
  }

  /**
   * Return the final proxied object.
   */
  finalize(): T {
    return this.proxy;
  }
}

async function resolveDeveloperNodeModule(name: string): Promise<ModuleResolution> {
  const pkg = requirePackageJson();
  if (!pkg) {
    new EmulatorLog("SYSTEM", "missing-package-json", "").log();
    throw new Error("Could not find package.json");
  }

  const dependencies = pkg.dependencies;
  const devDependencies = pkg.devDependencies;
  const isInPackageJSON = dependencies[name] || devDependencies[name];

  // If there's no reference to the module in their package.json, prompt them to install it
  if (!isInPackageJSON) {
    return { declared: false, installed: false };
  }

  // Once we know it's in the package.json, make sure it's actually `npm install`ed
  const resolveResult = await requireResolveAsync(name, { paths: [process.cwd()] }).catch(noOp);
  if (!resolveResult) {
    return { declared: true, installed: false };
  }

  const modPackageJSON = require(path.join(findModuleRoot(name, resolveResult), "package.json"));

  const moduleResolution: ModuleResolution = {
    declared: true,
    installed: true,
    version: modPackageJSON.version,
    resolution: resolveResult,
  };

  logDebug(`Resolved module ${name}`, moduleResolution);
  return moduleResolution;
}

async function assertResolveDeveloperNodeModule(name: string): Promise<SuccessfulModuleResolution> {
  const resolution = await resolveDeveloperNodeModule(name);
  if (
    !(resolution.installed && resolution.declared && resolution.resolution && resolution.version)
  ) {
    throw new Error(
      `Assertion failure: could not fully resolve ${name}: ${JSON.stringify(resolution)}`,
    );
  }

  return resolution as SuccessfulModuleResolution;
}

async function verifyDeveloperNodeModules(): Promise<boolean> {
  const modBundles = [
    { name: "firebase-admin", isDev: false, minVersion: "8.9.0" },
    { name: "firebase-functions", isDev: false, minVersion: "3.16.0" },
  ];

  for (const modBundle of modBundles) {
    const resolution = await resolveDeveloperNodeModule(modBundle.name);

    /*
    If there's no reference to the module in their package.json, prompt them to install it
     */
    if (!resolution.declared) {
      new EmulatorLog("SYSTEM", "missing-module", "", modBundle).log();
      return false;
    }

    if (!resolution.installed) {
      new EmulatorLog("SYSTEM", "uninstalled-module", "", modBundle).log();
      return false;
    }

    if (compareVersionStrings(resolution.version, modBundle.minVersion) < 0) {
      new EmulatorLog("SYSTEM", "out-of-date-module", "", modBundle).log();
      return false;
    }
  }

  return true;
}

/**
 * Get the developer's package.json file.
 */
function requirePackageJson(): PackageJSON | undefined {
  if (developerPkgJSON) {
    return developerPkgJSON;
  }

  try {
    const pkg = require(`${process.cwd()}/package.json`);
    developerPkgJSON = {
      engines: pkg.engines || {},
      dependencies: pkg.dependencies || {},
      devDependencies: pkg.devDependencies || {},
    };
    return developerPkgJSON;
  } catch (err: any) {
    return;
  }
}

/**
 * We mock out a ton of different paths that we can take to network I/O. It doesn't matter if they
 * overlap (like TLS and HTTPS) because the dev will either allowlist, block, or allow for one
 * invocation on the first prompt, so we can be aggressive here.
 *
 * Sadly, these vary a lot between Node versions and it will always be possible to route around
 * this, it's not security - just a helper. A good example of something difficult to catch is
 * any I/O done via node-gyp (https://github.com/nodejs/node-gyp) since that I/O will be done in
 * C, we have to catch it before then (which is how the google-gax blocker could work).
 *
 * So yeah, we'll try our best and hopefully we can catch 90% of requests.
 */
function initializeNetworkFiltering(): void {
  const networkingModules = [
    { name: "http", module: require("http"), path: ["request"] },
    { name: "http", module: require("http"), path: ["get"] },
    { name: "https", module: require("https"), path: ["request"] },
    { name: "https", module: require("https"), path: ["get"] },
    { name: "net", module: require("net"), path: ["connect"] },
    // HTTP2 is not currently mocked due to the inability to quiet Experiment warnings in Node.
  ];

  const history: { [href: string]: boolean } = {};
  const results = networkingModules.map((bundle) => {
    let obj = bundle.module;
    for (const field of bundle.path.slice(0, -1)) {
      obj = obj[field];
    }

    const method = bundle.path.slice(-1)[0];
    const original = obj[method].bind(bundle.module);

    /* tslint:disable:only-arrow-functions */
    // This can't be an arrow function because it needs to be new'able
    obj[method] = function (...args: any[]): any {
      const hrefs = args
        .map((arg) => {
          if (typeof arg === "string") {
            try {
              new URL(arg);
              return arg;
            } catch (err: any) {
              return;
            }
          } else if (typeof arg === "object") {
            return arg.href;
          } else {
            return;
          }
        })
        .filter((v) => v);
      const href = (hrefs.length && hrefs[0]) || "";

      if (href && !history[href] && !isLocalHost(href)) {
        history[href] = true;
        if (href.indexOf("googleapis.com") !== -1) {
          new EmulatorLog("SYSTEM", "googleapis-network-access", "", {
            href,
            module: bundle.name,
          }).log();
        } else {
          new EmulatorLog("SYSTEM", "unidentified-network-access", "", {
            href,
            module: bundle.name,
          }).log();
        }
      }

      try {
        return original(...args);
      } catch (e: any) {
        const newed = new original(...args); // eslint-disable-line new-cap
        return newed;
      }
    };

    return { name: bundle.name, status: "mocked" };
  });

  logDebug("Outgoing network have been stubbed.", results);
}

type HttpsHandler = (req: Request, resp: Response) => void;

/*
    This stub handles a very specific use-case, when a developer (incorrectly) provides a HTTPS handler
    which returns a promise. In this scenario, we can't catch errors which get raised in user code,
    because they're happening async and then the errors get lost when firebase-functions drops the return value.

    Currently, Node is willing to raise the error as an ugly un-handled promise, but this is hard to
    read and long-term will be silenced by Node. Instead, we stub out onRequest and put a special reference
    directly to the handler so we can invoke it directly and catch the errors in our normal reporting chain.

    The relevant firebase-functions code is:
https://github.com/firebase/firebase-functions/blob/9e3bda13565454543b4c7b2fd10fb627a6a3ab97/src/providers/https.ts#L66
   */
async function initializeFirebaseFunctionsStubs(): Promise<void> {
  const firebaseFunctionsResolution = await assertResolveDeveloperNodeModule("firebase-functions");
  if (compareVersionStrings(firebaseFunctionsResolution.version, "7.0.0") >= 0) {
    logDebug("Detected firebase-functions v7+, skipping legacy stubs.");
    return;
  }

  const firebaseFunctionsRoot = findModuleRoot(
    "firebase-functions",
    firebaseFunctionsResolution.resolution,
  );
  const httpsProviderResolution = path.join(firebaseFunctionsRoot, "lib/providers/https");
  const httpsProviderV1Resolution = path.join(firebaseFunctionsRoot, "lib/v1/providers/https");
  let httpsProvider: any;
  try {
    httpsProvider = require(httpsProviderV1Resolution);
  } catch (e: any) {
    httpsProvider = require(httpsProviderResolution);
  }

  // TODO: Remove this logic and stop relying on internal APIs.  See #1480 for reasoning.
  const onRequestInnerMethodName = "_onRequestWithOptions";
  const onRequestMethodOriginal = httpsProvider[onRequestInnerMethodName];

  httpsProvider[onRequestInnerMethodName] = (handler: HttpsHandler, opts: DeploymentOptions) => {
    const cf = onRequestMethodOriginal(handler, opts);
    cf.__emulator_func = handler;
    return cf;
  };

  // If you take a look at the link above, you'll see that onRequest relies on _onRequestWithOptions
  // so in theory, we should only need to mock _onRequestWithOptions, however that is not the case
  // because onRequest is defined in the same scope as _onRequestWithOptions, so replacing
  // the definition of _onRequestWithOptions does not replace the link to the original function
  // which onRequest uses, so we need to manually force it to use our version.
  httpsProvider.onRequest = (handler: HttpsHandler) => {
    return httpsProvider[onRequestInnerMethodName](handler, {});
  };
}

function getDefaultConfig(): any {
  return JSON.parse(process.env.FIREBASE_CONFIG || "{}");
}

/**
 * This stub is the most important and one of the only non-optional stubs.This feature redirects
 * writes from the admin SDK back into emulated resources.
 *
 * To do this, we replace initializeApp so it drops the developers config options and returns a restricted,
 * unauthenticated app.
 *
 * We also mock out firestore.settings() so we can merge the emulator settings with the developer's.
 */
async function initializeFirebaseAdminStubs(): Promise<void> {
  const adminResolution = await assertResolveDeveloperNodeModule("firebase-admin");
  const localAdminModule = require(adminResolution.resolution);

  const functionsResolution = await assertResolveDeveloperNodeModule("firebase-functions");
  const localFunctionsModule = require(functionsResolution.resolution);

  // Configuration from the environment
  const defaultConfig = getDefaultConfig();

  const adminModuleProxy = new Proxied<typeof admin>(localAdminModule);
  const proxiedAdminModule = adminModuleProxy
    .when("initializeApp", (adminModuleTarget) => (opts?: admin.AppOptions, appName?: string) => {
      if (appName) {
        new EmulatorLog("SYSTEM", "non-default-admin-app-used", "", { appName, opts }).log();
        return adminModuleTarget.initializeApp(opts, appName);
      }

      // If initializeApp() is called with options we use the provided options, otherwise
      // we use the default options.
      const defaultAppOptions = opts ? opts : defaultConfig;
      new EmulatorLog("SYSTEM", "default-admin-app-used", `config=${defaultAppOptions}`, {
        opts: defaultAppOptions,
      }).log();

      const defaultApp: admin.app.App = makeProxiedFirebaseApp(
        adminModuleTarget.initializeApp(defaultAppOptions),
      );
      logDebug("initializeApp(DEFAULT)", defaultAppOptions);

      // Tell the Firebase Functions SDK to use the proxied app so that things like "change.after.ref"
      // point to the right place.
      localFunctionsModule.app.setEmulatedAdminApp(defaultApp);

      // When the auth emulator is running, try to disable JWT verification.
      if (process.env[Constants.FIREBASE_AUTH_EMULATOR_HOST]) {
        if (compareVersionStrings(adminResolution.version, "9.3.0") < 0) {
          new EmulatorLog(
            "WARN_ONCE",
            "runtime-status",
            "The Firebase Authentication emulator is running, but your 'firebase-admin' dependency is below version 9.3.0, so calls to Firebase Authentication will affect production.",
          ).log();
        } else if (compareVersionStrings(adminResolution.version, "9.4.2") <= 0) {
          // Between firebase-admin versions 9.3.0 and 9.4.2 (inclusive) we used the
          // "auth.setJwtVerificationEnabled" hack to disable JWT verification while emulating.
          // See: https://github.com/firebase/firebase-admin-node/pull/1148
          const auth = defaultApp.auth();
          if (typeof (auth as any).setJwtVerificationEnabled === "function") {
            logDebug("auth.setJwtVerificationEnabled(false)", {});
            (auth as any).setJwtVerificationEnabled(false);
          } else {
            logDebug("auth.setJwtVerificationEnabled not available", {});
          }
        }
      }

      return defaultApp;
    })
    .when("firestore", (target) => {
      warnAboutFirestoreProd();
      return Proxied.getOriginal(target, "firestore");
    })
    .when("database", (target) => {
      warnAboutDatabaseProd();
      return Proxied.getOriginal(target, "database");
    })
    .when("auth", (target) => {
      warnAboutAuthProd();
      return Proxied.getOriginal(target, "auth");
    })
    .when("storage", (target) => {
      warnAboutStorageProd();
      return Proxied.getOriginal(target, "storage");
    })
    .finalize();

  // Stub the admin module in the require cache
  const v = require.cache[adminResolution.resolution];
  // eslint-disable-next-line @typescript-eslint/no-non-null-assertion -- this is not precedent.
  require.cache[adminResolution.resolution] = Object.assign(v!, {
    exports: proxiedAdminModule,
    path: path.dirname(adminResolution.resolution),
  });

  logDebug("firebase-admin has been stubbed.", {
    adminResolution,
  });
}

function makeProxiedFirebaseApp(original: admin.app.App): admin.app.App {
  const appProxy = new Proxied<admin.app.App>(original);
  return appProxy
    .when("firestore", (target: any) => {
      warnAboutFirestoreProd();
      return Proxied.getOriginal(target, "firestore");
    })
    .when("database", (target: any) => {
      warnAboutDatabaseProd();
      return Proxied.getOriginal(target, "database");
    })
    .when("auth", (target: any) => {
      warnAboutAuthProd();
      return Proxied.getOriginal(target, "auth");
    })
    .when("storage", (target: any) => {
      warnAboutStorageProd();
      return Proxied.getOriginal(target, "storage");
    })
    .finalize();
}

function warnAboutFirestoreProd(): void {
  if (process.env[Constants.FIRESTORE_EMULATOR_HOST]) {
    return;
  }

  new EmulatorLog(
    "WARN_ONCE",
    "runtime-status",
    "The Cloud Firestore emulator is not running, so calls to Firestore will affect production.",
  ).log();
}

function warnAboutDatabaseProd(): void {
  if (process.env[Constants.FIREBASE_DATABASE_EMULATOR_HOST]) {
    return;
  }

  new EmulatorLog(
    "WARN_ONCE",
    "runtime-status",
    "The Realtime Database emulator is not running, so calls to Realtime Database will affect production.",
  ).log();
}

function warnAboutAuthProd(): void {
  if (process.env[Constants.FIREBASE_AUTH_EMULATOR_HOST]) {
    return;
  }

  new EmulatorLog(
    "WARN_ONCE",
    "runtime-status",
    "The Firebase Authentication emulator is not running, so calls to Firebase Authentication will affect production.",
  ).log();
}

function warnAboutStorageProd(): void {
  if (process.env[Constants.FIREBASE_STORAGE_EMULATOR_HOST]) {
    return;
  }

  new EmulatorLog(
    "WARN_ONCE",
    "runtime-status",
    "The Firebase Storage emulator is not running, so calls to Firebase Storage will affect production.",
  ).log();
}

<<<<<<< HEAD
=======
async function initializeFunctionsConfigHelper(): Promise<void> {
  const functionsResolution = await assertResolveDeveloperNodeModule("firebase-functions");
  if (compareVersionStrings(functionsResolution.version, "7.0.0") >= 0) {
    logDebug("Detected firebase-functions v7+, skipping config helper.");
    return;
  }

  const localFunctionsModule = require(functionsResolution.resolution);

  logDebug("Checked functions.config()", {
    config: localFunctionsModule.config(),
  });

  const originalConfig = localFunctionsModule.config();
  const proxiedConfig = new Proxied(originalConfig)
    .any((parentConfig, parentKey) => {
      const isInternal = parentKey.startsWith("Symbol(") || parentKey.startsWith("inspect");
      if (!parentConfig[parentKey] && !isInternal) {
        new EmulatorLog("SYSTEM", "functions-config-missing-value", "", {
          key: parentKey,
        }).log();
      }

      return parentConfig[parentKey];
    })
    .finalize();

  const functionsModuleProxy = new Proxied<typeof localFunctionsModule>(localFunctionsModule);
  const proxiedFunctionsModule = functionsModuleProxy
    .when("config", () => () => {
      return proxiedConfig;
    })
    .finalize();

  // Stub the functions module in the require cache
  const v = require.cache[functionsResolution.resolution];
  // eslint-disable-next-line @typescript-eslint/no-non-null-assertion -- this is not precedent.
  require.cache[functionsResolution.resolution] = Object.assign(v!, {
    exports: proxiedFunctionsModule,
    path: path.dirname(functionsResolution.resolution),
  });

  logDebug("firebase-functions has been stubbed.", {
    functionsResolution,
  });
}

>>>>>>> 1ed4791f
/*
 Retains a reference to the raw body buffer to allow access to the raw body for things like request
 signature validation. This is used as the "verify" function in body-parser options.
*/
function rawBodySaver(req: express.Request, res: express.Response, buf: Buffer): void {
  (req as any).rawBody = buf;
}

async function processBackground(
  trigger: CloudFunction<any>,
  reqBody: any,
  signature: SignatureType,
): Promise<void> {
  if (signature === "cloudevent") {
    return runCloudEvent(trigger, reqBody);
  }

  // All formats of the payload should carry a "data" property. The "context" property does
  // not exist in all versions. Where it doesn't exist, context is everything besides data.
  const data = reqBody.data;
  delete reqBody.data;
  const context = reqBody.context ? reqBody.context : reqBody;

  // This is due to the fact that the Firestore emulator sends payloads in a newer
  // format than production firestore.
  if (!reqBody.eventType || !reqBody.eventType.startsWith("google.storage")) {
    if (context.resource && context.resource.name) {
      logDebug("ProcessBackground: lifting resource.name from resource", context.resource);
      context.resource = context.resource.name;
    }
  }

  await runBackground(trigger, { data, context });
}

/**
 * Run the given function while redirecting logs and looking out for errors.
 */
async function runFunction(func: () => Promise<any>): Promise<any> {
  let caughtErr;
  try {
    await func();
  } catch (err: any) {
    caughtErr = err;
  }
  if (caughtErr) {
    throw caughtErr;
  }
}

async function runBackground(trigger: CloudFunction<any>, reqBody: any): Promise<any> {
  logDebug("RunBackground", reqBody);

  await runFunction(() => {
    return trigger(reqBody.data, reqBody.context);
  });
}

async function runCloudEvent(trigger: CloudFunction<any>, event: unknown): Promise<any> {
  logDebug("RunCloudEvent", event);

  await runFunction(() => {
    return trigger(event);
  });
}

async function runHTTPS(trigger: CloudFunction<any>, args: any[]): Promise<any> {
  if (args.length < 2) {
    throw new Error("Function must be passed 2 args.");
  }

  await runFunction(() => {
    return trigger(args[0], args[1]);
  });
}

/*
  This method attempts to help a developer whose code can't be loaded by suggesting
  possible fixes based on the files in their functions directory.
 */
async function moduleResolutionDetective(error: Error): Promise<void> {
  /*
  These files could all potentially exist, if they don't then the value in the map will be
  falsey, so we just catch to keep from throwing.
   */
  const clues = {
    tsconfigJSON: await requireAsync("./tsconfig.json", { paths: [process.cwd()] }).catch(noOp),
    packageJSON: await requireAsync("./package.json", { paths: [process.cwd()] }).catch(noOp),
  };

  const isPotentially = {
    typescript: false,
    uncompiled: false,
    wrong_directory: false,
  };

  isPotentially.typescript = !!clues.tsconfigJSON;
  isPotentially.wrong_directory = !clues.packageJSON;
  isPotentially.uncompiled = !!_.get(clues.packageJSON, "scripts.build", false);

  new EmulatorLog("SYSTEM", "function-code-resolution-failed", "", {
    isPotentially,
    error: error.stack,
  }).log();
}

function logDebug(msg: string, data?: any): void {
  new EmulatorLog("DEBUG", "runtime-status", `[${process.pid}] ${msg}`, data).log();
}

async function initializeRuntime(): Promise<void> {
  FUNCTION_DEBUG_MODE = process.env.FUNCTION_DEBUG_MODE || "";

  if (!FUNCTION_DEBUG_MODE) {
    FUNCTION_TARGET_NAME = process.env.FUNCTION_TARGET || "";
    if (!FUNCTION_TARGET_NAME) {
      new EmulatorLog(
        "FATAL",
        "runtime-status",
        `Environment variable FUNCTION_TARGET cannot be empty. This shouldn't happen.`,
      ).log();
      await flushAndExit(1);
    }

    FUNCTION_SIGNATURE = process.env.FUNCTION_SIGNATURE_TYPE || "";
    if (!FUNCTION_SIGNATURE) {
      new EmulatorLog(
        "FATAL",
        "runtime-status",
        `Environment variable FUNCTION_SIGNATURE_TYPE cannot be empty. This shouldn't happen.`,
      ).log();
      await flushAndExit(1);
    }
  }

  const verified = await verifyDeveloperNodeModules();
  if (!verified) {
    // If we can't verify the node modules, then just leave, something bad will happen during runtime.
    new EmulatorLog(
      "INFO",
      "runtime-status",
      `Your functions could not be parsed due to an issue with your node_modules (see above)`,
    ).log();
    return;
  }

  initializeNetworkFiltering();
  await initializeFirebaseFunctionsStubs();
  await initializeFirebaseAdminStubs();
}

async function loadTriggers(): Promise<any> {
  let triggerModule;
  try {
    triggerModule = require(process.cwd());
  } catch (err: any) {
    if (err.code !== "ERR_REQUIRE_ESM") {
      // Try to run diagnostics to see what could've gone wrong before rethrowing the error.
      await moduleResolutionDetective(err);
      throw err;
    }
    const modulePath = require.resolve(process.cwd());
    // Resolve module path to file:// URL. Required for windows support.
    const moduleURL = pathToFileURL(modulePath).href;
    triggerModule = await dynamicImport(moduleURL);
  }
  return triggerModule;
}

async function flushAndExit(code: number) {
  await EmulatorLog.waitForFlush();
  process.exit(code);
}

async function handleMessage(message: string) {
  let debug: FunctionsRuntimeBundle["debug"];
  try {
    debug = JSON.parse(message) as FunctionsRuntimeBundle["debug"];
  } catch (e: any) {
    new EmulatorLog("FATAL", "runtime-error", `Got unexpected message body: ${message}`).log();
    await flushAndExit(1);
    return;
  }

  if (FUNCTION_DEBUG_MODE) {
    if (debug) {
      FUNCTION_TARGET_NAME = debug.functionTarget;
      FUNCTION_SIGNATURE = debug.functionSignature;
    } else {
      new EmulatorLog("WARN", "runtime-warning", "Expected debug payload while in debug mode.");
    }
  }
}

async function main(): Promise<void> {
  // Since the functions run as attached processes they naturally inherit SIGINT
  // sent to the functions emulator. We want them to ignore the first signal
  // to allow for a clean shutdown.
  let lastSignal = new Date().getTime();
  let signalCount = 0;
  process.on("SIGINT", () => {
    const now = new Date().getTime();
    if (now - lastSignal < 100) {
      return;
    }

    signalCount = signalCount + 1;
    lastSignal = now;

    if (signalCount >= 2) {
      process.exit(1);
    }
  });

  await initializeRuntime();
  try {
    functionModule = await loadTriggers();
  } catch (e: any) {
    new EmulatorLog(
      "FATAL",
      "runtime-status",
      `Failed to initialize and load triggers. This shouldn't happen: ${e.message}`,
    ).log();
    await flushAndExit(1);
  }
  const app = express();
  app.enable("trust proxy");
  // TODO: This should be 10mb for v1 functions, 32mb for v2, but there is not an easy way to check platform from here.
  const bodyParserLimit = "32mb";
  app.use(
    bodyParser.json({
      limit: bodyParserLimit,
      verify: rawBodySaver,
    }),
  );
  app.use(
    bodyParser.text({
      limit: bodyParserLimit,
      verify: rawBodySaver,
    }),
  );
  app.use(
    bodyParser.urlencoded({
      extended: true,
      limit: bodyParserLimit,
      verify: rawBodySaver,
    }),
  );
  app.use(
    bodyParser.raw({
      type: "*/*",
      limit: bodyParserLimit,
      verify: rawBodySaver,
    }),
  );
  app.get("/__/health", (req, res) => {
    res.status(200).send();
  });
  app.all("/favicon.ico|/robots.txt", (req, res) => {
    res.status(404).send();
  });
  app.all(`/*`, async (req: express.Request, res: express.Response) => {
    try {
      const trigger = FUNCTION_TARGET_NAME.split(".").reduce((mod, functionTargetPart) => {
        return mod?.[functionTargetPart];
      }, functionModule) as CloudFunction<unknown>;
      if (!trigger) {
        throw new Error(`Failed to find function ${FUNCTION_TARGET_NAME} in the loaded module`);
      }

      switch (FUNCTION_SIGNATURE) {
        case "event":
        case "cloudevent":
          let reqBody;
          const rawBody = (req as RequestWithRawBody).rawBody;
          if (EventUtils.isBinaryCloudEvent(req)) {
            reqBody = EventUtils.extractBinaryCloudEventContext(req);
            reqBody.data = req.body;
          } else {
            reqBody = JSON.parse(rawBody.toString());
          }
          await processBackground(trigger, reqBody, FUNCTION_SIGNATURE);
          res.send({ status: "acknowledged" });
          break;
        case "http":
          await runHTTPS(trigger, [req, res]);
      }
    } catch (err: any) {
      new EmulatorLog("FATAL", "runtime-error", err.stack ? err.stack : err).log();
      res.status(500).send(err.message);
    }
  });
  app.listen(process.env.PORT, () => {
    logDebug(`Listening to port: ${process.env.PORT}`);
  });

  // Event emitters do not work well with async functions, so we
  // construct our own promise chain to make sure each message is
  // handled only after the previous message handling is complete.
  let messageHandlePromise = Promise.resolve();
  process.on("message", (message: string) => {
    messageHandlePromise = messageHandlePromise
      .then(() => {
        return handleMessage(message);
      })
      .catch((err) => {
        // All errors *should* be handled within handleMessage. But just in case,
        // we want to exit fatally on any error related to message handling.
        logDebug(`Error in handleMessage: ${message} => ${err}: ${err.stack}`);
        new EmulatorLog("FATAL", "runtime-error", err.message || err, err).log();
        return flushAndExit(1);
      });
  });
}

if (require.main === module) {
  main()
    .then(() => {
      logDebug("Functions runtime initialized.", {
        cwd: process.cwd(),
        node_version: process.versions.node,
      });
    })
    .catch((err) => {
      new EmulatorLog("FATAL", "runtime-error", err.message || err, err).log();
      return flushAndExit(1);
    });
}<|MERGE_RESOLUTION|>--- conflicted
+++ resolved
@@ -602,56 +602,6 @@
   ).log();
 }
 
-<<<<<<< HEAD
-=======
-async function initializeFunctionsConfigHelper(): Promise<void> {
-  const functionsResolution = await assertResolveDeveloperNodeModule("firebase-functions");
-  if (compareVersionStrings(functionsResolution.version, "7.0.0") >= 0) {
-    logDebug("Detected firebase-functions v7+, skipping config helper.");
-    return;
-  }
-
-  const localFunctionsModule = require(functionsResolution.resolution);
-
-  logDebug("Checked functions.config()", {
-    config: localFunctionsModule.config(),
-  });
-
-  const originalConfig = localFunctionsModule.config();
-  const proxiedConfig = new Proxied(originalConfig)
-    .any((parentConfig, parentKey) => {
-      const isInternal = parentKey.startsWith("Symbol(") || parentKey.startsWith("inspect");
-      if (!parentConfig[parentKey] && !isInternal) {
-        new EmulatorLog("SYSTEM", "functions-config-missing-value", "", {
-          key: parentKey,
-        }).log();
-      }
-
-      return parentConfig[parentKey];
-    })
-    .finalize();
-
-  const functionsModuleProxy = new Proxied<typeof localFunctionsModule>(localFunctionsModule);
-  const proxiedFunctionsModule = functionsModuleProxy
-    .when("config", () => () => {
-      return proxiedConfig;
-    })
-    .finalize();
-
-  // Stub the functions module in the require cache
-  const v = require.cache[functionsResolution.resolution];
-  // eslint-disable-next-line @typescript-eslint/no-non-null-assertion -- this is not precedent.
-  require.cache[functionsResolution.resolution] = Object.assign(v!, {
-    exports: proxiedFunctionsModule,
-    path: path.dirname(functionsResolution.resolution),
-  });
-
-  logDebug("firebase-functions has been stubbed.", {
-    functionsResolution,
-  });
-}
-
->>>>>>> 1ed4791f
 /*
  Retains a reference to the raw body buffer to allow access to the raw body for things like request
  signature validation. This is used as the "verify" function in body-parser options.
