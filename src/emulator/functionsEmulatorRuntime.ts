--- conflicted
+++ resolved
@@ -563,14 +563,9 @@
   new EmulatorLog("SYSTEM", "runtime-status", "ready").log();
 
   const proto = frb.proto;
-<<<<<<< HEAD
-  stubbedAdminModule.firestore().settings({});
-  const snapshot_ = (stubbedAdminModule.firestore() as any).snapshot_;
-=======
 
   adminModuleProxy.firestore().settings({});
   const makeFirestoreSnapshot = (app.firestore() as any).snapshot_.bind(app.firestore());
->>>>>>> 911a6096
 
   const resourcePath = proto.context.resource.name;
   const params = extractParamsFromPath(trigger.definition.eventTrigger.resource, resourcePath);
