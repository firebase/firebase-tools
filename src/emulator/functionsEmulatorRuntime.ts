--- conflicted
+++ resolved
@@ -389,20 +389,9 @@
   const localAdminModule = require(adminResolution);
 
   let hasInitializedSettings = false;
-<<<<<<< HEAD
-  const initializeSettings = (userSettings: any) => {
-    const isEnabled = isFeatureEnabled(frb, "admin_stubs");
-
-    if (!app) {
-      new EmulatorLog("SYSTEM", "admin-not-initialized", "").log();
-      return;
-    }
-
-=======
   const initializeSettings = (app: admin.app.App, userSettings: any) => {
     const isEnabled = isFeatureEnabled(frb, "admin_stubs");
 
->>>>>>> 82e952fa
     if (!isEnabled) {
       if (!hasInitializedSettings) {
         app.firestore().settings(userSettings);
