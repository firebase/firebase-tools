--- conflicted
+++ resolved
@@ -24,13 +24,8 @@
       );
     }
     const hubInfo = EmulatorRegistry.get(Emulators.HUB)!.getInfo();
-<<<<<<< HEAD
-    const { auto_download, host, port, projectId } = this.args;
+    const { auto_download: autoDownload, host, port, projectId } = this.args;
     const env: Partial<NodeJS.ProcessEnv> = {
-=======
-    const { auto_download: autoDownload, host, port, projectId } = this.args;
-    const env: NodeJS.ProcessEnv = {
->>>>>>> 8f5cedc0
       HOST: host.toString(),
       PORT: port.toString(),
       GCLOUD_PROJECT: projectId,
