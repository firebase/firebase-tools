import * as childProcess from "child_process";
import * as clc from "colorette";
import { EventEmitter } from "events";

import { dataConnectLocalConnString } from "../api";
import { Constants } from "./constants";
import { getPID, start, stop, downloadIfNecessary } from "./downloadableEmulators";
import { EmulatorInfo, EmulatorInstance, Emulators, ListenSpec } from "./types";
import { FirebaseError } from "../error";
import { EmulatorLogger } from "./emulatorLogger";
import { RC } from "../rc";
import { BuildResult, requiresVector } from "../dataconnect/types";
import { listenSpecsToString } from "./portUtils";
import { Client, ClientResponse } from "../apiv2";
import { EmulatorRegistry } from "./registry";
import { logger } from "../logger";
<<<<<<< HEAD
import { load } from "../dataconnect/load";
=======
import { isVSCodeExtension } from "../utils";
>>>>>>> 5f0f9916
import { Config } from "../config";
import { PostgresServer } from "./dataconnect/pgliteServer";
import { isEnabled } from "../experiments";

export interface DataConnectEmulatorArgs {
  projectId: string;
  listen: ListenSpec[];
  configDir: string;
  auto_download?: boolean;
  rc: RC;
  config: Config;
<<<<<<< HEAD
  autoconnectToPostgres: boolean;
  postgresHost?: string;
  postgresPort?: number;
=======
  enable_output_schema_extensions: boolean;
  enable_output_generated_sdk: boolean;
>>>>>>> 5f0f9916
}

export interface DataConnectGenerateArgs {
  configDir: string;
  connectorId: string;
}

export interface DataConnectBuildArgs {
  configDir: string;
}

// TODO: More concrete typing for events. Can we use string unions?
export const dataConnectEmulatorEvents = new EventEmitter();

export class DataConnectEmulator implements EmulatorInstance {
  private emulatorClient: DataConnectEmulatorClient;
  private usingExistingEmulator: boolean = false;

  constructor(private args: DataConnectEmulatorArgs) {
    this.emulatorClient = new DataConnectEmulatorClient();
  }
  private logger = EmulatorLogger.forEmulator(Emulators.DATACONNECT);

  async start(): Promise<void> {
    let resolvedConfigDir;
    try {
      resolvedConfigDir = this.args.config.path(this.args.configDir);

      const info = await DataConnectEmulator.build({ configDir: resolvedConfigDir });
      if (requiresVector(info.metadata)) {
        if (Constants.isDemoProject(this.args.projectId)) {
          this.logger.logLabeled(
            "WARN",
            "Data Connect",
            "Detected a 'demo-' project, but vector embeddings require a real project. Operations that use vector_embed will fail.",
          );
        } else {
          this.logger.logLabeled(
            "WARN",
            "Data Connect",
            "Operations that use vector_embed will make calls to production Vertex AI",
          );
        }
      }
    } catch (err: any) {
      this.logger.log("DEBUG", `'fdc build' failed with error: ${err.message}`);
    }
<<<<<<< HEAD

    const info = await load(this.args.projectId, this.args.config, this.args.configDir);
    const dbId = info.dataConnectYaml.schema.datasource.postgresql?.database || "postgres";
    const serviceId = info.dataConnectYaml.serviceId;
=======
>>>>>>> 5f0f9916
    await start(Emulators.DATACONNECT, {
      auto_download: this.args.auto_download,
      listen: listenSpecsToString(this.args.listen),
      config_dir: resolvedConfigDir,
<<<<<<< HEAD
      enable_output_schema_extensions: true,
      enable_output_generated_sdk: true,
    });
    this.usingExistingEmulator = false;
    if (this.args.autoconnectToPostgres) {
      // TODO: Skip starting our own PG server if localConnectString is set
      if (isEnabled("fdcpglite")) {
        const pgServer = new PostgresServer(dbId, "postgres");
        const server = await pgServer.createPGServer(
          this.args.postgresHost,
          this.args.postgresPort,
        );
        this.logger.logLabeled(
          "INFO",
          "Data Connect",
          `Started up Postgres server, listening on ${server.address()?.toString()}`,
        );
      }
      const localConnString = isEnabled("fdcpglite")
        ? `postgres://${this.args.postgresHost ?? "127.0.0.1"}:${this.args.postgresPort ?? 5432}/${dbId}?sslmode=disable`
        : this.getLocalConectionString();
      await this.connectToPostgres(localConnString, dbId, serviceId);
=======
      enable_output_schema_extensions: this.args.enable_output_schema_extensions,
      enable_output_generated_sdk: this.args.enable_output_generated_sdk,
    });
    if (!isVSCodeExtension()) {
      await this.connectToPostgres();
>>>>>>> 5f0f9916
    }
    return;
  }

  async connect(): Promise<void> {
    // TODO: Wait for 'Listening on address (HTTP + gRPC)' message to ensure that emulator binary is fully started.
    const emuInfo = await this.emulatorClient.getInfo();
    if (!emuInfo) {
      this.logger.logLabeled(
        "ERROR",
        "Data Connect",
        "Could not connect to Data Connect emulator. Check dataconnect-debug.log for more details.",
      );
      return Promise.reject();
    }
    return Promise.resolve();
  }

  async stop(): Promise<void> {
    if (this.usingExistingEmulator) {
      this.logger.logLabeled(
        "INFO",
        "Data Connect",
        "Skipping cleanup of Data Connect emulator, as it was not started by this process.",
      );
      return;
    }
    return stop(Emulators.DATACONNECT);
  }

  getInfo(): EmulatorInfo {
    return {
      name: this.getName(),
      listen: this.args.listen,
      host: this.args.listen[0].address,
      port: this.args.listen[0].port,
      pid: getPID(Emulators.DATACONNECT),
      timeout: 10_000,
    };
  }

  getName(): Emulators {
    return Emulators.DATACONNECT;
  }

  static async generate(args: DataConnectGenerateArgs): Promise<string> {
    const commandInfo = await downloadIfNecessary(Emulators.DATACONNECT);
    const cmd = [
      "--logtostderr",
      "-v=2",
      "generate",
      `--config_dir=${args.configDir}`,
      `--connector_id=${args.connectorId}`,
    ];
    const res = childProcess.spawnSync(commandInfo.binary, cmd, { encoding: "utf-8" });

    logger.info(res.stderr);
    if (res.error) {
      throw new FirebaseError(`Error starting up Data Connect generate: ${res.error.message}`, {
        original: res.error,
      });
    }
    if (res.status !== 0) {
      throw new FirebaseError(
        `Unable to generate your Data Connect SDKs (exit code ${res.status}): ${res.stderr}`,
      );
    }
    return res.stdout;
  }

  static async build(args: DataConnectBuildArgs): Promise<BuildResult> {
    const commandInfo = await downloadIfNecessary(Emulators.DATACONNECT);
    const cmd = ["--logtostderr", "-v=2", "build", `--config_dir=${args.configDir}`];

    const res = childProcess.spawnSync(commandInfo.binary, cmd, { encoding: "utf-8" });
    if (res.error) {
      throw new FirebaseError(`Error starting up Data Connect build: ${res.error.message}`, {
        original: res.error,
      });
    }
    if (res.status !== 0) {
      throw new FirebaseError(
        `Unable to build your Data Connect schema and connectors (exit code ${res.status}): ${res.stderr}`,
      );
    }

    if (res.stderr) {
      EmulatorLogger.forEmulator(Emulators.DATACONNECT).log("DEBUG", res.stderr);
    }

    try {
      return JSON.parse(res.stdout) as BuildResult;
    } catch (err) {
      // JSON parse errors are unreadable.
      throw new FirebaseError(`Unable to parse 'fdc build' output: ${res.stdout ?? res.stderr}`);
    }
  }

  private getLocalConectionString() {
    if (dataConnectLocalConnString()) {
      return dataConnectLocalConnString();
    }
    return this.args.rc.getDataconnect()?.postgres?.localConnectionString;
  }

  public async connectToPostgres(
    localConnectionString?: string,
    database?: string,
    serviceId?: string,
  ): Promise<boolean> {
    const connectionString = localConnectionString ?? this.getLocalConectionString();
    if (!connectionString) {
      const msg = `No Postgres connection string found in '.firebaserc'. The Data Connect emulator will not be able to execute operations.
Run ${clc.bold("firebase setup:emulators:dataconnect")} to set up a Postgres connection.`;
      throw new FirebaseError(msg);
    }
    // The Data Connect emulator does not immediately start listening after started
    // so we retry this call with a brief backoff.
    const MAX_RETRIES = 3;
    for (let i = 1; i <= MAX_RETRIES; i++) {
      try {
        this.logger.logLabeled("DEBUG", "Data Connect", `Connecting to ${connectionString}}...`);
        await this.emulatorClient.configureEmulator({ connectionString, database, serviceId });
        this.logger.logLabeled(
          "DEBUG",
          "Data Connect",
          `Successfully connected to ${connectionString}}`,
        );
        return true;
      } catch (err: any) {
        if (i === MAX_RETRIES) {
          throw err;
        }
        this.logger.logLabeled(
          "DEBUG",
          "Data Connect",
          `Retrying connectToPostgress call (${i} of ${MAX_RETRIES} attempts): ${err}`,
        );
        await new Promise((resolve) => setTimeout(resolve, 2000));
      }
    }
    return false;
  }
}

type ConfigureEmulatorRequest = {
  // Defaults to the local service in dataconnect.yaml if not provided
  serviceId?: string;
  // The Postgres connection string to connect the new service to. This is
  // required in order to configure the emulator service.
  connectionString: string;
  // The Postgres database to connect the new service to. If this field is
  // populated, then any database specified in the connection_string will be
  // overwritten.
  database?: string;
};

type GetInfoResponse = {
  // Version number of the emulator.
  version: string;
  // List of services currently running on the emulator.
  services: {
    // ID of this service.
    serviceId: string;
    // The Postgres connection string that this service uses.
    connectionString: string;
  }[];
};

export class DataConnectEmulatorClient {
  private client: Client | undefined = undefined;

  public async configureEmulator(body: ConfigureEmulatorRequest): Promise<ClientResponse<void>> {
    if (!this.client) {
      this.client = EmulatorRegistry.client(Emulators.DATACONNECT);
    }
    try {
      const res = await this.client.post<ConfigureEmulatorRequest, void>(
        "emulator/configure",
        body,
      );
      return res;
    } catch (err: any) {
      if (err.status === 500) {
        throw new FirebaseError(`Data Connect emulator: ${err?.context?.body?.message}`);
      }
      throw err;
    }
  }

  public async getInfo(): Promise<GetInfoResponse | void> {
    if (!this.client) {
      this.client = EmulatorRegistry.client(Emulators.DATACONNECT);
    }
    return getInfo(this.client);
  }
}

export async function checkIfDataConnectEmulatorRunningOnAddress(l: ListenSpec) {
  const client = new Client({
    urlPrefix: `http:/${l.family === "IPv6" ? `[${l.address}]` : l.address}:${l.port}`,
    auth: false,
  });
  return getInfo(client);
}

async function getInfo(client: Client): Promise<GetInfoResponse | void> {
  try {
    const res = await client.get<GetInfoResponse>("emulator/info");
    return res.body;
  } catch (err) {
    return;
  }
}<|MERGE_RESOLUTION|>--- conflicted
+++ resolved
@@ -14,11 +14,8 @@
 import { Client, ClientResponse } from "../apiv2";
 import { EmulatorRegistry } from "./registry";
 import { logger } from "../logger";
-<<<<<<< HEAD
 import { load } from "../dataconnect/load";
-=======
 import { isVSCodeExtension } from "../utils";
->>>>>>> 5f0f9916
 import { Config } from "../config";
 import { PostgresServer } from "./dataconnect/pgliteServer";
 import { isEnabled } from "../experiments";
@@ -30,14 +27,11 @@
   auto_download?: boolean;
   rc: RC;
   config: Config;
-<<<<<<< HEAD
   autoconnectToPostgres: boolean;
   postgresHost?: string;
   postgresPort?: number;
-=======
   enable_output_schema_extensions: boolean;
   enable_output_generated_sdk: boolean;
->>>>>>> 5f0f9916
 }
 
 export interface DataConnectGenerateArgs {
@@ -85,20 +79,16 @@
     } catch (err: any) {
       this.logger.log("DEBUG", `'fdc build' failed with error: ${err.message}`);
     }
-<<<<<<< HEAD
 
     const info = await load(this.args.projectId, this.args.config, this.args.configDir);
     const dbId = info.dataConnectYaml.schema.datasource.postgresql?.database || "postgres";
     const serviceId = info.dataConnectYaml.serviceId;
-=======
->>>>>>> 5f0f9916
     await start(Emulators.DATACONNECT, {
       auto_download: this.args.auto_download,
       listen: listenSpecsToString(this.args.listen),
       config_dir: resolvedConfigDir,
-<<<<<<< HEAD
-      enable_output_schema_extensions: true,
-      enable_output_generated_sdk: true,
+      enable_output_schema_extensions: this.args.enable_output_schema_extensions,
+      enable_output_generated_sdk: this.args.enable_output_generated_sdk,
     });
     this.usingExistingEmulator = false;
     if (this.args.autoconnectToPostgres) {
@@ -119,13 +109,6 @@
         ? `postgres://${this.args.postgresHost ?? "127.0.0.1"}:${this.args.postgresPort ?? 5432}/${dbId}?sslmode=disable`
         : this.getLocalConectionString();
       await this.connectToPostgres(localConnString, dbId, serviceId);
-=======
-      enable_output_schema_extensions: this.args.enable_output_schema_extensions,
-      enable_output_generated_sdk: this.args.enable_output_generated_sdk,
-    });
-    if (!isVSCodeExtension()) {
-      await this.connectToPostgres();
->>>>>>> 5f0f9916
     }
     return;
   }
