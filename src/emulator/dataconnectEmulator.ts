import * as childProcess from "child_process";
import * as clc from "colorette";

import { dataConnectLocalConnString } from "../api";
import { Constants } from "./constants";
import { getPID, start, stop, downloadIfNecessary } from "./downloadableEmulators";
import { EmulatorInfo, EmulatorInstance, Emulators, ListenSpec } from "./types";
import { FirebaseError } from "../error";
import { EmulatorLogger } from "./emulatorLogger";
import { RC } from "../rc";
import { BuildResult, requiresVector } from "../dataconnect/types";
import { listenSpecsToString } from "./portUtils";
import { Client, ClientResponse } from "../apiv2";
import { EmulatorRegistry } from "./registry";
import { logger } from "../logger";
import { load } from "../dataconnect/load";
import { isVSCodeExtension } from "../utils";
import { EventEmitter } from "events";

export interface DataConnectEmulatorArgs {
  projectId: string;
  listen: ListenSpec[];
  configDir: string;
<<<<<<< HEAD
  locationId?: string;
  localConnectionString?: string
=======
>>>>>>> 4947ea91
  auto_download?: boolean;
}

export interface DataConnectGenerateArgs {
  configDir: string;
  connectorId: string;
}

export interface DataConnectBuildArgs {
  configDir: string;
}

// TODO: More concrete typing for events. Can we use string unions?
export const dataConnectEmulatorEvents = new EventEmitter();

export class DataConnectEmulator implements EmulatorInstance {
  private emulatorClient: DataConnectEmulatorClient;
  private usingExistingEmulator: boolean = false;

  constructor(private args: DataConnectEmulatorArgs) {
    this.emulatorClient = new DataConnectEmulatorClient();
  }
  private logger = EmulatorLogger.forEmulator(Emulators.DATACONNECT);

  async start(): Promise<void> {
    try {
      const info = await DataConnectEmulator.build({ configDir: this.args.configDir });
      if (requiresVector(info.metadata)) {
        if (Constants.isDemoProject(this.args.projectId)) {
          this.logger.logLabeled(
            "WARN",
            "Data Connect",
            "Detected a 'demo-' project, but vector embeddings require a real project. Operations that use vector_embed will fail.",
          );
        } else {
          this.logger.logLabeled(
            "WARN",
            "Data Connect",
            "Operations that use vector_embed will make calls to production Vertex AI",
          );
        }
      }
    } catch (err: any) {
      this.logger.log("DEBUG", `'fdc build' failed with error: ${err.message}`);
    }
    const alreadyRunning = await this.discoverRunningInstance();
    if (alreadyRunning) {
      this.logger.logLabeled(
        "INFO",
        "Data Connect",
        "Detected an instance of the emulator already running with your service, reusing it. This emulator will not be shut down at the end of this command.",
      );
      this.usingExistingEmulator = true;
      this.watchUnmanagedInstance();
    } else {
      await start(Emulators.DATACONNECT, {
        auto_download: this.args.auto_download,
        listen: listenSpecsToString(this.args.listen),
        config_dir: this.args.configDir,
      });
      this.usingExistingEmulator = false;
    }
    if (!isVSCodeExtension()) {
      await this.connectToPostgres();
    }
    return;
  }

  async connect(): Promise<void> {
    // TODO: Wait for 'Listening on address (HTTP + gRPC)' message to ensure that emulator binary is fully started.
    const emuInfo = await this.emulatorClient.getInfo();
    if (!emuInfo) {
      this.logger.logLabeled(
        "ERROR",
        "Data Connect",
        "Could not connect to Data Connect emulator. Check dataconnect-debug.log for more details.",
      );
      return Promise.reject();
    }
    return Promise.resolve();
  }

  async stop(): Promise<void> {
    if (this.usingExistingEmulator) {
      this.logger.logLabeled(
        "INFO",
        "Data Connect",
        "Skipping cleanup of Data Connect emulator, as it was not started by this process.",
      );
      return;
    }
    return stop(Emulators.DATACONNECT);
  }

  getInfo(): EmulatorInfo {
    return {
      name: this.getName(),
      listen: this.args.listen,
      host: this.args.listen[0].address,
      port: this.args.listen[0].port,
      pid: getPID(Emulators.DATACONNECT),
      timeout: 10_000,
    };
  }

  getName(): Emulators {
    return Emulators.DATACONNECT;
  }

  static async generate(args: DataConnectGenerateArgs): Promise<string> {
    const commandInfo = await downloadIfNecessary(Emulators.DATACONNECT);
    const cmd = [
      "--logtostderr",
      "-v=2",
      "generate",
      `--config_dir=${args.configDir}`,
      `--connector_id=${args.connectorId}`,
    ];
    const res = childProcess.spawnSync(commandInfo.binary, cmd, { encoding: "utf-8" });
<<<<<<< HEAD
    if (res.status !== 0) {
      throw new FirebaseError(`Failed to generate SDKs: ${res.error}`);
=======

    logger.info(res.stderr);
    if (res.error) {
      throw new FirebaseError(`Error starting up Data Connect generate: ${res.error.message}`, {
        original: res.error,
      });
>>>>>>> 4947ea91
    }
    if (res.status !== 0) {
      throw new FirebaseError(
        `Unable to generate your Data Connect SDKs (exit code ${res.status}): ${res.stderr}`,
      );
    }
    return res.stdout;
  }

  static async build(args: DataConnectBuildArgs): Promise<BuildResult> {
    const commandInfo = await downloadIfNecessary(Emulators.DATACONNECT);
    const cmd = ["--logtostderr", "-v=2", "build", `--config_dir=${args.configDir}`];

    const res = childProcess.spawnSync(commandInfo.binary, cmd, { encoding: "utf-8" });
    if (res.error) {
      throw new FirebaseError(`Error starting up Data Connect build: ${res.error.message}`, {
        original: res.error,
      });
    }
    if (res.status !== 0) {
      throw new FirebaseError(
        `Unable to build your Data Connect schema and connectors (exit code ${res.status}): ${res.stderr}`,
      );
    }

    if (res.stderr) {
      EmulatorLogger.forEmulator(Emulators.DATACONNECT).log("DEBUG", res.stderr);
    }

    try {
      return JSON.parse(res.stdout) as BuildResult;
    } catch (err) {
      // JSON parse errors are unreadable.
      throw new FirebaseError(`Unable to parse 'fdc build' output: ${res.stdout ?? res.stderr}`);
    }
  }


  private async discoverRunningInstance(): Promise<boolean> {
    const emuInfo = await this.emulatorClient.getInfo();
    if (!emuInfo) {
      return false;
    }
    const serviceInfo = await load(this.args.projectId, this.args.configDir);
    const sameService = emuInfo.services.find(
      (s) => serviceInfo.dataConnectYaml.serviceId === s.serviceId,
    );
    if (!sameService) {
      throw new FirebaseError(
        `There is a Data Connect emulator already running on ${this.args.listen[0].address}:${this.args.listen[0].port}, but it is emulating a different service. Please stop that instance of the Data Connect emulator, or specify a different port in 'firebase.json'`,
      );
    }
    if (
      sameService.connectionString &&
      sameService.connectionString !== this.getLocalConectionString()
    ) {
      throw new FirebaseError(
        `There is a Data Connect emulator already running, but it is using a different Postgres connection string. Please stop that instance of the Data Connect emulator, or specify a different port in 'firebase.json'`,
      );
    }
    return true;
  }

  private watchUnmanagedInstance() {
    return setInterval(async () => {
      if (!this.usingExistingEmulator) {
        return;
      }
      const emuInfo = await this.emulatorClient.getInfo();
      if (!emuInfo) {
        this.logger.logLabeled(
          "INFO",
          "Data Connect",
          "The already running emulator seems to have shut down. Starting a new instance of the Data Connect emulator...",
        );
        // If the other emulator was shut down, we spin our own copy up
        // TODO: Guard against multiple simultaneous calls here.
        await this.start();
        dataConnectEmulatorEvents.emit("restart");
      }
    }, 5000); // Check uptime every 5 seconds
  }

  public async connectToPostgres(
    connectionString: string,
    database?: string,
    serviceId?: string,
  ): Promise<boolean> {
    if (!connectionString) {
      const msg = `No Postgres connection string found in '.firebaserc'. The Data Connect emulator will not be able to execute operations.
Run ${clc.bold("firebase setup:emulators:dataconnect")} to set up a Postgres connection.`;
      throw new FirebaseError(msg);
    }
    // The Data Connect emulator does not immediately start listening after started
    // so we retry this call with a brief backoff.
    const MAX_RETRIES = 3;
    for (let i = 1; i <= MAX_RETRIES; i++) {
      try {
        this.logger.logLabeled("DEBUG", "Data Connect", `Connecting to ${connectionString}}`);
        await this.emulatorClient.configureEmulator({ connectionString, database, serviceId });
        return true;
      } catch (err: any) {
        if (i === MAX_RETRIES) {
          throw err;
        }
        this.logger.logLabeled(
          "DEBUG",
          "Data Connect",
          `Retrying connectToPostgress call (${i} of ${MAX_RETRIES} attempts): ${err}`,
        );
        await new Promise((resolve) => setTimeout(resolve, 800));
      }
    }
    return false;
  }
}

type ConfigureEmulatorRequest = {
  // Defaults to the local service in dataconnect.yaml if not provided
  serviceId?: string;
  // The Postgres connection string to connect the new service to. This is
  // required in order to configure the emulator service.
  connectionString: string;
  // The Postgres database to connect the new service to. If this field is
  // populated, then any database specified in the connection_string will be
  // overwritten.
  database?: string;
};

type GetInfoResponse = {
  // Version number of the emulator.
  version: string;
  // List of services currently running on the emulator.
  services: {
    // ID of this service.
    serviceId: string;
    // The Postgres connection string that this service uses.
    connectionString: string;
  }[];
};

export class DataConnectEmulatorClient {
  private client: Client | undefined = undefined;

  public async configureEmulator(body: ConfigureEmulatorRequest): Promise<ClientResponse<void>> {
    if (!this.client) {
      this.client = EmulatorRegistry.client(Emulators.DATACONNECT);
    }
    try {
      const res = await this.client.post<ConfigureEmulatorRequest, void>(
        "emulator/configure",
        body,
      );
      return res;
    } catch (err: any) {
      if (err.status === 500) {
        throw new FirebaseError(`Data Connect emulator: ${err?.context?.body?.message}`);
      }
      throw err;
    }
  }
<<<<<<< HEAD
}

export function getLocalConectionString(rc: RC) {
  if (dataConnectLocalConnString()) {
    return dataConnectLocalConnString();
  }
  return rc.getDataconnect()?.postgres?.localConnectionString;
=======

  public async getInfo(): Promise<GetInfoResponse | void> {
    if (!this.client) {
      this.client = EmulatorRegistry.client(Emulators.DATACONNECT);
    }
    return getInfo(this.client);
  }
}

export async function checkIfDataConnectEmulatorRunningOnAddress(l: ListenSpec) {
  const client = new Client({
    urlPrefix: `http:/${l.family === "IPv6" ? `[${l.address}]` : l.address}:${l.port}`,
    auth: false,
  });
  return getInfo(client);
}

async function getInfo(client: Client): Promise<GetInfoResponse | void> {
  try {
    const res = await client.get<GetInfoResponse>("emulator/info");
    return res.body;
  } catch (err) {
    return;
  }
>>>>>>> 4947ea91
}<|MERGE_RESOLUTION|>--- conflicted
+++ resolved
@@ -21,12 +21,8 @@
   projectId: string;
   listen: ListenSpec[];
   configDir: string;
-<<<<<<< HEAD
-  locationId?: string;
-  localConnectionString?: string
-=======
->>>>>>> 4947ea91
   auto_download?: boolean;
+  rc: RC;
 }
 
 export interface DataConnectGenerateArgs {
@@ -145,17 +141,12 @@
       `--connector_id=${args.connectorId}`,
     ];
     const res = childProcess.spawnSync(commandInfo.binary, cmd, { encoding: "utf-8" });
-<<<<<<< HEAD
-    if (res.status !== 0) {
-      throw new FirebaseError(`Failed to generate SDKs: ${res.error}`);
-=======
 
     logger.info(res.stderr);
     if (res.error) {
       throw new FirebaseError(`Error starting up Data Connect generate: ${res.error.message}`, {
         original: res.error,
       });
->>>>>>> 4947ea91
     }
     if (res.status !== 0) {
       throw new FirebaseError(
@@ -193,6 +184,13 @@
     }
   }
 
+
+  private getLocalConectionString() {
+    if (dataConnectLocalConnString()) {
+      return dataConnectLocalConnString();
+    }
+    return this.args.rc.getDataconnect()?.postgres?.localConnectionString;
+  }
 
   private async discoverRunningInstance(): Promise<boolean> {
     const emuInfo = await this.emulatorClient.getInfo();
@@ -317,15 +315,6 @@
       throw err;
     }
   }
-<<<<<<< HEAD
-}
-
-export function getLocalConectionString(rc: RC) {
-  if (dataConnectLocalConnString()) {
-    return dataConnectLocalConnString();
-  }
-  return rc.getDataconnect()?.postgres?.localConnectionString;
-=======
 
   public async getInfo(): Promise<GetInfoResponse | void> {
     if (!this.client) {
@@ -350,5 +339,4 @@
   } catch (err) {
     return;
   }
->>>>>>> 4947ea91
 }