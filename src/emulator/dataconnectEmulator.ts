--- conflicted
+++ resolved
@@ -12,22 +12,15 @@
 import { listenSpecsToString } from "./portUtils";
 import { Client, ClientResponse } from "../apiv2";
 import { EmulatorRegistry } from "./registry";
-<<<<<<< HEAD
 import { logger } from "../logger";
-=======
 import { load } from "../dataconnect/load";
 import { isVSCodeExtension } from "../utils";
 import { EventEmitter } from "events";
->>>>>>> a1028204
 
 export interface DataConnectEmulatorArgs {
   projectId: string;
   listen: ListenSpec[];
   configDir: string;
-<<<<<<< HEAD
-=======
-  locationId: string;
->>>>>>> a1028204
   auto_download?: boolean;
   rc: RC;
 }
@@ -74,13 +67,6 @@
     } catch (err: any) {
       this.logger.log("DEBUG", `'fdc build' failed with error: ${err.message}`);
     }
-<<<<<<< HEAD
-    return start(Emulators.DATACONNECT, {
-      auto_download: this.args.auto_download,
-      listen: listenSpecsToString(this.args.listen),
-      config_dir: this.args.configDir,
-    });
-=======
     const alreadyRunning = await this.discoverRunningInstance();
     if (alreadyRunning) {
       this.logger.logLabeled(
@@ -95,7 +81,6 @@
         auto_download: this.args.auto_download,
         listen: listenSpecsToString(this.args.listen),
         config_dir: this.args.configDir,
-        service_location: this.args.locationId,
       });
       this.usingExistingEmulator = false;
     }
@@ -103,7 +88,6 @@
       await this.connectToPostgres();
     }
     return;
->>>>>>> a1028204
   }
 
   async connect(): Promise<void> {
