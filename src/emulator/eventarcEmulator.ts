import * as _ from "lodash";
import * as express from "express";
import * as api from "../api";
import { logger } from "../logger";
import { Constants } from "./constants";
import { EmulatorInfo, EmulatorInstance, Emulators } from "./types";
import { createDestroyer } from "../utils";
import { EmulatorLogger } from "./emulatorLogger";
import { EventTrigger } from "./functionsEmulatorShared";
import { CloudEvent } from "./events/types";
import { EmulatorRegistry } from "./registry";

<<<<<<< HEAD
interface RequestWithRawBody extends express.Request {
  rawBody: Buffer;
}

interface CustomEventTrigger {
  projectId: string;
  triggerName: string;
  eventTrigger: EventTrigger;
}

=======
>>>>>>> 13b4f1a4
export interface EventarcEmulatorArgs {
  port?: number;
  host?: string;
}

export class EventarcEmulator implements EmulatorInstance {
  private destroyServer?: () => Promise<void>;

  private logger = EmulatorLogger.forEmulator(Emulators.EVENTARC);
  private customEvents: { [key: string]: CustomEventTrigger[] } = {};

  constructor(private args: EventarcEmulatorArgs) {}

  createHubServer(): express.Application {
    const hub = express();
<<<<<<< HEAD

    hub.use(express.json());

    const helloWorldRoute = `/hello_world`;
    const registerTriggerRoute = `/emulator/v1/projects/:project_id/triggers/:trigger_name`;

    const registerTriggerHandler: express.RequestHandler = (req, res) => {
      const projectId = req.params.project_id;
      const triggerName = req.params.trigger_name;
      logger.info(`Registering custom event trigger for ${triggerName}.`);
      const eventTrigger = req.body.eventTrigger as EventTrigger;
      if (!eventTrigger) {
        logger.debug(`Missing event trigger for ${triggerName}.`);
        res.status(400);
        return;
      }
      const key = `${eventTrigger.eventType}-${eventTrigger.channel}`;
      const customEventTriggers = this.customEvents[key] || [];
      customEventTriggers.push({ projectId, triggerName, eventTrigger });
      this.customEvents[key] = customEventTriggers;
    };

    /*
    // A trigger named "foo" needs to respond at "foo" as well as "foo/*" but not "fooBar".
    const httpsFunctionRoutes = [httpsFunctionRoute, `${httpsFunctionRoute}/*`];
    */
=======
    hub.use(express.json())

>>>>>>> 13b4f1a4
    const publishEventsRoute = `/v1/projects/:project_id/locations/:location/channels/:channel::publishEvents`;
    const publishEventsHandler: express.RequestHandler = (req, res) => {
      const channel = req.params.channel;
      const events = req.body.events;
      for (const event of events) {
        if (!event.type) {
          res.sendStatus(400);
          return;
        }
        this.triggerCustomEventFunction(channel, event);
      }
      res.sendStatus(200);
<<<<<<< HEAD
    };

    hub.all([helloWorldRoute], helloWorldHandler);
    hub.post([registerTriggerRoute], registerTriggerHandler);
=======
    }
>>>>>>> 13b4f1a4
    hub.post([publishEventsRoute], publishEventsHandler);
    hub.all("*", (req, res) => {
      logger.debug(`Eventarc emulator received unknown request at path ${req.path}`);
      res.sendStatus(404);
    });
    return hub;
  }

  async triggerCustomEventFunction(channel: string, event: CloudEvent<any>) {
    const functionsEmulator = EmulatorRegistry.get(Emulators.FUNCTIONS);
    if (!functionsEmulator) {
      logger.debug("Functions emulator not found. This should not happen.");
      return Promise.reject();
    }
    const key = `${event.type}-${channel}`;
    const triggers = this.customEvents[key] || [];
    return await Promise.all(
      triggers
        .filter(
          (trigger) =>
            !trigger.eventTrigger.eventFilters ||
            Object.entries(trigger.eventTrigger.eventFilters).every(([k, v]) => event[k] === v)
        )
        .map((trigger) =>
          api
            .request(
              "POST",
              `/functions/projects/${trigger.projectId}/triggers/${trigger.triggerName}`,
              {
                origin: `http://${EmulatorRegistry.getInfoHostString(functionsEmulator.getInfo())}`,
              }
            )
            .then(() => true)
            .catch((err) => {
              logger.debug(`Failed to trigger Functions emulator for ${trigger.triggerName}.`);
              throw err;
            })
        )
    );
  }

  async start(): Promise<void> {
    const { host, port } = this.getInfo();
    const server = this.createHubServer().listen(port, host);
    this.destroyServer = createDestroyer(server);
    return Promise.resolve();
  }

  async connect(): Promise<void> {
    // wip. what to do here?
  }

  async stop(): Promise<void> {
    if (this.destroyServer) {
      await this.destroyServer();
    }
  }

  getInfo(): EmulatorInfo {
    const host = this.args.host || Constants.getDefaultHost(Emulators.EVENTARC);
    const port = this.args.port || Constants.getDefaultPort(Emulators.EVENTARC);

    return {
      name: this.getName(),
      host,
      port,
    };
  }

  getName(): Emulators {
    return Emulators.EVENTARC;
  }
}<|MERGE_RESOLUTION|>--- conflicted
+++ resolved
@@ -10,19 +10,12 @@
 import { CloudEvent } from "./events/types";
 import { EmulatorRegistry } from "./registry";
 
-<<<<<<< HEAD
-interface RequestWithRawBody extends express.Request {
-  rawBody: Buffer;
-}
-
 interface CustomEventTrigger {
   projectId: string;
   triggerName: string;
   eventTrigger: EventTrigger;
 }
 
-=======
->>>>>>> 13b4f1a4
 export interface EventarcEmulatorArgs {
   port?: number;
   host?: string;
@@ -37,14 +30,8 @@
   constructor(private args: EventarcEmulatorArgs) {}
 
   createHubServer(): express.Application {
-    const hub = express();
-<<<<<<< HEAD
 
-    hub.use(express.json());
-
-    const helloWorldRoute = `/hello_world`;
-    const registerTriggerRoute = `/emulator/v1/projects/:project_id/triggers/:trigger_name`;
-
+    const registerTriggerRoute = `/v1/projects/:project_id/triggers/:trigger_name`;
     const registerTriggerHandler: express.RequestHandler = (req, res) => {
       const projectId = req.params.project_id;
       const triggerName = req.params.trigger_name;
@@ -61,14 +48,6 @@
       this.customEvents[key] = customEventTriggers;
     };
 
-    /*
-    // A trigger named "foo" needs to respond at "foo" as well as "foo/*" but not "fooBar".
-    const httpsFunctionRoutes = [httpsFunctionRoute, `${httpsFunctionRoute}/*`];
-    */
-=======
-    hub.use(express.json())
-
->>>>>>> 13b4f1a4
     const publishEventsRoute = `/v1/projects/:project_id/locations/:location/channels/:channel::publishEvents`;
     const publishEventsHandler: express.RequestHandler = (req, res) => {
       const channel = req.params.channel;
@@ -81,14 +60,11 @@
         this.triggerCustomEventFunction(channel, event);
       }
       res.sendStatus(200);
-<<<<<<< HEAD
     };
 
-    hub.all([helloWorldRoute], helloWorldHandler);
+    const hub = express();
+    hub.use(express.json());
     hub.post([registerTriggerRoute], registerTriggerHandler);
-=======
-    }
->>>>>>> 13b4f1a4
     hub.post([publishEventsRoute], publishEventsHandler);
     hub.all("*", (req, res) => {
       logger.debug(`Eventarc emulator received unknown request at path ${req.path}`);
