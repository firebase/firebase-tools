--- conflicted
+++ resolved
@@ -30,12 +30,7 @@
 
 const EVENT_INVOKE = "functions:invoke";
 
-<<<<<<< HEAD
-const SERVICE_FIRESTORE = "firestore.googleapis.com";
-const SUPPORTED_SERVICES = [SERVICE_FIRESTORE];
-=======
 const SUPPORTED_SERVICES = [Constants.SERVICE_FIRESTORE];
->>>>>>> 35c80256
 
 export interface FunctionsEmulatorArgs {
   port?: number;
