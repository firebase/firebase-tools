--- conflicted
+++ resolved
@@ -57,14 +57,10 @@
 } from "./adminSdkConfig";
 import { EventUtils } from "./events/types";
 import { functionIdsAreValid } from "../deploy/functions/validate";
-<<<<<<< HEAD
+import { Extension, ExtensionSpec, ExtensionVersion } from "../extensions/extensionsApi";
 import { ExtensionVersion } from "../extensions/extensionsApi";
 import { accessSecretVersion } from "../gcp/secretManager";
 import * as runtimes from "../deploy/functions/runtimes";
-=======
-import { Extension, ExtensionSpec, ExtensionVersion } from "../extensions/extensionsApi";
-import { getRuntimeDelegate } from "../deploy/functions/runtimes";
->>>>>>> 4349494e
 import * as backend from "../deploy/functions/backend";
 import * as functionsEnv from "../functions/env";
 
