import * as _ from "lodash";
import * as fs from "fs";
import * as path from "path";
import * as express from "express";
import * as clc from "cli-color";
import * as http from "http";
import * as jwt from "jsonwebtoken";
import * as cors from "cors";
import * as stream from "stream";
import { URL } from "url";
import { EventEmitter } from "events";

import { Account } from "../auth";
import * as api from "../api";
import { logger } from "../logger";
import * as track from "../track";
import { Constants } from "./constants";
import {
  EmulatorInfo,
  EmulatorInstance,
  EmulatorLog,
  Emulators,
  FunctionsExecutionMode,
} from "./types";
import * as chokidar from "chokidar";

import * as spawn from "cross-spawn";
import { ChildProcess, spawnSync } from "child_process";
import {
  EmulatedTriggerDefinition,
  SignatureType,
  EventSchedule,
  EventTrigger,
  formatHost,
  FunctionsRuntimeArgs,
  FunctionsRuntimeBundle,
  FunctionsRuntimeFeatures,
  getFunctionService,
  getSignatureType,
  HttpConstants,
  ParsedTriggerDefinition,
  emulatedFunctionsFromEndpoints,
  emulatedFunctionsByRegion,
} from "./functionsEmulatorShared";
import { EmulatorRegistry } from "./registry";
import { EmulatorLogger, Verbosity } from "./emulatorLogger";
import { RuntimeWorker, RuntimeWorkerPool } from "./functionsRuntimeWorker";
import { PubsubEmulator } from "./pubsubEmulator";
import { FirebaseError } from "../error";
import { WorkQueue } from "./workQueue";
import { allSettled, createDestroyer } from "../utils";
import { getCredentialPathAsync } from "../defaultCredentials";
import {
  AdminSdkConfig,
  constructDefaultAdminSdkConfig,
  getProjectAdminSdkConfigOrCached,
} from "./adminSdkConfig";
import { EventUtils } from "./events/types";
import { functionIdsAreValid } from "../deploy/functions/validate";
<<<<<<< HEAD
import { ExtensionVersion } from "../extensions/extensionsApi";
=======
import { Extension, ExtensionSpec, ExtensionVersion } from "../extensions/extensionsApi";
import { accessSecretVersion } from "../gcp/secretManager";
import * as runtimes from "../deploy/functions/runtimes";
import * as backend from "../deploy/functions/backend";
import * as functionsEnv from "../functions/env";
>>>>>>> 524f98dd

const EVENT_INVOKE = "functions:invoke";
const LOCAL_SECRETS_FILE = ".secret.local";

/*
 * The Realtime Database emulator expects the `path` field in its trigger
 * definition to be relative to the database root. This regex is used to extract
 * that path from the `resource` member in the trigger definition used by the
 * functions emulator.
 *
 * Groups:
 *   1 - instance
 *   2 - path
 */
const DATABASE_PATH_PATTERN = new RegExp("^projects/[^/]+/instances/([^/]+)/refs(/.*)$");

/**
 * EmulatableBackend represents a group of functions to be emulated.
 * This can be a CF3 module, or an Extension.
 */
export interface EmulatableBackend {
  functionsDir: string;
  env: Record<string, string>;
  predefinedTriggers?: ParsedTriggerDefinition[];
  nodeMajorVersion?: number;
  nodeBinary?: string;
  extensionInstanceId?: string;
<<<<<<< HEAD
  extensionVersion?: ExtensionVersion;
=======
  extension?: Extension; // Only present for published extensions
  extensionVersion?: ExtensionVersion; // Only present for published extensions
  extensionSpec?: ExtensionSpec; // Only present for local extensions
>>>>>>> 524f98dd
}

/**
 * BackendInfo is an API type used by the Emulator UI containing info about an Extension or CF3 module.
 */
export interface BackendInfo {
<<<<<<< HEAD
  env: Record<string, string>;
  functionTriggers: ParsedTriggerDefinition[];
  extensionInstanceId?: string;
  extensionVersion?: ExtensionVersion;
=======
  directory: string;
  env: Record<string, string>;
  functionTriggers: ParsedTriggerDefinition[];
  extensionInstanceId?: string;
  extension?: Extension; // Only present for published extensions
  extensionVersion?: ExtensionVersion; // Only present for published extensions
  extensionSpec?: ExtensionSpec; // Only present for local extensions
>>>>>>> 524f98dd
}

export interface FunctionsEmulatorArgs {
  projectId: string;
  projectDir: string;
  emulatableBackends: EmulatableBackend[];
  account?: Account;
  port?: number;
  host?: string;
  quiet?: boolean;
  disabledRuntimeFeatures?: FunctionsRuntimeFeatures;
  debugPort?: number;
  remoteEmulators?: { [key: string]: EmulatorInfo };
  adminSdkConfig?: AdminSdkConfig;
}

// FunctionsRuntimeInstance is the handler for a running function invocation
export interface FunctionsRuntimeInstance {
  // Process ID
  pid: number;
  // An emitter which sends our EmulatorLog events from the runtime.
  events: EventEmitter;
  // A promise which is fulfilled when the runtime has exited
  exit: Promise<number>;
  // A cwd of the process
  cwd: string;

  // A function to manually kill the child process as normal cleanup
  shutdown(): void;
  // A function to manually kill the child process in case of errors
  kill(signal?: number): void;
  // Send an IPC message to the child process
  send(args: FunctionsRuntimeArgs): boolean;
}

export interface InvokeRuntimeOpts {
  nodeBinary: string;
  serializedTriggers?: string;
  extensionTriggers?: ParsedTriggerDefinition[];
  ignore_warnings?: boolean;
}

interface RequestWithRawBody extends express.Request {
  rawBody: Buffer;
}

interface EmulatedTriggerRecord {
  backend: EmulatableBackend;
  def: EmulatedTriggerDefinition;
  enabled: boolean;
  ignored: boolean;

  url?: string;
}

export class FunctionsEmulator implements EmulatorInstance {
  static getHttpFunctionUrl(
    host: string,
    port: number,
    projectId: string,
    name: string,
    region: string
  ): string {
    return `http://${host}:${port}/${projectId}/${region}/${name}`;
  }

  private destroyServer?: () => Promise<void>;
  private triggers: { [triggerName: string]: EmulatedTriggerRecord } = {};

  // Keep a "generation number" for triggers so that we can disable functions
  // and reload them with a new name.
  private triggerGeneration = 0;
  private workerPool: RuntimeWorkerPool;
  private workQueue: WorkQueue;
  private logger = EmulatorLogger.forEmulator(Emulators.FUNCTIONS);
  private multicastTriggers: { [s: string]: string[] } = {};

  private adminSdkConfig: AdminSdkConfig;

  constructor(private args: FunctionsEmulatorArgs) {
    // TODO: Would prefer not to have static state but here we are!
    EmulatorLogger.verbosity = this.args.quiet ? Verbosity.QUIET : Verbosity.DEBUG;
    // When debugging is enabled, the "timeout" feature needs to be disabled so that
    // functions don't timeout while a breakpoint is active.
    if (this.args.debugPort) {
      this.args.disabledRuntimeFeatures = this.args.disabledRuntimeFeatures || {};
      this.args.disabledRuntimeFeatures.timeout = true;
    }

    this.adminSdkConfig = { ...this.args.adminSdkConfig, projectId: this.args.projectId };

    const mode = this.args.debugPort
      ? FunctionsExecutionMode.SEQUENTIAL
      : FunctionsExecutionMode.AUTO;
    this.workerPool = new RuntimeWorkerPool(mode);
    this.workQueue = new WorkQueue(mode);
  }

  private async getCredentialsEnvironment(): Promise<Record<string, string>> {
    // Provide default application credentials when appropriate
    const credentialEnv: Record<string, string> = {};
    if (process.env.GOOGLE_APPLICATION_CREDENTIALS) {
      this.logger.logLabeled(
        "WARN",
        "functions",
        `Your GOOGLE_APPLICATION_CREDENTIALS environment variable points to ${process.env.GOOGLE_APPLICATION_CREDENTIALS}. Non-emulated services will access production using these credentials. Be careful!`
      );
    } else if (this.args.account) {
      const defaultCredPath = await getCredentialPathAsync(this.args.account);
      if (defaultCredPath) {
        this.logger.log("DEBUG", `Setting GAC to ${defaultCredPath}`);
        credentialEnv.GOOGLE_APPLICATION_CREDENTIALS = defaultCredPath;
      }
    } else {
      // TODO: It would be safer to set GOOGLE_APPLICATION_CREDENTIALS to /dev/null here but we can't because some SDKs don't work
      //       without credentials even when talking to the emulator: https://github.com/firebase/firebase-js-sdk/issues/3144
      this.logger.logLabeled(
        "WARN",
        "functions",
        "You are not signed in to the Firebase CLI. If you have authorized this machine using gcloud application-default credentials those may be discovered and used to access production services."
      );
    }

    return credentialEnv;
  }

  createHubServer(): express.Application {
    // TODO(samstern): Should not need this here but some tests are directly calling this method
    // because FunctionsEmulator.start() used to not be test safe.
    this.workQueue.start();

    const hub = express();
    hub.use(cors({ origin: true })); // Enable cors so the Emulator UI can call out to the Functions Emulator.

    const dataMiddleware: express.RequestHandler = (req, res, next) => {
      const chunks: Buffer[] = [];
      req.on("data", (chunk: Buffer) => {
        chunks.push(chunk);
      });
      req.on("end", () => {
        (req as RequestWithRawBody).rawBody = Buffer.concat(chunks);
        next();
      });
    };

    // The URL for the function that the other emulators (Firestore, etc) use.
    // TODO(abehaskins): Make the other emulators use the route below and remove this.
    const backgroundFunctionRoute = `/functions/projects/:project_id/triggers/:trigger_name`;

    // The URL that the developer sees, this is the same URL that the legacy emulator used.
    const httpsFunctionRoute = `/${this.args.projectId}/:region/:trigger_name`;

    // The URL for events meant to trigger multiple functions
    const multicastFunctionRoute = `/functions/projects/:project_id/trigger_multicast`;

    // A trigger named "foo" needs to respond at "foo" as well as "foo/*" but not "fooBar".
    const httpsFunctionRoutes = [httpsFunctionRoute, `${httpsFunctionRoute}/*`];

    // The URL for the listBackends endpoint, which is used by the Emulator UI.
    const listBackendsRoute = `/backends`;

    const backgroundHandler: express.RequestHandler = (req, res) => {
      const region = req.params.region;
      const triggerId = req.params.trigger_name;
      const projectId = req.params.project_id;

      const reqBody = (req as RequestWithRawBody).rawBody;
      let proto = JSON.parse(reqBody.toString());

      if (req.headers["content-type"]?.includes("cloudevent")) {
        // Convert request payload to CloudEvent.
        // TODO(taeold): Converting request payload to CloudEvent object should be done by the functions runtime.
        // However, the Functions Emulator communicates with the runtime via socket not HTTP, and CE metadata
        // embedded in HTTP header may get lost. Once the Functions Emulator is refactored to communicate to the
        // runtime instances via HTTP, move this logic there.
        if (EventUtils.isBinaryCloudEvent(req)) {
          proto = EventUtils.extractBinaryCloudEventContext(req);
          proto.data = req.body;
        }
      }

      this.workQueue.submit(() => {
        this.logger.log("DEBUG", `Accepted request ${req.method} ${req.url} --> ${triggerId}`);

        return this.handleBackgroundTrigger(projectId, triggerId, proto)
          .then((x) => res.json(x))
          .catch((errorBundle: { code: number; body?: string }) => {
            if (errorBundle.body) {
              res.status(errorBundle.code).send(errorBundle.body);
            } else {
              res.sendStatus(errorBundle.code);
            }
          });
      });
    };

    const httpsHandler: express.RequestHandler = (req, res) => {
      this.workQueue.submit(() => {
        return this.handleHttpsTrigger(req, res);
      });
    };

    const multicastHandler: express.RequestHandler = (req, res) => {
      const projectId = req.params.project_id;
      const reqBody = (req as RequestWithRawBody).rawBody;
      let proto = JSON.parse(reqBody.toString());
      let triggerKey: string;
      if (req.headers["content-type"]?.includes("cloudevent")) {
        triggerKey = `${this.args.projectId}:${proto.type}`;

        if (EventUtils.isBinaryCloudEvent(req)) {
          proto = EventUtils.extractBinaryCloudEventContext(req);
          proto.data = req.body;
        }
      } else {
        triggerKey = `${this.args.projectId}:${proto.eventType}`;
      }
      if (proto.data.bucket) {
        triggerKey += `:${proto.data.bucket}`;
      }
      const triggers = this.multicastTriggers[triggerKey] || [];

      triggers.forEach((triggerId) => {
        this.workQueue.submit(() => {
          this.logger.log(
            "DEBUG",
            `Accepted multicast request ${req.method} ${req.url} --> ${triggerId}`
          );

          return this.handleBackgroundTrigger(projectId, triggerId, proto);
        });
      });

      res.json({ status: "multicast_acknowledged" });
    };

    const listBackendsHandler: express.RequestHandler = (req, res) => {
      res.json({ backends: this.getBackendInfo() });
    };

    // The ordering here is important. The longer routes (background)
    // need to be registered first otherwise the HTTP functions consume
    // all events.
    hub.get(listBackendsRoute, dataMiddleware, listBackendsHandler);
    hub.post(backgroundFunctionRoute, dataMiddleware, backgroundHandler);
    hub.post(multicastFunctionRoute, dataMiddleware, multicastHandler);
    hub.all(httpsFunctionRoutes, dataMiddleware, httpsHandler);
    hub.all("*", dataMiddleware, (req, res) => {
      logger.debug(`Functions emulator received unknown request at path ${req.path}`);
      res.sendStatus(404);
    });
    return hub;
  }

  async invokeTrigger(
    backend: EmulatableBackend,
    trigger: EmulatedTriggerDefinition,
    proto?: any,
    runtimeOpts?: InvokeRuntimeOpts
  ): Promise<RuntimeWorker> {
    const bundleTemplate = this.getBaseBundle();
    const runtimeBundle: FunctionsRuntimeBundle = {
      ...bundleTemplate,
      proto,
    };
    if (this.args.debugPort) {
      runtimeBundle.debug = {
        functionTarget: trigger.entryPoint,
        functionSignature: getSignatureType(trigger),
      };
    }
    if (!backend.nodeBinary) {
      throw new FirebaseError(`No node binary for ${trigger.id}. This should never happen.`);
    }
    const opts = runtimeOpts || {
      nodeBinary: backend.nodeBinary,
      extensionTriggers: backend.predefinedTriggers,
    };
    const worker = await this.invokeRuntime(backend, trigger, runtimeBundle, opts);
    return worker;
  }

  async start(): Promise<void> {
    for (const backend of this.args.emulatableBackends) {
      backend.nodeBinary = this.getNodeBinary(backend);
    }
    const credentialEnv = await this.getCredentialsEnvironment();
    for (const e of this.args.emulatableBackends) {
      e.env = { ...credentialEnv, ...e.env };
    }

    if (Object.keys(this.adminSdkConfig || {}).length <= 1) {
      const adminSdkConfig = await getProjectAdminSdkConfigOrCached(this.args.projectId);
      if (adminSdkConfig) {
        this.adminSdkConfig = adminSdkConfig;
      } else {
        this.logger.logLabeled(
          "WARN",
          "functions",
          "Unable to fetch project Admin SDK configuration, Admin SDK behavior in Cloud Functions emulator may be incorrect."
        );
        this.adminSdkConfig = constructDefaultAdminSdkConfig(this.args.projectId);
      }
    }

    const { host, port } = this.getInfo();
    this.workQueue.start();
    const server = this.createHubServer().listen(port, host);
    this.destroyServer = createDestroyer(server);
    return Promise.resolve();
  }

  async connect(): Promise<void> {
    const loadTriggerPromises: Promise<void>[] = [];
    for (const backend of this.args.emulatableBackends) {
      this.logger.logLabeled(
        "BULLET",
        "functions",
        `Watching "${backend.functionsDir}" for Cloud Functions...`
      );

      const watcher = chokidar.watch(backend.functionsDir, {
        ignored: [
          /.+?[\\\/]node_modules[\\\/].+?/, // Ignore node_modules
          /(^|[\/\\])\../, // Ignore files which begin the a period
          /.+\.log/, // Ignore files which have a .log extension
        ],
        persistent: true,
      });

      const debouncedLoadTriggers = _.debounce(() => this.loadTriggers(backend), 1000);
      watcher.on("change", (filePath) => {
        this.logger.log("DEBUG", `File ${filePath} changed, reloading triggers`);
        return debouncedLoadTriggers();
      });

      loadTriggerPromises.push(this.loadTriggers(backend, /* force= */ true));
    }
    await Promise.all(loadTriggerPromises);
    return;
  }

  async stop(): Promise<void> {
    try {
      await this.workQueue.flush();
    } catch (e: any) {
      this.logger.logLabeled(
        "WARN",
        "functions",
        "Functions emulator work queue did not empty before stopping"
      );
    }

    this.workQueue.stop();
    this.workerPool.exit();
    if (this.destroyServer) {
      await this.destroyServer();
    }
  }

  /**
   * When a user changes their code, we need to look for triggers defined in their updates sources.
   *
   * TODO(b/216167890): Gracefully handle removal of deleted function definitions
   */
  async loadTriggers(emulatableBackend: EmulatableBackend, force = false): Promise<void> {
    // Before loading any triggers we need to make sure there are no 'stale' workers
    // in the pool that would cause us to run old code.
    this.workerPool.refresh();

    if (!emulatableBackend.nodeBinary) {
      throw new FirebaseError(
        `No node binary for ${emulatableBackend.functionsDir}. This should never happen.`
      );
    }

    let triggerDefinitions: EmulatedTriggerDefinition[];
    if (emulatableBackend.predefinedTriggers) {
      triggerDefinitions = emulatedFunctionsByRegion(emulatableBackend.predefinedTriggers);
    } else {
      const runtimeConfig = this.getRuntimeConfig(emulatableBackend);
      const runtimeDelegateContext: runtimes.DelegateContext = {
        projectId: this.args.projectId,
        projectDir: this.args.projectDir,
        sourceDir: emulatableBackend.functionsDir,
      };
      if (emulatableBackend.nodeMajorVersion) {
        runtimeDelegateContext.runtime = `nodejs${emulatableBackend.nodeMajorVersion}`;
      }
      const runtimeDelegate = await runtimes.getRuntimeDelegate(runtimeDelegateContext);
      logger.debug(`Validating ${runtimeDelegate.name} source`);
      await runtimeDelegate.validate();
      logger.debug(`Building ${runtimeDelegate.name} source`);
      await runtimeDelegate.build();
      logger.debug(`Analyzing ${runtimeDelegate.name} backend spec`);
      const discoveredBackend = await runtimeDelegate.discoverSpec(
        runtimeConfig,
        // Don't include user envs when parsing triggers.
        {
          ...this.getSystemEnvs(),
          ...this.getEmulatorEnvs(),
          FIREBASE_CONFIG: this.getFirebaseConfig(),
          ...emulatableBackend.env,
        }
      );
      const endpoints = backend.allEndpoints(discoveredBackend);
      triggerDefinitions = emulatedFunctionsFromEndpoints(endpoints);
    }
    // When force is true we set up all triggers, otherwise we only set up
    // triggers which have a unique function name
    const toSetup = triggerDefinitions.filter((definition) => {
      if (force) {
        return true;
      }

      // We want to add a trigger if we don't already have an enabled trigger
      // with the same entryPoint / trigger.
      const anyEnabledMatch = Object.values(this.triggers).some((record) => {
        const sameEntryPoint = record.def.entryPoint === definition.entryPoint;

        // If they both have event triggers, make sure they match
        const sameEventTrigger =
          JSON.stringify(record.def.eventTrigger) === JSON.stringify(definition.eventTrigger);

        if (sameEntryPoint && !sameEventTrigger) {
          this.logger.log(
            "DEBUG",
            `Definition for trigger ${definition.entryPoint} changed from ${JSON.stringify(
              record.def.eventTrigger
            )} to ${JSON.stringify(definition.eventTrigger)}`
          );
        }

        return record.enabled && sameEntryPoint && sameEventTrigger;
      });
      return !anyEnabledMatch;
    });

    for (const definition of toSetup) {
      // Skip function with invalid id.
      try {
        functionIdsAreValid([definition]);
      } catch (e: any) {
        this.logger.logLabeled(
          "WARN",
          `functions[${definition.id}]`,
          `Invalid function id: ${e.message}`
        );
        continue;
      }

      let added = false;
      let url: string | undefined = undefined;

      if (definition.httpsTrigger) {
        const { host, port } = this.getInfo();
        added = true;
        url = FunctionsEmulator.getHttpFunctionUrl(
          host,
          port,
          this.args.projectId,
          definition.name,
          definition.region
        );
      } else if (definition.eventTrigger) {
        const service: string = getFunctionService(definition);
        const key = this.getTriggerKey(definition);
        const signature = getSignatureType(definition);

        switch (service) {
          case Constants.SERVICE_FIRESTORE:
            added = await this.addFirestoreTrigger(
              this.args.projectId,
              key,
              definition.eventTrigger
            );
            break;
          case Constants.SERVICE_REALTIME_DATABASE:
            added = await this.addRealtimeDatabaseTrigger(
              this.args.projectId,
              key,
              definition.eventTrigger
            );
            break;
          case Constants.SERVICE_PUBSUB:
            added = await this.addPubsubTrigger(
              definition.name,
              key,
              definition.eventTrigger,
              signature,
              definition.schedule
            );
            break;
          case Constants.SERVICE_AUTH:
            added = this.addAuthTrigger(this.args.projectId, key, definition.eventTrigger);
            break;
          case Constants.SERVICE_STORAGE:
            added = this.addStorageTrigger(this.args.projectId, key, definition.eventTrigger);
            break;
          default:
            this.logger.log("DEBUG", `Unsupported trigger: ${JSON.stringify(definition)}`);
            break;
        }
      } else {
        this.logger.log(
          "WARN",
          `Unsupported function type on ${definition.name}. Expected either httpsTrigger or eventTrigger.`
        );
      }

      const ignored = !added;
      this.addTriggerRecord(definition, { backend: emulatableBackend, ignored, url });

      const type = definition.httpsTrigger
        ? "http"
        : Constants.getServiceName(getFunctionService(definition));

      if (ignored) {
        const msg = `function ignored because the ${type} emulator does not exist or is not running.`;
        this.logger.logLabeled("BULLET", `functions[${definition.id}]`, msg);
      } else {
        const msg = url
          ? `${clc.bold(type)} function initialized (${url}).`
          : `${clc.bold(type)} function initialized.`;
        this.logger.logLabeled("SUCCESS", `functions[${definition.id}]`, msg);
      }
    }

    // In debug mode, we eagerly start a runtime process to allow debuggers to attach
    // before invoking a function.
    if (this.args.debugPort) {
      this.startRuntime(emulatableBackend, { nodeBinary: emulatableBackend.nodeBinary });
    }
  }

  addRealtimeDatabaseTrigger(
    projectId: string,
    key: string,
    eventTrigger: EventTrigger
  ): Promise<boolean> {
    const databaseEmu = EmulatorRegistry.get(Emulators.DATABASE);
    if (!databaseEmu) {
      return Promise.resolve(false);
    }

    const result: string[] | null = DATABASE_PATH_PATTERN.exec(eventTrigger.resource);
    if (result === null || result.length !== 3) {
      this.logger.log(
        "WARN",
        `Event function "${key}" has malformed "resource" member. ` + `${eventTrigger.resource}`
      );
      return Promise.reject();
    }

    const instance = result[1];
    const bundle = JSON.stringify({
      name: `projects/${projectId}/locations/_/functions/${key}`,
      path: result[2], // path stored in the second capture group
      event: eventTrigger.eventType,
      topic: `projects/${projectId}/topics/${key}`,
    });

    logger.debug(`addRealtimeDatabaseTrigger[${instance}]`, JSON.stringify(bundle));

    let setTriggersPath = "/.settings/functionTriggers.json";
    if (instance !== "") {
      setTriggersPath += `?ns=${instance}`;
    } else {
      this.logger.log(
        "WARN",
        `No project in use. Registering function for sentinel namespace '${Constants.DEFAULT_DATABASE_EMULATOR_NAMESPACE}'`
      );
    }

    return api
      .request("POST", setTriggersPath, {
        origin: `http://${EmulatorRegistry.getInfoHostString(databaseEmu.getInfo())}`,
        headers: {
          Authorization: "Bearer owner",
        },
        data: bundle,
        json: false,
      })
      .then(() => {
        return true;
      })
      .catch((err) => {
        this.logger.log("WARN", "Error adding Realtime Database function: " + err);
        throw err;
      });
  }

  addFirestoreTrigger(
    projectId: string,
    key: string,
    eventTrigger: EventTrigger
  ): Promise<boolean> {
    const firestoreEmu = EmulatorRegistry.get(Emulators.FIRESTORE);
    if (!firestoreEmu) {
      return Promise.resolve(false);
    }

    const bundle = JSON.stringify({
      eventTrigger: {
        ...eventTrigger,
        service: "firestore.googleapis.com",
      },
    });
    logger.debug(`addFirestoreTrigger`, JSON.stringify(bundle));

    return api
      .request("PUT", `/emulator/v1/projects/${projectId}/triggers/${key}`, {
        origin: `http://${EmulatorRegistry.getInfoHostString(firestoreEmu.getInfo())}`,
        data: bundle,
        json: false,
      })
      .then(() => {
        return true;
      })
      .catch((err) => {
        this.logger.log("WARN", "Error adding firestore function: " + err);
        throw err;
      });
  }

  async addPubsubTrigger(
    triggerName: string,
    key: string,
    eventTrigger: EventTrigger,
    signatureType: SignatureType,
    schedule: EventSchedule | undefined
  ): Promise<boolean> {
    const pubsubPort = EmulatorRegistry.getPort(Emulators.PUBSUB);
    if (!pubsubPort) {
      return false;
    }

    const pubsubEmulator = EmulatorRegistry.get(Emulators.PUBSUB) as PubsubEmulator;

    logger.debug(`addPubsubTrigger`, JSON.stringify({ eventTrigger }));

    // "resource":\"projects/{PROJECT_ID}/topics/{TOPIC_ID}";
    const resource = eventTrigger.resource;
    let topic;
    if (schedule) {
      // In production this topic looks like
      // "firebase-schedule-{FUNCTION_NAME}-{DEPLOY-LOCATION}", we simply drop
      // the deploy location to match as closely as possible.
      topic = "firebase-schedule-" + triggerName;
    } else {
      const resourceParts = resource.split("/");
      topic = resourceParts[resourceParts.length - 1];
    }

    try {
      await pubsubEmulator.addTrigger(topic, key, signatureType);
      return true;
    } catch (e: any) {
      return false;
    }
  }

  addAuthTrigger(projectId: string, key: string, eventTrigger: EventTrigger): boolean {
    logger.debug(`addAuthTrigger`, JSON.stringify({ eventTrigger }));

    const eventTriggerId = `${projectId}:${eventTrigger.eventType}`;
    const triggers = this.multicastTriggers[eventTriggerId] || [];
    triggers.push(key);
    this.multicastTriggers[eventTriggerId] = triggers;
    return true;
  }

  addStorageTrigger(projectId: string, key: string, eventTrigger: EventTrigger): boolean {
    logger.debug(`addStorageTrigger`, JSON.stringify({ eventTrigger }));

    const bucket = eventTrigger.resource.startsWith("projects/_/buckets/")
      ? eventTrigger.resource.split("/")[3]
      : eventTrigger.resource;
    const eventTriggerId = `${projectId}:${eventTrigger.eventType}:${bucket}`;
    const triggers = this.multicastTriggers[eventTriggerId] || [];
    triggers.push(key);
    this.multicastTriggers[eventTriggerId] = triggers;
    return true;
  }

  getProjectId(): string {
    return this.args.projectId;
  }

  getInfo(): EmulatorInfo {
    const host = this.args.host || Constants.getDefaultHost(Emulators.FUNCTIONS);
    const port = this.args.port || Constants.getDefaultPort(Emulators.FUNCTIONS);

    return {
      name: this.getName(),
      host,
      port,
    };
  }

  getName(): Emulators {
    return Emulators.FUNCTIONS;
  }

  getTriggerDefinitions(): EmulatedTriggerDefinition[] {
    return Object.values(this.triggers).map((record) => record.def);
  }

  getTriggerRecordByKey(triggerKey: string): EmulatedTriggerRecord {
    const record = this.triggers[triggerKey];
    if (!record) {
      logger.debug(`Could not find key=${triggerKey} in ${JSON.stringify(this.triggers)}`);
      throw new FirebaseError(`No function with key ${triggerKey}`);
    }

    return record;
  }

  getTriggerKey(def: EmulatedTriggerDefinition): string {
    // For background triggers we attach the current generation as a suffix
    return def.eventTrigger ? `${def.id}-${this.triggerGeneration}` : def.id;
  }

  getBackendInfo(): BackendInfo[] {
<<<<<<< HEAD
    return this.args.emulatableBackends.map((e: EmulatableBackend) => {
      return {
        env: e.env,
        extensionInstanceId: e.extensionInstanceId,
        extensionVersion: e.extensionVersion,
        functionTriggers: e.predefinedTriggers ?? [],
        // TODO: Right now, functionTriggers will be an empty list for CF3 backends.
        // We need to figure out how to expose the loaded triggers here here.
=======
    const cf3Triggers = Object.values(this.triggers)
      .filter((t) => !t.backend.extensionInstanceId)
      .map((t) => t.def);
    return this.args.emulatableBackends.map((e: EmulatableBackend) => {
      return {
        directory: e.functionsDir,
        env: e.env,
        extensionInstanceId: e.extensionInstanceId, // Present on all extensions
        extension: e.extension, // Only present on published extensions
        extensionVersion: e.extensionVersion, // Only present on published extensions
        extensionSpec: e.extensionSpec, // Only present on local extensions
        functionTriggers: e.predefinedTriggers ?? cf3Triggers, // If we don't have predefinedTriggers, this is the CF3 backend.
>>>>>>> 524f98dd
      };
    });
  }

  addTriggerRecord(
    def: EmulatedTriggerDefinition,
    opts: {
      ignored: boolean;
      backend: EmulatableBackend;
      url?: string;
    }
  ): void {
    const key = this.getTriggerKey(def);
    this.triggers[key] = {
      def,
      enabled: true,
      backend: opts.backend,
      ignored: opts.ignored,
      url: opts.url,
    };
  }

  setTriggersForTesting(triggers: EmulatedTriggerDefinition[], backend: EmulatableBackend) {
    triggers.forEach((def) => this.addTriggerRecord(def, { backend, ignored: false }));
  }

  getBaseBundle(): FunctionsRuntimeBundle {
    return {
      proto: {},
      disabled_features: this.args.disabledRuntimeFeatures,
    };
  }

  getNodeBinary(backend: EmulatableBackend): string {
    const pkg = require(path.join(backend.functionsDir, "package.json"));
    // If the developer hasn't specified a Node to use, inform them that it's an option and use default
    if ((!pkg.engines || !pkg.engines.node) && !backend.nodeMajorVersion) {
      this.logger.log(
        "WARN",
        `Your functions directory ${backend.functionsDir} does not specify a Node version.\n   ` +
          "- Learn more at https://firebase.google.com/docs/functions/manage-functions#set_runtime_options"
      );
      return process.execPath;
    }

    const hostMajorVersion = process.versions.node.split(".")[0];
    const requestedMajorVersion: string = backend.nodeMajorVersion
      ? `${backend.nodeMajorVersion}`
      : pkg.engines.node;
    let localMajorVersion = "0";
    const localNodePath = path.join(backend.functionsDir, "node_modules/.bin/node");

    // Next check if we have a Node install in the node_modules folder
    try {
      const localNodeOutput = spawnSync(localNodePath, ["--version"]).stdout.toString();
      localMajorVersion = localNodeOutput.slice(1).split(".")[0];
    } catch (err: any) {
      // Will happen if we haven't asked about local version yet
    }

    // If the requested version is already locally available, let's use that
    if (requestedMajorVersion === localMajorVersion) {
      this.logger.logLabeled(
        "SUCCESS",
        "functions",
        `Using node@${requestedMajorVersion} from local cache.`
      );
      return localNodePath;
    }

    // If the requested version is the same as the host, let's use that
    if (requestedMajorVersion === hostMajorVersion) {
      this.logger.logLabeled(
        "SUCCESS",
        "functions",
        `Using node@${requestedMajorVersion} from host.`
      );
    } else {
      // Otherwise we'll warn and use the version that is currently running this process.
      this.logger.log(
        "WARN",
        `Your requested "node" version "${requestedMajorVersion}" doesn't match your global version "${hostMajorVersion}". Using node@${hostMajorVersion} from host.`
      );
    }

    return process.execPath;
  }

  getRuntimeConfig(backend: EmulatableBackend): Record<string, string> {
    const configPath = `${backend.functionsDir}/.runtimeconfig.json`;
    try {
      const configContent = fs.readFileSync(configPath, "utf8");
      return JSON.parse(configContent.toString());
    } catch (e) {
      // This is fine - runtime config is optional.
    }
    return {};
  }

  getUserEnvs(backend: EmulatableBackend): Record<string, string> {
    const projectInfo = {
      functionsSource: backend.functionsDir,
      projectId: this.args.projectId,
      isEmulator: true,
    };

    if (functionsEnv.hasUserEnvs(projectInfo)) {
      try {
        return functionsEnv.loadUserEnvs(projectInfo);
      } catch (e: any) {
        // Ignore - user envs are optional.
        logger.debug("Failed to load local environment variables", e);
      }
    }
    return {};
  }

  getSystemEnvs(trigger?: EmulatedTriggerDefinition): Record<string, string> {
    const envs: Record<string, string> = {};

    // Env vars guaranteed by GCF platform.
    //   https://cloud.google.com/functions/docs/env-var
    envs.GCLOUD_PROJECT = this.args.projectId;
    envs.K_REVISION = "1";
    envs.PORT = "80";

    if (trigger) {
      const target = trigger.entryPoint;
      envs.FUNCTION_TARGET = target;
      envs.FUNCTION_SIGNATURE_TYPE = getSignatureType(trigger);
      envs.K_SERVICE = trigger.name;
    }
    return envs;
  }

  getEmulatorEnvs(): Record<string, string> {
    const envs: Record<string, string> = {};

    envs.FUNCTIONS_EMULATOR = "true";
    envs.TZ = "UTC"; // Fixes https://github.com/firebase/firebase-tools/issues/2253
    envs.FIREBASE_DEBUG_MODE = "true";
    envs.FIREBASE_DEBUG_FEATURES = JSON.stringify({ skipTokenVerification: true });
    // TODO(danielylee): Support timeouts. Temporarily dropping the feature until we finish refactoring.

    // Make firebase-admin point at the Firestore emulator
    const firestoreEmulator = this.getEmulatorInfo(Emulators.FIRESTORE);
    if (firestoreEmulator != null) {
      envs[Constants.FIRESTORE_EMULATOR_HOST] = formatHost(firestoreEmulator);
    }

    // Make firebase-admin point at the Database emulator
    const databaseEmulator = this.getEmulatorInfo(Emulators.DATABASE);
    if (databaseEmulator) {
      envs[Constants.FIREBASE_DATABASE_EMULATOR_HOST] = formatHost(databaseEmulator);
    }

    // Make firebase-admin point at the Auth emulator
    const authEmulator = this.getEmulatorInfo(Emulators.AUTH);
    if (authEmulator) {
      envs[Constants.FIREBASE_AUTH_EMULATOR_HOST] = formatHost(authEmulator);
    }

    // Make firebase-admin point at the Storage emulator
    const storageEmulator = this.getEmulatorInfo(Emulators.STORAGE);
    if (storageEmulator) {
      envs[Constants.FIREBASE_STORAGE_EMULATOR_HOST] = formatHost(storageEmulator);
      // TODO(taeold): We only need FIREBASE_STORAGE_EMULATOR_HOST, as long as the users are using new-ish SDKs.
      //   Clean up and update documentation in a subsequent patch.
      envs[Constants.CLOUD_STORAGE_EMULATOR_HOST] = `http://${formatHost(storageEmulator)}`;
    }

    const pubsubEmulator = this.getEmulatorInfo(Emulators.PUBSUB);
    if (pubsubEmulator) {
      const pubsubHost = formatHost(pubsubEmulator);
      process.env.PUBSUB_EMULATOR_HOST = pubsubHost;
    }

    if (this.args.debugPort) {
      // Start runtime in debug mode to allow triggers to share single runtime process.
      envs["FUNCTION_DEBUG_MODE"] = "true";
    }
    return envs;
  }

  getFirebaseConfig(): string {
    const databaseEmulator = this.getEmulatorInfo(Emulators.DATABASE);

    let emulatedDatabaseURL = undefined;
    if (databaseEmulator) {
      // Database URL will look like one of:
      //  - https://${namespace}.firebaseio.com
      //  - https://${namespace}.${location}.firebasedatabase.app
      let ns = this.args.projectId;
      if (this.adminSdkConfig.databaseURL) {
        const asUrl = new URL(this.adminSdkConfig.databaseURL);
        ns = asUrl.hostname.split(".")[0];
      }
      emulatedDatabaseURL = `http://${formatHost(databaseEmulator)}/?ns=${ns}`;
    }
    return JSON.stringify({
      storageBucket: this.adminSdkConfig.storageBucket,
      databaseURL: emulatedDatabaseURL || this.adminSdkConfig.databaseURL,
      projectId: this.args.projectId,
    });
  }

  getRuntimeEnvs(
    backend: EmulatableBackend,
    trigger?: EmulatedTriggerDefinition
  ): Record<string, string> {
    return {
      ...this.getUserEnvs(backend),
      ...this.getSystemEnvs(trigger),
      ...this.getEmulatorEnvs(),
      FIREBASE_CONFIG: this.getFirebaseConfig(),
      ...backend.env,
    };
  }

  async resolveSecretEnvs(
    backend: EmulatableBackend,
    trigger?: EmulatedTriggerDefinition
  ): Promise<Record<string, string>> {
    let secretEnvs: Record<string, string> = {};

    try {
      const data = fs.readFileSync(path.join(backend.functionsDir, LOCAL_SECRETS_FILE), "utf8");
      secretEnvs = functionsEnv.parseStrict(data);
    } catch (e: any) {
      if (e.code !== "ENOENT") {
        this.logger.logLabeled(
          "ERROR",
          "functions",
          `Failed to read local secrets file ${LOCAL_SECRETS_FILE}: ${e.message}`
        );
      }
    }

    if (trigger) {
      const secrets: backend.SecretEnvVar[] = trigger.secretEnvironmentVariables || [];
      const accesses = secrets
        .filter((s) => !secretEnvs[s.secret])
        .map(async (s) => {
          this.logger.logLabeled("INFO", "functions", `Trying to access secret ${s.key}@latest`);
          const value = await accessSecretVersion(this.getProjectId(), s.key, "latest");
          return [s.secret, value];
        });
      const accessResults = await allSettled(accesses);

      const errs: string[] = [];
      for (const result of accessResults) {
        if (result.status === "rejected") {
          errs.push(result.reason as string);
        } else {
          const [k, v] = result.value;
          secretEnvs[k] = v;
        }
      }

      if (errs.length > 0) {
        this.logger.logLabeled(
          "ERROR",
          "functions",
          "Unable to access secret environment variables from Google Cloud Secret Manager. " +
            "Make sure the credential used for the Functions Emulator have access " +
            `or provide override values in ${LOCAL_SECRETS_FILE}:\n\t` +
            errs.join("\n\t")
        );
      }
    }

    return secretEnvs;
  }

  async invokeRuntime(
    backend: EmulatableBackend,
    trigger: EmulatedTriggerDefinition,
    frb: FunctionsRuntimeBundle,
    opts: InvokeRuntimeOpts
  ): Promise<RuntimeWorker> {
    if (!this.workerPool.readyForWork(trigger.id)) {
      await this.startRuntime(backend, opts, trigger);
    }
    return this.workerPool.submitWork(trigger.id, frb, opts);
  }

  async startRuntime(
    backend: EmulatableBackend,
    opts: InvokeRuntimeOpts,
    trigger?: EmulatedTriggerDefinition
  ) {
    const emitter = new EventEmitter();
    const args = [path.join(__dirname, "functionsEmulatorRuntime")];

    if (opts.ignore_warnings) {
      args.unshift("--no-warnings");
    }

    if (this.args.debugPort) {
      if (process.env.FIREPIT_VERSION && process.execPath === opts.nodeBinary) {
        const requestedMajorNodeVersion = this.getNodeBinary(backend);
        this.logger.log(
          "WARN",
          `To enable function inspection, please run "${process.execPath} is:npm i node@${requestedMajorNodeVersion} --save-dev" in your functions directory`
        );
      } else {
        const { host } = this.getInfo();
        args.unshift(`--inspect=${host}:${this.args.debugPort}`);
      }
    }

    // Yarn 2 has a new feature called PnP (Plug N Play) which aims to completely take over
    // module resolution. This feature is mostly incompatible with CF3 (prod or emulated) so
    // if we detect it we should warn the developer.
    // See: https://classic.yarnpkg.com/en/docs/pnp/
    const pnpPath = path.join(backend.functionsDir, ".pnp.js");
    if (fs.existsSync(pnpPath)) {
      EmulatorLogger.forEmulator(Emulators.FUNCTIONS).logLabeled(
        "WARN_ONCE",
        "functions",
        "Detected yarn@2 with PnP. " +
          "Cloud Functions for Firebase requires a node_modules folder to work correctly and is therefore incompatible with PnP. " +
          "See https://yarnpkg.com/getting-started/migration#step-by-step for more information."
      );
    }

    const runtimeEnv = this.getRuntimeEnvs(backend, trigger);
    const secretEnvs = await this.resolveSecretEnvs(backend, trigger);

    const childProcess = spawn(opts.nodeBinary, args, {
      cwd: backend.functionsDir,
      env: { node: opts.nodeBinary, ...process.env, ...runtimeEnv, ...secretEnvs },
      stdio: ["pipe", "pipe", "pipe", "ipc"],
    });

    if (!childProcess.stderr) {
      throw new FirebaseError(`childProcess.stderr is undefined.`);
    }
    if (!childProcess.stdout) {
      throw new FirebaseError(`childProcess.stdout is undefined.`);
    }

    const buffers: {
      [pipe: string]: {
        pipe: stream.Readable;
        value: string;
      };
    } = {
      stderr: { pipe: childProcess.stderr, value: "" },
      stdout: { pipe: childProcess.stdout, value: "" },
    };

    const ipcBuffer = { value: "" };
    childProcess.on("message", (message: any) => {
      this.onData(childProcess, emitter, ipcBuffer, message);
    });

    for (const id in buffers) {
      if (buffers.hasOwnProperty(id)) {
        const buffer = buffers[id];
        buffer.pipe.on("data", (buf: Buffer) => {
          this.onData(childProcess, emitter, buffer, buf);
        });
      }
    }

    const runtime: FunctionsRuntimeInstance = {
      pid: childProcess.pid,
      exit: new Promise<number>((resolve) => {
        childProcess.on("exit", resolve);
      }),
      events: emitter,
      cwd: backend.functionsDir,
      shutdown: () => {
        childProcess.kill();
      },
      kill: (signal?: number) => {
        childProcess.kill(signal);
        emitter.emit("log", new EmulatorLog("SYSTEM", "runtime-status", "killed"));
      },
      send: (args: FunctionsRuntimeArgs) => {
        return childProcess.send(JSON.stringify(args));
      },
    };
    const extensionLogInfo = {
      instanceId: backend.extensionInstanceId,
      ref: backend.extensionVersion?.ref,
    };
    this.workerPool.addWorker(trigger?.id, runtime, extensionLogInfo);
    return;
  }

  async disableBackgroundTriggers() {
    Object.values(this.triggers).forEach((record) => {
      if (record.def.eventTrigger && record.enabled) {
        this.logger.logLabeled(
          "BULLET",
          `functions[${record.def.entryPoint}]`,
          "function temporarily disabled."
        );
        record.enabled = false;
      }
    });

    await this.workQueue.flush();
  }

  async reloadTriggers() {
    this.triggerGeneration++;
    const loadTriggerPromises = [];
    for (const backend of this.args.emulatableBackends) {
      loadTriggerPromises.push(this.loadTriggers(backend));
    }
    return Promise.all(loadTriggerPromises);
  }

  private async handleBackgroundTrigger(projectId: string, triggerKey: string, proto: any) {
    // If background triggers are disabled, exit early
    const record = this.getTriggerRecordByKey(triggerKey);
    if (record && !record.enabled) {
      return Promise.reject({ code: 204, body: "Background triggers are curently disabled." });
    }
    const trigger = record.def;
    const service = getFunctionService(trigger);
    const worker = await this.invokeTrigger(record.backend, trigger, proto);

    return new Promise((resolve, reject) => {
      if (projectId !== this.args.projectId) {
        // RTDB considers each namespace a "project", but for any other trigger we want to reject
        // incoming triggers to a different project.
        if (service !== Constants.SERVICE_REALTIME_DATABASE) {
          logger.debug(
            `Received functions trigger for service "${service}" for unknown project "${projectId}".`
          );
          reject({ code: 404 });
          return;
        }

        // The eventTrigger 'resource' property will look something like this:
        // "projects/_/instances/<project>/refs/foo/bar"
        // If the trigger's resource does not match the invoked projet ID, we should 404.
        if (!trigger.eventTrigger!.resource.startsWith(`projects/_/instances/${projectId}`)) {
          logger.debug(
            `Received functions trigger for function "${
              trigger.name
            }" of project "${projectId}" that did not match definition: ${JSON.stringify(trigger)}.`
          );
          reject({ code: 404 });
          return;
        }
      }

      worker.onLogs((el: EmulatorLog) => {
        if (el.level === "FATAL") {
          reject({ code: 500, body: el.text });
        }
      });

      // For analytics, track the invoked service
      void track(EVENT_INVOKE, getFunctionService(trigger));

      worker.waitForDone().then(() => {
        resolve({ status: "acknowledged" });
      });
    });
  }

  /**
   * Gets the address of a running emulator, either from explicit args or by
   * consulting the emulator registry.
   *
   * @param emulator
   */
  private getEmulatorInfo(emulator: Emulators): EmulatorInfo | undefined {
    if (this.args.remoteEmulators) {
      if (this.args.remoteEmulators[emulator]) {
        return this.args.remoteEmulators[emulator];
      }
    }

    return EmulatorRegistry.getInfo(emulator);
  }

  private tokenFromAuthHeader(authHeader: string) {
    const match = /^Bearer (.*)$/.exec(authHeader);
    if (!match) {
      return;
    }

    let idToken = match[1];
    logger.debug(`ID Token: ${idToken}`);

    // The @firebase/testing library sometimes produces JWTs with invalid padding, so we
    // remove that via regex. This is the spec that says trailing = should be removed:
    // https://tools.ietf.org/html/rfc7515#section-2
    if (idToken && idToken.includes("=")) {
      idToken = idToken.replace(/[=]+?\./g, ".");
      logger.debug(`ID Token contained invalid padding, new value: ${idToken}`);
    }

    try {
      const decoded = jwt.decode(idToken, { complete: true });
      if (!decoded || typeof decoded !== "object") {
        logger.debug(`Failed to decode ID Token: ${decoded}`);
        return;
      }

      // In firebase-functions we manually copy 'sub' to 'uid'
      // https://github.com/firebase/firebase-admin-node/blob/0b2082f1576f651e75069e38ce87e639c25289af/src/auth/token-verifier.ts#L249
      const claims = decoded.payload;
      claims.uid = claims.sub;

      return claims;
    } catch (e: any) {
      return;
    }
  }

  private async handleHttpsTrigger(req: express.Request, res: express.Response) {
    const method = req.method;
    const region = req.params.region;
    const triggerName = req.params.trigger_name;
    const triggerId = `${region}-${triggerName}`;

    if (!this.triggers[triggerId]) {
      res
        .status(404)
        .send(
          `Function ${triggerId} does not exist, valid functions are: ${Object.keys(
            this.triggers
          ).join(", ")}`
        );
      return;
    }

    const record = this.getTriggerRecordByKey(triggerId);
    const trigger = record.def;
    logger.debug(`Accepted request ${method} ${req.url} --> ${triggerId}`);

    const reqBody = (req as RequestWithRawBody).rawBody;

    // For callable functions we want to accept tokens without actually calling verifyIdToken
    const isCallable = trigger.labels && trigger.labels["deployment-callable"] === "true";
    const authHeader = req.header("Authorization");
    if (authHeader && isCallable && trigger.platform !== "gcfv2") {
      const token = this.tokenFromAuthHeader(authHeader);
      if (token) {
        const contextAuth = {
          uid: token.uid,
          token: token,
        };

        // Stash the "Authorization" header in a temporary place, we will replace it
        // when invoking the callable handler
        req.headers[HttpConstants.ORIGINAL_AUTH_HEADER] = req.headers["authorization"];
        delete req.headers["authorization"];

        req.headers[HttpConstants.CALLABLE_AUTH_HEADER] = encodeURIComponent(
          JSON.stringify(contextAuth)
        );
      }
    }
    const worker = await this.invokeTrigger(record.backend, trigger);

    worker.onLogs((el: EmulatorLog) => {
      if (el.level === "FATAL") {
        res.status(500).send(el.text);
      }
    });

    // Wait for the worker to set up its internal HTTP server
    await worker.waitForSocketReady();

    void track(EVENT_INVOKE, "https");

    this.logger.log("DEBUG", `[functions] Runtime ready! Sending request!`);

    if (!worker.lastArgs) {
      throw new FirebaseError("Cannot execute on a worker with no arguments");
    }

    if (!worker.lastArgs.frb.socketPath) {
      throw new FirebaseError(
        `Cannot execute on a worker without a socketPath: ${JSON.stringify(worker.lastArgs)}`
      );
    }

    // To match production behavior we need to drop the path prefix
    // req.url = /:projectId/:region/:trigger_name/*
    const url = new URL(`${req.protocol}://${req.hostname}${req.url}`);
    const path = `${url.pathname}${url.search}`.replace(
      new RegExp(`\/${this.args.projectId}\/[^\/]*\/${triggerName}\/?`),
      "/"
    );

    // We do this instead of just 302'ing because many HTTP clients don't respect 302s so it may
    // cause unexpected situations - not to mention CORS troubles and this enables us to use
    // a socketPath (IPC socket) instead of consuming yet another port which is probably faster as well.
    this.logger.log("DEBUG", `[functions] Got req.url=${req.url}, mapping to path=${path}`);
    const runtimeReq = http.request(
      {
        method,
        path,
        headers: req.headers,
        socketPath: worker.lastArgs.frb.socketPath,
      },
      (runtimeRes: http.IncomingMessage) => {
        function forwardStatusAndHeaders(): void {
          res.status(runtimeRes.statusCode || 200);
          if (!res.headersSent) {
            Object.keys(runtimeRes.headers).forEach((key) => {
              const val = runtimeRes.headers[key];
              if (val) {
                res.setHeader(key, val);
              }
            });
          }
        }

        runtimeRes.on("data", (buf) => {
          forwardStatusAndHeaders();
          res.write(buf);
        });

        runtimeRes.on("close", () => {
          forwardStatusAndHeaders();
          res.end();
        });

        runtimeRes.on("end", () => {
          forwardStatusAndHeaders();
          res.end();
        });
      }
    );

    runtimeReq.on("error", () => {
      res.end();
    });

    // If the original request had a body, forward that over the connection.
    // TODO: Why is this not handled by the pipe?
    if (reqBody) {
      runtimeReq.write(reqBody);
      runtimeReq.end();
    }

    // Pipe the incoming request over the socket.
    req.pipe(runtimeReq, { end: true }).on("error", () => {
      res.end();
    });

    await worker.waitForDone();
  }

  private onData(
    runtime: ChildProcess,
    emitter: EventEmitter,
    buffer: { value: string },
    buf: Buffer
  ): void {
    buffer.value += buf.toString();

    const lines = buffer.value.split("\n");

    if (lines.length > 1) {
      // slice(0, -1) returns all elements but the last
      lines.slice(0, -1).forEach((line: string) => {
        const log = EmulatorLog.fromJSON(line);
        emitter.emit("log", log);

        if (log.level === "FATAL") {
          // Something went wrong, if we don't kill the process it'll wait for timeoutMs.
          emitter.emit("log", new EmulatorLog("SYSTEM", "runtime-status", "killed"));
          runtime.kill();
        }
      });
    }

    buffer.value = lines[lines.length - 1];
  }
}<|MERGE_RESOLUTION|>--- conflicted
+++ resolved
@@ -57,15 +57,11 @@
 } from "./adminSdkConfig";
 import { EventUtils } from "./events/types";
 import { functionIdsAreValid } from "../deploy/functions/validate";
-<<<<<<< HEAD
-import { ExtensionVersion } from "../extensions/extensionsApi";
-=======
 import { Extension, ExtensionSpec, ExtensionVersion } from "../extensions/extensionsApi";
 import { accessSecretVersion } from "../gcp/secretManager";
 import * as runtimes from "../deploy/functions/runtimes";
 import * as backend from "../deploy/functions/backend";
 import * as functionsEnv from "../functions/env";
->>>>>>> 524f98dd
 
 const EVENT_INVOKE = "functions:invoke";
 const LOCAL_SECRETS_FILE = ".secret.local";
@@ -93,25 +89,15 @@
   nodeMajorVersion?: number;
   nodeBinary?: string;
   extensionInstanceId?: string;
-<<<<<<< HEAD
-  extensionVersion?: ExtensionVersion;
-=======
   extension?: Extension; // Only present for published extensions
   extensionVersion?: ExtensionVersion; // Only present for published extensions
   extensionSpec?: ExtensionSpec; // Only present for local extensions
->>>>>>> 524f98dd
 }
 
 /**
  * BackendInfo is an API type used by the Emulator UI containing info about an Extension or CF3 module.
  */
 export interface BackendInfo {
-<<<<<<< HEAD
-  env: Record<string, string>;
-  functionTriggers: ParsedTriggerDefinition[];
-  extensionInstanceId?: string;
-  extensionVersion?: ExtensionVersion;
-=======
   directory: string;
   env: Record<string, string>;
   functionTriggers: ParsedTriggerDefinition[];
@@ -119,7 +105,6 @@
   extension?: Extension; // Only present for published extensions
   extensionVersion?: ExtensionVersion; // Only present for published extensions
   extensionSpec?: ExtensionSpec; // Only present for local extensions
->>>>>>> 524f98dd
 }
 
 export interface FunctionsEmulatorArgs {
@@ -844,16 +829,6 @@
   }
 
   getBackendInfo(): BackendInfo[] {
-<<<<<<< HEAD
-    return this.args.emulatableBackends.map((e: EmulatableBackend) => {
-      return {
-        env: e.env,
-        extensionInstanceId: e.extensionInstanceId,
-        extensionVersion: e.extensionVersion,
-        functionTriggers: e.predefinedTriggers ?? [],
-        // TODO: Right now, functionTriggers will be an empty list for CF3 backends.
-        // We need to figure out how to expose the loaded triggers here here.
-=======
     const cf3Triggers = Object.values(this.triggers)
       .filter((t) => !t.backend.extensionInstanceId)
       .map((t) => t.def);
@@ -866,7 +841,6 @@
         extensionVersion: e.extensionVersion, // Only present on published extensions
         extensionSpec: e.extensionSpec, // Only present on local extensions
         functionTriggers: e.predefinedTriggers ?? cf3Triggers, // If we don't have predefinedTriggers, this is the CF3 backend.
->>>>>>> 524f98dd
       };
     });
   }
