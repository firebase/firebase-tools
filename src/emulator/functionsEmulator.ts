--- conflicted
+++ resolved
@@ -57,10 +57,7 @@
 } from "./adminSdkConfig";
 import { EventUtils } from "./events/types";
 import { functionIdsAreValid } from "../deploy/functions/validate";
-<<<<<<< HEAD
-=======
 import { ExtensionVersion } from "../extensions/extensionsApi";
->>>>>>> 22c04d46
 import { getRuntimeDelegate } from "../deploy/functions/runtimes";
 import * as backend from "../deploy/functions/backend";
 import * as functionsEnv from "../functions/env";
@@ -477,10 +474,7 @@
     if (emulatableBackend.predefinedTriggers) {
       triggerDefinitions = emulatedFunctionsByRegion(emulatableBackend.predefinedTriggers);
     } else {
-<<<<<<< HEAD
-=======
       const runtimeConfig = this.getRuntimeConfig(emulatableBackend);
->>>>>>> 22c04d46
       const runtimeDelegate = await getRuntimeDelegate({
         projectId: this.args.projectId,
         projectDir: this.args.projectDir,
@@ -492,11 +486,7 @@
       await runtimeDelegate.build();
       logger.debug(`Analyzing ${runtimeDelegate.name} backend spec`);
       const discoveredBackend = await runtimeDelegate.discoverSpec(
-<<<<<<< HEAD
-        {},
-=======
         runtimeConfig,
->>>>>>> 22c04d46
         // Don't include user envs when parsing triggers.
         {
           ...this.getSystemEnvs(),
@@ -954,18 +944,10 @@
     envs.PORT = "80";
 
     if (trigger) {
-<<<<<<< HEAD
-      const service = trigger.name;
-      const target = service.replace(/-/g, ".");
-      envs.FUNCTION_TARGET = target;
-      envs.FUNCTION_SIGNATURE_TYPE = getSignatureType(trigger);
-      envs.K_SERVICE = service;
-=======
       const target = trigger.entryPoint;
       envs.FUNCTION_TARGET = target;
       envs.FUNCTION_SIGNATURE_TYPE = getSignatureType(trigger);
       envs.K_SERVICE = trigger.name;
->>>>>>> 22c04d46
     }
     return envs;
   }
@@ -1206,16 +1188,11 @@
         return childProcess.send(JSON.stringify(args));
       },
     };
-<<<<<<< HEAD
-
-    this.workerPool.addWorker(trigger.id, runtime);
-=======
     const extensionLogInfo = {
       instanceId: backend.extensionInstanceId,
       ref: backend.extensionVersion?.ref,
     };
     this.workerPool.addWorker(trigger.id, runtime, extensionLogInfo);
->>>>>>> 22c04d46
     return this.workerPool.submitWork(trigger.id, frb, opts);
   }
 
