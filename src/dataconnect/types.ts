// Schema is a singleton, so we always call it 'main'
export const SCHEMA_ID = "main";

// API Types
interface BaseResource {
  createTime?: string;
  updateTime?: string;
  uid?: string;
  reconciling?: boolean;
}

export interface Service extends BaseResource {
  name: string;
}

export interface Schema extends BaseResource {
  name: string;

  datasources: Datasource[];
  source: Source;
}

export interface Connector extends BaseResource {
  name: string;
  source: Source;
}

export interface Datasource {
  postgresql?: PostgreSql;
}

export type SchemaValidation = "STRICT" | "COMPATIBLE";

export interface PostgreSql {
  database: string;
  cloudSql: CloudSqlInstance;
  schemaValidation?: SchemaValidation | "NONE" | "SQL_SCHEMA_VALIDATION_UNSPECIFIED";
}

export interface CloudSqlInstance {
  instance: string;
}

export interface Source {
  files?: File[];
}

export interface File {
  path: string;
  content: string;
}

// An error indicating that the SQL database schema is incompatible with a data connect schema.
export interface IncompatibleSqlSchemaError {
  // A list of differences between the two schema with instructions how to resolve them.
  diffs: Diff[];
  // Whether any of the changes included are destructive.
  destructive: boolean;

  // The failed precondition validation type.
  violationType: "INCOMPATIBLE_SCHEMA" | "INACCESSIBLE_SCHEMA" | string;
}

export interface Diff {
  // A SQL migration command (i.e. `CREATE TABLE …`, etc.) that should be run in order to bring
  // the underlying SQL schema in line with the GQL application schema.
  sql: string;
  // A description of the changes to be applied with sql_migration_command.
  description: string;
  // Whether the SQL migration command is destructive.
  destructive: boolean;
}

export interface GraphqlError {
  message: string;
  locations?: {
    line: number;
    column: number;
  }[];
  extensions?: {
    file?: string;
    [key: string]: any;
  };
}
export interface BuildResult {
  errors?: GraphqlError[];
  metadata?: DeploymentMetadata;
}

export interface DeploymentMetadata {
  primaryDataSource?: {
    postgres?: {
      requiredExtensions?: string[];
    };
  };
}

export function requiresVector(dm?: DeploymentMetadata): boolean {
  return dm?.primaryDataSource?.postgres?.requiredExtensions?.includes("vector") ?? false;
}

// YAML types
export interface DataConnectYaml {
  specVersion?: string;
  serviceId: string;
  schema: SchemaYaml;
  location: string;
  connectorDirs: string[];
}

export interface SchemaYaml {
  source: string;
  datasource: DatasourceYaml;
}

export interface DatasourceYaml {
  postgresql?: {
    database: string;
    cloudSql: {
      instanceId: string;
    };
    schemaValidation?: SchemaValidation;
  };
}

export interface ConnectorYaml {
  connectorId: string;
  generate?: Generate;
}

export interface Generate {
  javascriptSdk?: JavascriptSDK;
  swiftSdk?: SwiftSDK;
  kotlinSdk?: KotlinSDK;
  dartSdk?: DartSDK;
}

export interface JavascriptSDK {
  outputDir: string;
  package: string;
  packageJsonDir?: string;
}

export interface SwiftSDK {
  outputDir: string;
  package: string;
}
export interface KotlinSDK {
  outputDir: string;
  package: string;
}
export interface DartSDK {
  outputDir: string;
  package: string;
}

export enum Platform {
  NONE = "NONE",
  ANDROID = "ANDROID",
  WEB = "WEB",
  IOS = "IOS",
<<<<<<< HEAD
  DART = "DART",
=======
  FLUTTER = "FLUTTER",
>>>>>>> 42f2bc56
  MULTIPLE = "MULTIPLE",
}

// Helper types && converters
export interface ServiceInfo {
  serviceName: string;
  sourceDirectory: string;
  schema: Schema;
  connectorInfo: ConnectorInfo[];
  dataConnectYaml: DataConnectYaml;
  deploymentMetadata?: DeploymentMetadata;
}

export interface ConnectorInfo {
  directory: string;
  connector: Connector;
  connectorYaml: ConnectorYaml;
}

export function toDatasource(
  projectId: string,
  locationId: string,
  ds: DatasourceYaml,
): Datasource {
  if (ds.postgresql) {
    return {
      postgresql: {
        database: ds.postgresql.database,
        cloudSql: {
          instance: `projects/${projectId}/locations/${locationId}/instances/${ds.postgresql.cloudSql.instanceId}`,
        },
        schemaValidation: ds.postgresql.schemaValidation,
      },
    };
  }
  return {};
}

/** Start Dataplane Client Types */
export interface ExecuteGraphqlRequest {
  name: string;
  query: string;
  operationName?: string;
  variables?: { [key: string]: string };
  extensions?: { impersonate?: Impersonation };
}

export interface ExecuteGraphqlResponse {
  data: Record<string, any>;
  errors: any[];
}

export interface ExecuteGraphqlResponseError {
  error: { code: number; message: string; status: string; details: any[] };
}

interface ImpersonationAuthenticated {
  authClaims: any;
}
interface ImpersonationUnauthenticated {
  unauthenticated: boolean;
}
export type Impersonation = ImpersonationAuthenticated | ImpersonationUnauthenticated;

/** End Dataplane Client Types */<|MERGE_RESOLUTION|>--- conflicted
+++ resolved
@@ -159,11 +159,8 @@
   ANDROID = "ANDROID",
   WEB = "WEB",
   IOS = "IOS",
-<<<<<<< HEAD
   DART = "DART",
-=======
   FLUTTER = "FLUTTER",
->>>>>>> 42f2bc56
   MULTIPLE = "MULTIPLE",
 }
 
