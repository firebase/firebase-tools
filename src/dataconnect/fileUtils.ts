--- conflicted
+++ resolved
@@ -148,52 +148,4 @@
   // At this point, its not clear which platform the app directory is
   // because we found indicators for multiple platforms.
   return Platform.MULTIPLE;
-<<<<<<< HEAD
-}
-
-export async function directoryHasPackageJson(dirPath: string) {
-  const fileNames = await fs.readdir(dirPath);
-  return fileNames.some((f) => f.toLowerCase() === "package.json");
-}
-
-// Generates sdk yaml based on platform, and returns a modified connectorYaml
-export function generateSdkYaml(
-  platform: Platform,
-  connectorYaml: ConnectorYaml,
-  connectorYamlFolder: string, // path.relative expects folder as first arg
-  appFolder: string,
-): ConnectorYaml {
-  const relPath = path.relative(connectorYamlFolder, appFolder);
-  const outputDir = path.join(relPath, "dataconnect-generated");
-  if (!connectorYaml.generate) {
-    connectorYaml.generate = {};
-  }
-  if (platform === Platform.WEB) {
-    connectorYaml.generate.javascriptSdk = {
-      outputDir,
-      package: `@firebasegen/${connectorYaml.connectorId}`,
-      packageJsonDir: appFolder,
-    };
-  }
-  if (platform === Platform.IOS) {
-    connectorYaml.generate.swiftSdk = {
-      outputDir,
-      package: connectorYaml.connectorId,
-    };
-  }
-  if (platform === Platform.ANDROID) {
-    connectorYaml.generate.kotlinSdk = {
-      outputDir,
-      package: `connectors.${connectorYaml.connectorId}`,
-    };
-  }
-  if (platform === Platform.DART) {
-    connectorYaml.generate.dartSdk = {
-      outputDir,
-      package: connectorYaml.connectorId,
-    };
-  }
-  return connectorYaml;
-=======
->>>>>>> 42f2bc56
 }