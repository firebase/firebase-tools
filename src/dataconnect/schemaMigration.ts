--- conflicted
+++ resolved
@@ -40,22 +40,10 @@
   );
   let diffs: Diff[] = [];
 
-<<<<<<< HEAD
-  let validationMode: SchemaValidation = "STRICT";
-  if (experiments.isEnabled("fdccompatiblemode")) {
-    if (!schemaValidation) {
-      // If the schema validation mode is unset, we surface both STRICT and COMPATIBLE mode diffs, starting with COMPATIBLE.
-      validationMode = "COMPATIBLE";
-    } else {
-      validationMode = schemaValidation;
-    }
-  }
-=======
   // If the schema validation mode is unset, we surface both STRICT and COMPATIBLE mode diffs, starting with COMPATIBLE.
   let validationMode: SchemaValidation = experiments.isEnabled("fdccompatiblemode")
     ? schemaValidation ?? "COMPATIBLE"
     : "STRICT";
->>>>>>> 467392a4
   setSchemaValidationMode(schema, validationMode);
 
   try {
@@ -89,39 +77,6 @@
     }
   }
 
-<<<<<<< HEAD
-  if (experiments.isEnabled("fdccompatiblemode")) {
-    // If the validation mode is unset, then we also surface any additional optional STRICT diffs.
-    if (!schemaValidation) {
-      validationMode = "STRICT";
-      setSchemaValidationMode(schema, validationMode);
-      try {
-        logLabeledBullet("dataconnect", `generating schema changes, including optional changes...`);
-        await upsertSchema(schema, /** validateOnly=*/ true);
-        logLabeledSuccess("dataconnect", `no additional optional changes`);
-      } catch (err: any) {
-        if (err?.status !== 400) {
-          throw err;
-        }
-        const incompatible = errors.getIncompatibleSchemaError(err);
-        if (incompatible) {
-          if (!diffsEqual(diffs, incompatible.diffs)) {
-            if (diffs.length === 0) {
-              displaySchemaChanges(
-                incompatible,
-                "STRICT_AFTER_COMPATIBLE",
-                instanceName,
-                databaseId,
-              );
-            } else {
-              displaySchemaChanges(incompatible, validationMode, instanceName, databaseId);
-            }
-            // Return STRICT diffs if the --json flag is passed and schemaValidation is unset.
-            diffs = incompatible.diffs;
-          } else {
-            logLabeledSuccess("dataconnect", `no additional optional changes`);
-          }
-=======
   // If the validation mode is unset, then we also surface any additional optional STRICT diffs.
   if (experiments.isEnabled("fdccompatiblemode") && !schemaValidation) {
     validationMode = "STRICT";
@@ -146,7 +101,6 @@
           diffs = incompatible.diffs;
         } else {
           logLabeledSuccess("dataconnect", `no additional optional changes`);
->>>>>>> 467392a4
         }
       }
     }
@@ -172,14 +126,10 @@
   );
   let diffs: Diff[] = [];
 
-<<<<<<< HEAD
-  const validationMode = experiments.isEnabled("fdccompatiblemode") ? "COMPATIBLE" : "STRICT";
-=======
   // If the schema validation mode is unset, we surface both STRICT and COMPATIBLE mode diffs, starting with COMPATIBLE.
   let validationMode: SchemaValidation = experiments.isEnabled("fdccompatiblemode")
     ? schemaValidation ?? "COMPATIBLE"
     : "STRICT";
->>>>>>> 467392a4
   setSchemaValidationMode(schema, validationMode);
 
   try {
@@ -318,8 +268,6 @@
       x[i].sql !== y[i].sql
     ) {
       return false;
-<<<<<<< HEAD
-=======
     }
   }
   return true;
@@ -330,15 +278,7 @@
     const postgresDatasource = schema.datasources.find((d) => d.postgresql);
     if (postgresDatasource?.postgresql) {
       postgresDatasource.postgresql.schemaValidation = schemaValidation;
->>>>>>> 467392a4
-    }
-  }
-  return true;
-}
-
-function setSchemaValidationMode(schema: Schema, schemaValidation: SchemaValidation) {
-  if (experiments.isEnabled("fdccompatiblemode") && schema.primaryDatasource.postgresql) {
-    schema.primaryDatasource.postgresql.schemaValidation = schemaValidation;
+    }
   }
 }
 
@@ -472,24 +412,16 @@
   databaseId: string,
   err: IncompatibleSqlSchemaError | undefined,
   validateOnly: boolean,
-<<<<<<< HEAD
-  schemaValidation: SchemaValidation,
-=======
   validationMode: SchemaValidation | "STRICT_AFTER_COMPATIBLE",
->>>>>>> 467392a4
 ): Promise<"none" | "all"> {
   if (!err) {
     return "none";
   }
-<<<<<<< HEAD
-  displaySchemaChanges(err, schemaValidation, instanceName, databaseId);
-=======
   if (validationMode === "STRICT_AFTER_COMPATIBLE" && (options.nonInteractive || options.force)) {
     // If these are purely optional changes, do not execute them in non-interactive mode or with the `--force` flag.
     return "none";
   }
   displaySchemaChanges(err, validationMode, instanceName, databaseId);
->>>>>>> 467392a4
   if (!options.nonInteractive) {
     if (validateOnly && options.force) {
       // `firebase dataconnect:sql:migrate --force` performs all migrations.
@@ -514,11 +446,7 @@
     ];
     const defaultValue = validationMode === "STRICT_AFTER_COMPATIBLE" ? "none" : "all";
     return await promptOnce({
-<<<<<<< HEAD
-      message: `Would you like to execute these changes against ${databaseId}?`,
-=======
       message: message,
->>>>>>> 467392a4
       type: "list",
       choices,
       default: defaultValue,
@@ -661,11 +589,7 @@
 
 function displaySchemaChanges(
   error: IncompatibleSqlSchemaError,
-<<<<<<< HEAD
-  schemaValidation: SchemaValidation | "STRICT_AFTER_COMPATIBLE",
-=======
   validationMode: SchemaValidation | "STRICT_AFTER_COMPATIBLE",
->>>>>>> 467392a4
   instanceName: string,
   databaseId: string,
 ) {
@@ -673,18 +597,6 @@
     case "INCOMPATIBLE_SCHEMA":
       {
         let message;
-<<<<<<< HEAD
-        if (schemaValidation === "COMPATIBLE") {
-          message =
-            "Your new application schema is incompatible with the schema of your PostgreSQL database " +
-            databaseId +
-            " in your CloudSQL instance " +
-            instanceName +
-            ". " +
-            "The following SQL statements will migrate your database schema to be compatible with your new Data Connect schema.\n" +
-            error.diffs.map(toString).join("\n");
-        } else if (schemaValidation === "STRICT_AFTER_COMPATIBLE") {
-=======
         if (validationMode === "COMPATIBLE") {
           message =
             "Your PostgreSQL database " +
@@ -695,7 +607,6 @@
             "The following SQL statements will migrate your database schema to be compatible with your new Data Connect schema.\n" +
             error.diffs.map(toString).join("\n");
         } else if (validationMode === "STRICT_AFTER_COMPATIBLE") {
->>>>>>> 467392a4
           message =
             "Your new application schema is compatible with the schema of your PostgreSQL database " +
             databaseId +
@@ -706,19 +617,11 @@
             error.diffs.map(toString).join("\n");
         } else {
           message =
-<<<<<<< HEAD
-            "Your new application schema does not match the schema of your PostgreSQL database " +
-            databaseId +
-            " in your CloudSQL instance " +
-            instanceName +
-            ". " +
-=======
             "Your PostgreSQL database " +
             databaseId +
             " in your CloudSQL instance " +
             instanceName +
             " must be migrated in order to match your application schema. " +
->>>>>>> 467392a4
             "The following SQL statements will migrate your database schema to match your new Data Connect schema.\n" +
             error.diffs.map(toString).join("\n");
         }
