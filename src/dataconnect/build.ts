--- conflicted
+++ resolved
@@ -1,27 +1,11 @@
-<<<<<<< HEAD
-import { DataConnectEmulator, DataConnectEmulatorArgs, getLocalConectionString } from "../emulator/dataconnectEmulator";
-=======
 import { DataConnectEmulator } from "../emulator/dataconnectEmulator";
->>>>>>> 13ffce63
 import { Options } from "../options";
 import { FirebaseError } from "../error";
 import { prettify } from "./graphqlError";
 import { DeploymentMetadata } from "./types";
 
 export async function build(options: Options, configDir: string): Promise<DeploymentMetadata> {
-<<<<<<< HEAD
-  // We can build even if there is no project declared.
-  const projectId = options.project ?? "demo-test";
-  const args: DataConnectEmulatorArgs = {
-    projectId,
-    configDir,
-    auto_download: true,
-  };
-  const dataconnectEmulator = new DataConnectEmulator(args);
-  const buildResult = await dataconnectEmulator.build();
-=======
   const buildResult = await DataConnectEmulator.build({ configDir });
->>>>>>> 13ffce63
   if (buildResult?.errors?.length) {
     throw new FirebaseError(
       `There are errors in your schema and connector files:\n${buildResult.errors.map(prettify).join("\n")}`,
