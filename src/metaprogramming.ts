// eslint-disable-next-line @typescript-eslint/ban-types
type Primitive = number | string | null | undefined | Date | Function;

/**
 * Statically verify that one type implements another.
 * This is very useful to say assertImplements<fieldMasks, RecursiveKeyOf<T>>();
 */
// eslint-disable-next-line @typescript-eslint/no-unused-vars, @typescript-eslint/no-empty-function
export function assertImplements<Test extends MaybeBase, MaybeBase>(): void {}

/**
 * RecursiveKeyOf is a type for keys of an objet usind dots for subfields.
 * For a given object: {a: {b: {c: number}}, d } the RecursiveKeysOf are
 * 'a' | 'a.b' | 'a.b.c' | 'd'
 */
export type RecursiveKeyOf<T> = T extends Primitive
  ? never
  : T extends (infer Elem)[]
    ? RecursiveSubKeys<Elem, keyof Elem & string>
    :
        | (keyof T & string)
        | {
            [P in keyof Required<T> & string]: RecursiveSubKeys<Required<T>, P>;
          }[keyof T & string];

type RecursiveSubKeys<T, P extends keyof T & string> = T[P] extends (infer Elem)[]
  ? `${P}.${RecursiveKeyOf<Elem>}`
  : T[P] extends object
    ? `${P}.${RecursiveKeyOf<T[P]>}`
    : never;

<<<<<<< HEAD
/**
 * LeafKeysOf is like RecursiveKeysOf but omits the keys for any object.
 * For a given object: {a: {b: {c: number}}, d } the LeafKeysOf are
 * 'a.b.c' | 'd'
 */
export type LeafKeysOf<T extends object> = {
  [Key in keyof T & (string | number)]: T[Key] extends unknown[]
    ? `${Key}`
    : T[Key] extends object
      ? `${Key}.${RecursiveKeyOf<T[Key]>}`
      : `${Key}`;
}[keyof T & (string | number)];
=======
export type DeepExtract<RecursiveKeys extends string, Select extends string> = [
  RecursiveKeys extends `${infer Head}.${infer Rest}`
    ? Head extends Select
      ? Head
      : DeepExtract<TailsOf<RecursiveKeys, Head>, Rest>
    : Extract<RecursiveKeys, Select>,
][number];
>>>>>>> ffe8dda6

/**
 * SameType is used in testing to verify that two types are the same.
 * Usage:
 * const test: SameType<A, B> = true.
 * The assigment will fail if the types are different.
 */
export type SameType<T, V> = T extends V ? (V extends T ? true : false) : false;

// eslint-disable-next-line @typescript-eslint/no-unused-vars
type HeadOf<T extends string> = [T extends `${infer Head}.${infer Tail}` ? Head : T][number];

type TailsOf<T extends string, Head extends string> = [
  T extends `${Head}.${infer Tail}` ? Tail : never,
][number];

type RequiredFields<T> = {
  [K in keyof T as (object extends Pick<T, K> ? never : K) & string]: T[K];
};

type OptionalFields<T> = {
  [K in keyof T as (object extends Pick<T, K> ? K : never) & string]?: T[K];
};

/**
 * DeepOmit allows you to omit fields from a nested structure using recursive keys.
 */
export type DeepOmit<T extends object, Keys extends RecursiveKeyOf<T>> = DeepOmitUnsafe<T, Keys>;

<<<<<<< HEAD
type DeepOmitUnsafe<T, Keys extends string> = {
  [Key in Exclude<keyof T, Keys>]: Key extends Keys
    ? T[Key] | undefined
    : Key extends HeadOf<Keys>
      ? DeepOmitUnsafe<T[Key], TailsOf<Keys, Key>>
      : T[Key];
};
=======
type DeepOmitUnsafe<T, Keys extends string> = T extends (infer Elem)[]
  ? Array<DeepOmitUnsafe<Elem, Keys>>
  : {
      [Key in Exclude<keyof RequiredFields<T>, Keys>]: Key extends HeadOf<Keys>
        ? DeepOmitUnsafe<T[Key], TailsOf<Keys, Key>>
        : T[Key];
    } & {
      [Key in Exclude<keyof OptionalFields<T>, Keys>]?: Key extends HeadOf<Keys>
        ? DeepOmitUnsafe<T[Key], TailsOf<Keys, Key>>
        : T[Key];
    };
>>>>>>> ffe8dda6

export type DeepPick<T extends object, Keys extends RecursiveKeyOf<T>> = DeepPickUnsafe<T, Keys>;

type DeepPickUnsafe<T, Keys extends string> = T extends (infer Elem)[]
  ? Array<DeepOmitUnsafe<Elem, Keys>>
  : {
      [Key in Extract<keyof RequiredFields<T>, HeadOf<Keys>>]: Key extends Keys
        ? T[Key]
        : DeepPickUnsafe<T[Key], TailsOf<Keys, Key>>;
    } & {
      [Key in Extract<keyof OptionalFields<T>, HeadOf<Keys>>]?: Key extends Keys
        ? T[Key]
        : DeepPickUnsafe<T[Key], TailsOf<Keys, Key>>;
    };

/**
 * Make properties of an object required.
 *
 * type Foo = {
 *     a?: string
 *     b?: number
 *     c?: object
 * }
 *
 * type Bar = RequireKeys<Foo, "a" | "b">
 * // Property "a" and "b" are now required.
 */
export type RequireKeys<T extends object, Keys extends keyof T> = T & Required<Pick<T, Keys>>;

/** In the array LeafElems<[[["a"], "b"], ["c"]]> is "a" | "b" | "c" */
export type LeafElems<T> =
  T extends Array<infer Elem> ? (Elem extends unknown[] ? LeafElems<Elem> : Elem) : T;

/**
 * In the object {a: number, b: { c: string } },
 * LeafValues is number | string
 */
export type LeafValues<T extends object> = {
  [Key in keyof T & string]: T[Key] extends object ? LeafValues<T[Key]> : T[Key];
}[keyof T & string];<|MERGE_RESOLUTION|>--- conflicted
+++ resolved
@@ -29,20 +29,6 @@
     ? `${P}.${RecursiveKeyOf<T[P]>}`
     : never;
 
-<<<<<<< HEAD
-/**
- * LeafKeysOf is like RecursiveKeysOf but omits the keys for any object.
- * For a given object: {a: {b: {c: number}}, d } the LeafKeysOf are
- * 'a.b.c' | 'd'
- */
-export type LeafKeysOf<T extends object> = {
-  [Key in keyof T & (string | number)]: T[Key] extends unknown[]
-    ? `${Key}`
-    : T[Key] extends object
-      ? `${Key}.${RecursiveKeyOf<T[Key]>}`
-      : `${Key}`;
-}[keyof T & (string | number)];
-=======
 export type DeepExtract<RecursiveKeys extends string, Select extends string> = [
   RecursiveKeys extends `${infer Head}.${infer Rest}`
     ? Head extends Select
@@ -50,7 +36,6 @@
       : DeepExtract<TailsOf<RecursiveKeys, Head>, Rest>
     : Extract<RecursiveKeys, Select>,
 ][number];
->>>>>>> ffe8dda6
 
 /**
  * SameType is used in testing to verify that two types are the same.
@@ -80,15 +65,6 @@
  */
 export type DeepOmit<T extends object, Keys extends RecursiveKeyOf<T>> = DeepOmitUnsafe<T, Keys>;
 
-<<<<<<< HEAD
-type DeepOmitUnsafe<T, Keys extends string> = {
-  [Key in Exclude<keyof T, Keys>]: Key extends Keys
-    ? T[Key] | undefined
-    : Key extends HeadOf<Keys>
-      ? DeepOmitUnsafe<T[Key], TailsOf<Keys, Key>>
-      : T[Key];
-};
-=======
 type DeepOmitUnsafe<T, Keys extends string> = T extends (infer Elem)[]
   ? Array<DeepOmitUnsafe<Elem, Keys>>
   : {
@@ -100,7 +76,6 @@
         ? DeepOmitUnsafe<T[Key], TailsOf<Keys, Key>>
         : T[Key];
     };
->>>>>>> ffe8dda6
 
 export type DeepPick<T extends object, Keys extends RecursiveKeyOf<T>> = DeepPickUnsafe<T, Keys>;
 
