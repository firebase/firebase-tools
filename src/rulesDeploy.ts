import * as _ from "lodash";
import { bold } from "colorette";
import * as fs from "fs-extra";

import * as gcp from "./gcp";
import { logger } from "./logger";
import { FirebaseError } from "./error";
import * as utils from "./utils";

import { promptOnce } from "./prompt";
import { ListRulesetsEntry, Release, RulesetFile } from "./gcp/rules";
import { getProjectNumber } from "./getProjectNumber";
import { addServiceAccountToRoles, serviceAccountHasRoles } from "./gcp/resourceManager";
<<<<<<< HEAD
import * as experiments from "./experiments";
=======
>>>>>>> a2b93899

// The status code the Firebase Rules backend sends to indicate too many rulesets.
const QUOTA_EXCEEDED_STATUS_CODE = 429;

// How many old rulesets is enough to cause problems?
const RULESET_COUNT_LIMIT = 1000;

// how many old rulesets should we delete to free up quota?
const RULESETS_TO_GC = 10;

// Cross service function definition regex
const CROSS_SERVICE_FUNCTIONS = /firestore\.(get|exists)/;

// Cross service rules for Storage role
const CROSS_SERVICE_RULES_ROLE = "roles/firebaserules.firestoreServiceAgent";

/**
 * Services that have rulesets.
 */
export enum RulesetServiceType {
  CLOUD_FIRESTORE = "cloud.firestore",
  FIREBASE_STORAGE = "firebase.storage",
}

/**
 * Printable names of RulesetServiceTypes.
 */
const RulesetType = {
  [RulesetServiceType.CLOUD_FIRESTORE]: "firestore",
  [RulesetServiceType.FIREBASE_STORAGE]: "storage",
};

/**
 * RulesDeploy encapsulates logic for deploying rules.
 */
export class RulesDeploy {
  private project: string;
  private rulesFiles: { [path: string]: RulesetFile[] };
  private rulesetNames: { [x: string]: string };

  /**
   * Creates a RulesDeploy instance.
   * @param options The CLI options object.
   * @param type The service type for which this ruleset is associated.
   */
  constructor(public options: any, private type: RulesetServiceType) {
    this.project = options.project;
    this.rulesFiles = {};
    this.rulesetNames = {};
  }

  /**
   * Adds a new project-relative file to be included in compilation and
   * deployment for this RulesDeploy.
   * @param path path of file to be included.
   */
  addFile(path: string): void {
    const fullPath = this.options.config.path(path);
    let src;
    try {
      src = fs.readFileSync(fullPath, "utf8");
    } catch (e: any) {
      logger.debug("[rules read error]", e.stack);
      throw new FirebaseError(`Error reading rules file ${bold(path)}`);
    }

    this.rulesFiles[path] = [{ name: path, content: src }];
  }

  /**
   * Compile all rulesets tied to this deploy, rejecting on first
   * compilation error.
   */
  async compile(): Promise<void> {
    await Promise.all(
      Object.keys(this.rulesFiles).map((filename) => {
        return this.compileRuleset(filename, this.rulesFiles[filename]);
      })
    );
  }

  /**
   * Returns the latest ruleset's name and content.
   * @param service The service to fetch the rulesets.
   * @return An object containing the latest name and content of the current rules.
   */
  private async getCurrentRules(
    service: RulesetServiceType
  ): Promise<{ latestName: string | null; latestContent: RulesetFile[] | null }> {
    const latestName = await gcp.rules.getLatestRulesetName(this.options.project, service);
    let latestContent: RulesetFile[] | null = null;
    if (latestName) {
      latestContent = await gcp.rules.getRulesetContent(latestName);
    }
    return { latestName, latestContent };
  }

  async checkStorageRulesIamPermissions(rulesContent?: string): Promise<void> {
    // Skip if no cross-service rules
    if (rulesContent?.match(CROSS_SERVICE_FUNCTIONS) === null) {
      return;
    }

    // Skip if non-interactive
    if (this.options.nonInteractive) {
      return;
    }

    // We have cross-service rules. Now check the P4SA permission
    const projectNumber = await getProjectNumber(this.options);
    const saEmail = `service-${projectNumber}@gcp-sa-firebasestorage.iam.gserviceaccount.com`;
    try {
      if (await serviceAccountHasRoles(projectNumber, saEmail, [CROSS_SERVICE_RULES_ROLE], true)) {
        return;
      }

      // Prompt user to ask if they want to add the service account
      const addRole = await promptOnce(
        {
          type: "confirm",
          name: "rulesRole",
          message: `Cloud Storage for Firebase needs an IAM Role to use cross-service rules. Grant the new role?`,
          default: true,
        },
        this.options
      );

      // Try to add the role to the service account
      if (addRole) {
        await addServiceAccountToRoles(projectNumber, saEmail, [CROSS_SERVICE_RULES_ROLE], true);
        utils.logLabeledBullet(
          RulesetType[this.type],
          "updated service account for cross-service rules..."
        );
      }
    } catch (e: any) {
      logger.warn(
        "[rules] Error checking or updating Cloud Storage for Firebase service account permissions."
      );
      logger.warn("[rules] Cross-service Storage rules may not function properly", e.message);
    }
  }

  /**
   * Create rulesets for each file added to this deploy, and record
   * the name for use in the release process later.
   *
   * If the ruleset to create is identical to the latest existing ruleset,
   * then we record the existing ruleset name instead of creating a duplicate.
   *
   * @param service The service to create a ruleset.
   * @return All the names of the rulesets that were created.
   */
  async createRulesets(service: RulesetServiceType): Promise<string[]> {
    const createdRulesetNames: string[] = [];

    const { latestName: latestRulesetName, latestContent: latestRulesetContent } =
      await this.getCurrentRules(service);

    // TODO: Make this into a more useful helper method.
    // Gather the files to be uploaded.
    const newRulesetsByFilename = new Map<string, Promise<string>>();
    for (const [filename, files] of Object.entries(this.rulesFiles)) {
      if (latestRulesetName && _.isEqual(files, latestRulesetContent)) {
        utils.logLabeledBullet(
          RulesetType[this.type],
          `latest version of ${bold(filename)} already up to date, skipping upload...`
        );
        this.rulesetNames[filename] = latestRulesetName;
        continue;
      }
      if (service === RulesetServiceType.FIREBASE_STORAGE) {
<<<<<<< HEAD
        experiments.assertEnabled(
          "crossservicerules",
          "deploy rules with cross-service dependencies"
        );
        console.log(
          `Deploying rules with ${bold("experimental")} support for cross-service dependencies`
        );
=======
>>>>>>> a2b93899
        await this.checkStorageRulesIamPermissions(files[0]?.content);
      }

      utils.logLabeledBullet(RulesetType[this.type], `uploading rules ${bold(filename)}...`);
      newRulesetsByFilename.set(filename, gcp.rules.createRuleset(this.options.project, files));
    }

    try {
      await Promise.all(newRulesetsByFilename.values());
      // All the values are now resolves, so `await` here reads the strings.
      for (const [filename, rulesetName] of newRulesetsByFilename) {
        this.rulesetNames[filename] = await rulesetName;
        createdRulesetNames.push(await rulesetName);
      }
    } catch (err: any) {
      if (err.status !== QUOTA_EXCEEDED_STATUS_CODE) {
        throw err;
      }
      utils.logLabeledBullet(RulesetType[this.type], "quota exceeded error while uploading rules");

      const history: ListRulesetsEntry[] = await gcp.rules.listAllRulesets(this.options.project);

      if (history.length > RULESET_COUNT_LIMIT) {
        const confirm = await promptOnce(
          {
            type: "confirm",
            name: "force",
            message: `You have ${history.length} rules, do you want to delete the oldest ${RULESETS_TO_GC} to free up space?`,
            default: false,
          },
          this.options
        );
        if (confirm) {
          // Find the oldest unreleased rulesets. The rulesets are sorted reverse-chronlogically.
          const releases: Release[] = await gcp.rules.listAllReleases(this.options.project);
          const unreleased: ListRulesetsEntry[] = history.filter((ruleset) => {
            return !releases.find((release) => release.rulesetName === ruleset.name);
          });
          const entriesToDelete = unreleased.reverse().slice(0, RULESETS_TO_GC);
          // To avoid running into quota issues, delete entries in _serial_ rather than parallel.
          for (const entry of entriesToDelete) {
            await gcp.rules.deleteRuleset(this.options.project, gcp.rules.getRulesetId(entry));
            logger.debug(`[rules] Deleted ${entry.name}`);
          }
          utils.logLabeledWarning(RulesetType[this.type], "retrying rules upload");
          return this.createRulesets(service);
        }
      }
    }
    return createdRulesetNames;
  }

  /**
   * Releases the rules from the given file and resource name.
   * @param filename The filename to release.
   * @param resourceName The release name to release these as.
   * @param subResourceName An optional sub-resource name to append to the
   *   release name. This is required if resourceName === FIREBASE_STORAGE.
   */
  async release(
    filename: string,
    resourceName: RulesetServiceType,
    subResourceName?: string
  ): Promise<void> {
    // Cast as a RulesetServiceType to test the value against known types.
    if (resourceName === RulesetServiceType.FIREBASE_STORAGE && !subResourceName) {
      throw new FirebaseError(`Cannot release resource type "${resourceName}"`);
    }
    await gcp.rules.updateOrCreateRelease(
      this.options.project,
      this.rulesetNames[filename],
      resourceName === RulesetServiceType.FIREBASE_STORAGE
        ? `${resourceName}/${subResourceName}`
        : resourceName
    );
    utils.logLabeledSuccess(
      RulesetType[this.type],
      `released rules ${bold(filename)} to ${bold(resourceName)}`
    );
  }

  /**
   * Attempts to compile a ruleset.
   * @param filename The filename to compile.
   * @param files The files to compile.
   */
  private async compileRuleset(filename: string, files: RulesetFile[]): Promise<void> {
    utils.logLabeledBullet(this.type, `checking ${bold(filename)} for compilation errors...`);
    const response = await gcp.rules.testRuleset(this.options.project, files);
    if (_.get(response, "body.issues", []).length) {
      const warnings: string[] = [];
      const errors: string[] = [];
      response.body.issues.forEach((issue: any) => {
        const issueMessage = `[${issue.severity.substring(0, 1)}] ${issue.sourcePosition.line}:${
          issue.sourcePosition.column
        } - ${issue.description}`;

        if (issue.severity === "ERROR") {
          errors.push(issueMessage);
        } else {
          warnings.push(issueMessage);
        }
      });

      if (warnings.length > 0) {
        warnings.forEach((warning) => {
          utils.logWarning(warning);
        });
      }

      if (errors.length > 0) {
        const add = errors.length === 1 ? "" : "s";
        const message = `Compilation error${add} in ${bold(filename)}:\n${errors.join("\n")}`;
        throw new FirebaseError(message, { exit: 1 });
      }
    }

    utils.logLabeledSuccess(this.type, `rules file ${bold(filename)} compiled successfully`);
  }
}<|MERGE_RESOLUTION|>--- conflicted
+++ resolved
@@ -11,10 +11,6 @@
 import { ListRulesetsEntry, Release, RulesetFile } from "./gcp/rules";
 import { getProjectNumber } from "./getProjectNumber";
 import { addServiceAccountToRoles, serviceAccountHasRoles } from "./gcp/resourceManager";
-<<<<<<< HEAD
-import * as experiments from "./experiments";
-=======
->>>>>>> a2b93899
 
 // The status code the Firebase Rules backend sends to indicate too many rulesets.
 const QUOTA_EXCEEDED_STATUS_CODE = 429;
@@ -187,16 +183,6 @@
         continue;
       }
       if (service === RulesetServiceType.FIREBASE_STORAGE) {
-<<<<<<< HEAD
-        experiments.assertEnabled(
-          "crossservicerules",
-          "deploy rules with cross-service dependencies"
-        );
-        console.log(
-          `Deploying rules with ${bold("experimental")} support for cross-service dependencies`
-        );
-=======
->>>>>>> a2b93899
         await this.checkStorageRulesIamPermissions(files[0]?.content);
       }
 
