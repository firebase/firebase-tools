import * as util from "util";

import * as api from "../api";
import * as FirebaseError from "../error";
import * as logger from "../logger";
import { pollOperation } from "../operation-poller";
import { inspect } from "util";

const TIMEOUT_MILLIS = 30000;
const APP_LIST_PAGE_SIZE = 100;
const CREATE_APP_API_REQUEST_TIMEOUT_MILLIS = 15000;

<<<<<<< HEAD
const IOS_CONFIG_FILE_NAME = "GoogleService-Info.plist";
const ANDROID_CONFIG_FILE_NAME = "google-services.json";
=======
>>>>>>> 3a57df2a
const WEB_CONFIG_FILE_NAME = "google-config.js";

export interface AppMetadata {
  name: string /* The fully qualified resource name of the Firebase App */;
  projectId: string;
  appId: string;
  platform: AppPlatform;
  displayName?: string;
}

export interface IosAppMetadata extends AppMetadata {
  bundleId: string;
  appStoreId?: string;
  platform: AppPlatform.IOS;
}

export interface AndroidAppMetadata extends AppMetadata {
  packageName: string;
  platform: AppPlatform.ANDROID;
}

export interface WebAppMetadata extends AppMetadata {
  displayName: string;
  appUrls?: string[];
  platform: AppPlatform.WEB;
}

export interface AppConfigurationData {
  fileName: string;
<<<<<<< HEAD
  fileContents: string /* file content in ascii format */;
=======
  fileContents: string /* file contents in utf8 format */;
>>>>>>> 3a57df2a
}

export enum AppPlatform {
  PLATFORM_UNSPECIFIED = "PLATFORM_UNSPECIFIED",
  IOS = "IOS",
  ANDROID = "ANDROID",
  WEB = "WEB",
  ANY = "ANY",
}

export function getAppPlatform(platform: string): AppPlatform {
  switch (platform.toUpperCase()) {
    case "IOS":
      return AppPlatform.IOS;
    case "ANDROID":
      return AppPlatform.ANDROID;
    case "WEB":
      return AppPlatform.WEB;
    case "": // list all apps if platform is not provided
      return AppPlatform.ANY;
    default:
      return AppPlatform.PLATFORM_UNSPECIFIED;
  }
}

/**
 * Send an API request to create a new Firebase iOS app and poll the LRO to get the new app
 * information.
 * @return a promise that resolves to the new iOS app information
 */
export async function createIosApp(
  projectId: string,
  options: { displayName?: string; appStoreId?: string; bundleId: string }
): Promise<IosAppMetadata> {
  try {
    const response = await api.request("POST", `/v1beta1/projects/${projectId}/iosApps`, {
      auth: true,
      origin: api.firebaseApiOrigin,
      timeout: CREATE_APP_API_REQUEST_TIMEOUT_MILLIS,
      data: options,
    });
    const appData = await pollOperation<any>({
      pollerName: "Create iOS app Poller",
      apiOrigin: api.firebaseApiOrigin,
      apiVersion: "v1beta1",
      operationResourceName: response.body.name /* LRO resource name */,
    });
    return appData;
  } catch (err) {
    logger.debug(err.message);
    throw new FirebaseError(
      `Failed to create iOS app for project ${projectId}. See firebase-debug.log for more info.`,
      { exit: 2, original: err }
    );
  }
}

/**
 * Send an API request to create a new Firebase Android app and poll the LRO to get the new app
 * information.
 * @return a promise that resolves to the new Android app information
 */
export async function createAndroidApp(
  projectId: string,
  options: { displayName?: string; packageName: string }
): Promise<AndroidAppMetadata> {
  try {
    const response = await api.request("POST", `/v1beta1/projects/${projectId}/androidApps`, {
      auth: true,
      origin: api.firebaseApiOrigin,
      timeout: CREATE_APP_API_REQUEST_TIMEOUT_MILLIS,
      data: options,
    });
    const appData = await pollOperation<any>({
      pollerName: "Create Android app Poller",
      apiOrigin: api.firebaseApiOrigin,
      apiVersion: "v1beta1",
      operationResourceName: response.body.name /* LRO resource name */,
    });
    return appData;
  } catch (err) {
    logger.debug(err.message);
    throw new FirebaseError(
      `Failed to create Android app for project ${projectId}. See firebase-debug.log for more info.`,
      {
        exit: 2,
        original: err,
      }
    );
  }
}

/**
 * Send an API request to create a new Firebase Web app and poll the LRO to get the new app
 * information.
 * @return a promise that resolves to the resource name of the create Web app LRO
 */
export async function createWebApp(
  projectId: string,
  options: { displayName?: string }
): Promise<WebAppMetadata> {
  try {
    const response = await api.request("POST", `/v1beta1/projects/${projectId}/webApps`, {
      auth: true,
      origin: api.firebaseApiOrigin,
      timeout: CREATE_APP_API_REQUEST_TIMEOUT_MILLIS,
      data: options,
    });
    const appData = await pollOperation<any>({
      pollerName: "Create Web app Poller",
      apiOrigin: api.firebaseApiOrigin,
      apiVersion: "v1beta1",
      operationResourceName: response.body.name /* LRO resource name */,
    });
    return appData;
  } catch (err) {
    logger.debug(err.message);
    throw new FirebaseError(
      `Failed to create Web app for project ${projectId}. See firebase-debug.log for more info.`,
      { exit: 2, original: err }
    );
  }
}

/**
 * Lists all Firebase apps registered in a Firebase project, optionally filtered by a platform.
 * Repeatedly calls the paginated API until all pages have been read.
 * @return a promise that resolves to the list of all Firebase apps.
 */
export async function listFirebaseApps(
  projectId: string,
  platform: AppPlatform,
  pageSize: number = APP_LIST_PAGE_SIZE
): Promise<AppMetadata[]> {
  const apps: AppMetadata[] = [];
  try {
    let nextPageToken = "";
    do {
      const pageTokenQueryString = nextPageToken ? `&pageToken=${nextPageToken}` : "";
      const response = await api.request(
        "GET",
        getListAppsResourceString(projectId, platform) +
          `?pageSize=${pageSize}${pageTokenQueryString}`,
        {
          auth: true,
          origin: api.firebaseApiOrigin,
          timeout: TIMEOUT_MILLIS,
        }
      );
      if (response.body.apps) {
        const appsOnPage = response.body.apps.map(
          // app.platform does not exist if we use the endpoint for a specific platform
          (app: any) => (app.platform ? app : { ...app, platform })
        );
        apps.push(...appsOnPage);
      }
      nextPageToken = response.body.nextPageToken;
    } while (nextPageToken);

    return apps;
  } catch (err) {
    logger.debug(err.message);
    throw new FirebaseError(
      `Failed to list Firebase ${platform === AppPlatform.ANY ? "" : platform + " "}` +
        "apps. See firebase-debug.log for more info.",
      {
        exit: 2,
        original: err,
      }
    );
  }
}

function getListAppsResourceString(projectId: string, platform: AppPlatform): string {
  let resourceSuffix;
  switch (platform) {
    case AppPlatform.IOS:
      resourceSuffix = "/iosApps";
      break;
    case AppPlatform.ANDROID:
      resourceSuffix = "/androidApps";
      break;
    case AppPlatform.WEB:
      resourceSuffix = "/webApps";
      break;
    case AppPlatform.ANY:
      resourceSuffix = ":searchApps"; // List apps in any platform
      break;
    default:
      throw new FirebaseError("Unexpected platform. Only support iOS, Android and Web apps");
  }

  return `/v1beta1/projects/${projectId}${resourceSuffix}`;
}

/**
 * Gets the configuration artifact associated with the specified a Firebase app
 * @return a promise that resolves to configuration file content of the requested app
 */
export async function getAppConfig(
  appId: string,
  platform: AppPlatform
): Promise<AppConfigurationData> {
<<<<<<< HEAD
  try {
    const response = await api.request("GET", getAppConfigResourceString(appId, platform), {
=======
  let response;
  try {
    response = await api.request("GET", getAppConfigResourceString(appId, platform), {
>>>>>>> 3a57df2a
      auth: true,
      origin: api.firebaseApiOrigin,
      timeout: TIMEOUT_MILLIS,
    });
<<<<<<< HEAD
    return parseConfigFromResponse(response.body, platform);
=======
>>>>>>> 3a57df2a
  } catch (err) {
    logger.debug(err.message);
    throw new FirebaseError(
      `Failed to get ${platform} app configuration. See firebase-debug.log for more info.`,
      {
        exit: 2,
        original: err,
      }
    );
  }
<<<<<<< HEAD
=======
  return parseConfigFromResponse(response.body, platform);
>>>>>>> 3a57df2a
}

function getAppConfigResourceString(appId: string, platform: AppPlatform): string {
  let platformResource;
  switch (platform) {
    case AppPlatform.IOS:
      platformResource = "iosApps";
      break;
    case AppPlatform.ANDROID:
      platformResource = "androidApps";
      break;
    case AppPlatform.WEB:
      platformResource = "webApps";
      break;
    default:
      throw new FirebaseError("Unexpected app platform");
  }

  return `/v1beta1/projects/-/${platformResource}/${appId}/config`;
}

function parseConfigFromResponse(responseBody: any, platform: AppPlatform): AppConfigurationData {
  if (platform === AppPlatform.WEB) {
    return {
      fileName: WEB_CONFIG_FILE_NAME,
<<<<<<< HEAD
      fileContents: inspect(responseBody, { compact: false }),
    };
  } else if (platform === AppPlatform.ANDROID || platform === AppPlatform.IOS) {
    return {
      fileName: platform === AppPlatform.ANDROID ? ANDROID_CONFIG_FILE_NAME : IOS_CONFIG_FILE_NAME,
      fileContents: Buffer.from(responseBody.configFileContents, "base64").toString("ascii"),
=======
      fileContents: util.inspect(responseBody, { compact: false }),
    };
  } else if (platform === AppPlatform.ANDROID || platform === AppPlatform.IOS) {
    return {
      fileName: responseBody.configFilename,
      fileContents: Buffer.from(responseBody.configFileContents, "base64").toString("utf8"),
>>>>>>> 3a57df2a
    };
  }
  throw new FirebaseError("Unexpected app platform");
}<|MERGE_RESOLUTION|>--- conflicted
+++ resolved
@@ -4,17 +4,11 @@
 import * as FirebaseError from "../error";
 import * as logger from "../logger";
 import { pollOperation } from "../operation-poller";
-import { inspect } from "util";
 
 const TIMEOUT_MILLIS = 30000;
 const APP_LIST_PAGE_SIZE = 100;
 const CREATE_APP_API_REQUEST_TIMEOUT_MILLIS = 15000;
 
-<<<<<<< HEAD
-const IOS_CONFIG_FILE_NAME = "GoogleService-Info.plist";
-const ANDROID_CONFIG_FILE_NAME = "google-services.json";
-=======
->>>>>>> 3a57df2a
 const WEB_CONFIG_FILE_NAME = "google-config.js";
 
 export interface AppMetadata {
@@ -44,11 +38,7 @@
 
 export interface AppConfigurationData {
   fileName: string;
-<<<<<<< HEAD
-  fileContents: string /* file content in ascii format */;
-=======
   fileContents: string /* file contents in utf8 format */;
->>>>>>> 3a57df2a
 }
 
 export enum AppPlatform {
@@ -252,22 +242,13 @@
   appId: string,
   platform: AppPlatform
 ): Promise<AppConfigurationData> {
-<<<<<<< HEAD
-  try {
-    const response = await api.request("GET", getAppConfigResourceString(appId, platform), {
-=======
   let response;
   try {
     response = await api.request("GET", getAppConfigResourceString(appId, platform), {
->>>>>>> 3a57df2a
       auth: true,
       origin: api.firebaseApiOrigin,
       timeout: TIMEOUT_MILLIS,
     });
-<<<<<<< HEAD
-    return parseConfigFromResponse(response.body, platform);
-=======
->>>>>>> 3a57df2a
   } catch (err) {
     logger.debug(err.message);
     throw new FirebaseError(
@@ -278,10 +259,7 @@
       }
     );
   }
-<<<<<<< HEAD
-=======
   return parseConfigFromResponse(response.body, platform);
->>>>>>> 3a57df2a
 }
 
 function getAppConfigResourceString(appId: string, platform: AppPlatform): string {
@@ -307,21 +285,12 @@
   if (platform === AppPlatform.WEB) {
     return {
       fileName: WEB_CONFIG_FILE_NAME,
-<<<<<<< HEAD
-      fileContents: inspect(responseBody, { compact: false }),
-    };
-  } else if (platform === AppPlatform.ANDROID || platform === AppPlatform.IOS) {
-    return {
-      fileName: platform === AppPlatform.ANDROID ? ANDROID_CONFIG_FILE_NAME : IOS_CONFIG_FILE_NAME,
-      fileContents: Buffer.from(responseBody.configFileContents, "base64").toString("ascii"),
-=======
       fileContents: util.inspect(responseBody, { compact: false }),
     };
   } else if (platform === AppPlatform.ANDROID || platform === AppPlatform.IOS) {
     return {
       fileName: responseBody.configFilename,
       fileContents: Buffer.from(responseBody.configFileContents, "base64").toString("utf8"),
->>>>>>> 3a57df2a
     };
   }
   throw new FirebaseError("Unexpected app platform");
