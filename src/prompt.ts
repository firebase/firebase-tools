--- conflicted
+++ resolved
@@ -105,16 +105,10 @@
   nonInteractive?: boolean;
   force?: boolean;
   default?: boolean;
-<<<<<<< HEAD
-}): Promise<boolean> {
-  if (!args.nonInteractive && !args.force) {
-    const message = `Do you wish to continue?`;
-=======
   message?: string;
 }): Promise<boolean> {
   if (!args.nonInteractive && !args.force) {
     const message = args.message ?? `Do you wish to continue?`;
->>>>>>> d1244eea
     return await promptOnce({
       type: "confirm",
       message,
