--- conflicted
+++ resolved
@@ -319,14 +319,7 @@
       options.debug = true;
     }
 
-<<<<<<< HEAD
-    if (getInheritedOption(options, "json")) {
-      options.interactive = false;
-      options.nonInteractive = true;
-    } else if (!options.isMCP) {
-=======
     if (!getInheritedOption(options, "json") && !options.isMCP) {
->>>>>>> 1ed4791f
       useConsoleLoggers();
     }
 
