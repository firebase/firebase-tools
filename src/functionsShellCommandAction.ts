/* eslint-disable @typescript-eslint/ban-ts-comment */
import * as clc from "colorette";
import * as repl from "repl";
import * as _ from "lodash";
import * as util from "util";

<<<<<<< HEAD
=======
import * as shell from "./emulator/functionsEmulatorShell";
import * as commandUtils from "./emulator/commandUtils";
import { FunctionsServer } from "./serve/functions";
import LocalFunction from "./localFunction";
import * as utils from "./utils";
import { logger } from "./logger";
import { EMULATORS_SUPPORTED_BY_FUNCTIONS, EmulatorInfo, Emulators } from "./emulator/types";
>>>>>>> 27957b30
import { EmulatorHubClient } from "./emulator/hubClient";
import { resolveHostAndAssignPorts } from "./emulator/portUtils";
import { Constants } from "./emulator/constants";
<<<<<<< HEAD
import { EMULATORS_SUPPORTED_BY_FUNCTIONS, EmulatorInfo, Emulators } from "./emulator/types";
import { FunctionsServer } from "./serve/functions";
import { logger } from "./logger";
import { Options } from "./options";
import * as commandUtils from "./emulator/commandUtils";
import * as LocalFunction from "./localFunction";
import { HTTPS_SENTINAL } from "./localFunction";
import * as shell from "./emulator/functionsEmulatorShell";
import * as utils from "./utils";
=======
import { needProjectId } from "./projectUtils";
>>>>>>> 27957b30

const serveFunctions = new FunctionsServer();

export const actionFunction = async (options: Options) => {
  if (typeof options.port === "string") {
    options.port = parseInt(options.port, 10);
  }

  let debugPort = undefined;
  if (options.inspectFunctions) {
    debugPort = commandUtils.parseInspectionPort(options);
  }

  needProjectId(options);
  const hubClient = new EmulatorHubClient(options.project!);

  let remoteEmulators: Record<string, EmulatorInfo> = {};
  if (hubClient.foundHub()) {
    remoteEmulators = await hubClient.getEmulators();
    logger.debug("Running emulators: ", remoteEmulators);
  }

  const runningEmulators = EMULATORS_SUPPORTED_BY_FUNCTIONS.filter(
    (e) => remoteEmulators[e] !== undefined
  );
  const otherEmulators = EMULATORS_SUPPORTED_BY_FUNCTIONS.filter(
    (e) => remoteEmulators[e] === undefined
  );

  let host = Constants.getDefaultHost();
  // If the port was not set by the --port flag or determined from 'firebase.json', just scan
  // up from 5000
  let port = 5000;
  if (typeof options.port === "number") {
    port = options.port;
  }

  const functionsInfo = remoteEmulators[Emulators.FUNCTIONS];
  if (functionsInfo) {
    utils.logLabeledWarning(
      "functions",
      `You are already running the Cloud Functions emulator on port ${functionsInfo.port}. Running the emulator and the Functions shell simultaenously can result in unexpected behavior.`
    );
  } else if (!options.port) {
    // If the user did not pass in any port and the functions emulator is not already running, we can
    // use the port defined for the Functions emulator in their firebase.json
    port = options.config.src.emulators?.functions?.port ?? port;
    host = options.config.src.emulators?.functions?.host ?? host;
    options.host = host;
  }

  const listen = (
    await resolveHostAndAssignPorts({
      [Emulators.FUNCTIONS]: { host, port },
    })
  ).functions;
  // TODO: Listen on secondary addresses.
  options.host = listen[0].address;
  options.port = listen[0].port;

  return serveFunctions
    .start(options, {
      quiet: true,
      remoteEmulators,
      debugPort,
    })
    .then(() => {
      return serveFunctions.connect();
    })
    .then(() => {
      const instance = serveFunctions.get();
      const emulator = new shell.FunctionsEmulatorShell(instance);

      if (emulator.emulatedFunctions && emulator.emulatedFunctions.length === 0) {
        logger.info("No functions emulated.");
        process.exit();
      }

      const initializeContext = (context: any) => {
        for (const trigger of emulator.triggers) {
          if (emulator.emulatedFunctions.includes(trigger.id)) {
            const localFunction = new LocalFunction(trigger, emulator.urls, emulator);
            const triggerNameDotNotation = trigger.name.replace(/-/g, ".");
            _.set(context, triggerNameDotNotation, localFunction.makeFn());
          }
        }
        context.help =
          "Instructions for the Functions Shell can be found at: " +
          "https://firebase.google.com/docs/functions/local-emulator";
      };

      for (const e of runningEmulators) {
        const info = remoteEmulators[e];
        utils.logLabeledBullet(
          "functions",
          `Connected to running ${clc.bold(e)} emulator at ${info.host}:${
            info.port
          }, calls to this service will affect the emulator`
        );
      }
      utils.logLabeledWarning(
        "functions",
        `The following emulators are not running, calls to these services will affect production: ${clc.bold(
          otherEmulators.join(", ")
        )}`
      );

      const writer = (output: any) => {
        if (output === HTTPS_SENTINAL) {
          return HTTPS_SENTINAL;
        }
        return util.inspect(output);
      };

      const prompt = "firebase > ";

      const replServer = repl.start({
        prompt: prompt,
        writer: writer,
        useColors: true,
      });
      initializeContext(replServer.context);
      replServer.on("reset", initializeContext);

      return new Promise((resolve) => {
        replServer.on("exit", () => {
          return serveFunctions.stop().then(resolve).catch(resolve);
        });
      });
    });
};<|MERGE_RESOLUTION|>--- conflicted
+++ resolved
@@ -4,8 +4,6 @@
 import * as _ from "lodash";
 import * as util from "util";
 
-<<<<<<< HEAD
-=======
 import * as shell from "./emulator/functionsEmulatorShell";
 import * as commandUtils from "./emulator/commandUtils";
 import { FunctionsServer } from "./serve/functions";
@@ -13,23 +11,12 @@
 import * as utils from "./utils";
 import { logger } from "./logger";
 import { EMULATORS_SUPPORTED_BY_FUNCTIONS, EmulatorInfo, Emulators } from "./emulator/types";
->>>>>>> 27957b30
 import { EmulatorHubClient } from "./emulator/hubClient";
 import { resolveHostAndAssignPorts } from "./emulator/portUtils";
 import { Constants } from "./emulator/constants";
-<<<<<<< HEAD
-import { EMULATORS_SUPPORTED_BY_FUNCTIONS, EmulatorInfo, Emulators } from "./emulator/types";
-import { FunctionsServer } from "./serve/functions";
-import { logger } from "./logger";
 import { Options } from "./options";
-import * as commandUtils from "./emulator/commandUtils";
-import * as LocalFunction from "./localFunction";
 import { HTTPS_SENTINAL } from "./localFunction";
-import * as shell from "./emulator/functionsEmulatorShell";
-import * as utils from "./utils";
-=======
 import { needProjectId } from "./projectUtils";
->>>>>>> 27957b30
 
 const serveFunctions = new FunctionsServer();
 
