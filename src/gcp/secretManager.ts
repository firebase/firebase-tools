--- conflicted
+++ resolved
@@ -235,11 +235,7 @@
 }
 
 /**
-<<<<<<< HEAD
- * Update labels associated with the secret.
-=======
  * Update metadata associated with a secret.
->>>>>>> 6d1881aa
  */
 export async function patchSecret(
   projectId: string,
