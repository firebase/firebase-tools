--- conflicted
+++ resolved
@@ -204,8 +204,6 @@
   return parseSecretResourceName(createRes.body.name);
 }
 
-<<<<<<< HEAD
-=======
 export async function patchSecret(
   projectId: string,
   name: string,
@@ -220,7 +218,6 @@
   return parseSecretResourceName(res.body.name);
 }
 
->>>>>>> b91c12f3
 export async function addVersion(
   secret: Secret,
   payloadData: string
