--- conflicted
+++ resolved
@@ -8,24 +8,14 @@
 // Matches projects/{PROJECT}/secrets/{SECRET}
 const SECRET_NAME_REGEX = new RegExp(
   "projects\\/" +
-<<<<<<< HEAD
-    "((?:[0-9]+)|(?:[A-Za-z]+[A-Za-z\\d-]*[A-Za-z\\d]?))\\/" +
-    "secrets\\/" +
-    "([A-Za-z\\d\\-_]+)"
-=======
     "(?<project>(?:\\d+)|(?:[A-Za-z]+[A-Za-z\\d-]*[A-Za-z\\d]?))\\/" +
     "secrets\\/" +
     "(?<secret>[A-Za-z\\d\\-_]+)"
->>>>>>> b44f1955
 );
 
 // Matches projects/{PROJECT}/secrets/{SECRET}/versions/{latest|VERSION}
 const SECRET_VERSION_NAME_REGEX = new RegExp(
-<<<<<<< HEAD
-  SECRET_NAME_REGEX.source + "\\/versions\\/" + "(latest|[0-9]+)"
-=======
   SECRET_NAME_REGEX.source + "\\/versions\\/" + "(?<version>latest|[0-9]+)"
->>>>>>> b44f1955
 );
 
 export const secretManagerConsoleUri = (projectId: string) =>
@@ -49,10 +39,7 @@
 }
 
 interface CreateSecretRequest {
-<<<<<<< HEAD
   name: string;
-=======
->>>>>>> b44f1955
   replication: { automatic: {} };
   labels: Record<string, string>;
 }
@@ -63,15 +50,7 @@
 
 const API_VERSION = "v1beta1";
 
-<<<<<<< HEAD
-const client = new Client({
-  urlPrefix: secretManagerOrigin,
-  auth: true,
-  apiVersion: API_VERSION,
-});
-=======
 const client = new Client({ urlPrefix: secretManagerOrigin, apiVersion: API_VERSION });
->>>>>>> b44f1955
 
 export async function listSecrets(projectId: string): Promise<Secret[]> {
   const listRes = await client.get<{ secrets: Secret[] }>(`projects/${projectId}/secrets`);
@@ -112,15 +91,6 @@
 }
 
 export function parseSecretResourceName(resourceName: string): Secret {
-<<<<<<< HEAD
-  const tokens = resourceName.match(SECRET_NAME_REGEX);
-  if (tokens == null) {
-    throw new FirebaseError(`Invalid secret resource name [${resourceName}].`);
-  }
-  return {
-    projectId: tokens[1],
-    name: tokens[2],
-=======
   const match = resourceName.match(SECRET_NAME_REGEX);
   if (!match?.groups) {
     throw new FirebaseError(`Invalid secret resource name [${resourceName}].`);
@@ -128,33 +98,20 @@
   return {
     projectId: match.groups.project,
     name: match.groups.secret,
->>>>>>> b44f1955
   };
 }
 
 export function parseSecretVersionResourceName(resourceName: string): SecretVersion {
-<<<<<<< HEAD
-  const tokens = resourceName.match(SECRET_VERSION_NAME_REGEX);
-  if (tokens == null) {
-=======
   const match = resourceName.match(SECRET_VERSION_NAME_REGEX);
   if (!match?.groups) {
->>>>>>> b44f1955
     throw new FirebaseError(`Invalid secret version resource name [${resourceName}].`);
   }
   return {
     secret: {
-<<<<<<< HEAD
-      projectId: tokens[1],
-      name: tokens[2],
-    },
-    version: tokens[3],
-=======
       projectId: match.groups.project,
       name: match.groups.secret,
     },
     version: match.groups.version,
->>>>>>> b44f1955
   };
 }
 
@@ -168,29 +125,19 @@
   labels: Record<string, string>
 ): Promise<Secret> {
   const createRes = await client.post<CreateSecretRequest, Secret>(
-<<<<<<< HEAD
-    `projects/${projectId}/secrets?secretId=${name}`,
+    `projects/${projectId}/secrets`,
     {
       name,
-=======
-    `projects/${projectId}/secrets`,
-    {
->>>>>>> b44f1955
       replication: {
         automatic: {},
       },
       labels,
-<<<<<<< HEAD
-    }
-=======
     },
     { queryParams: { secretId: name } }
->>>>>>> b44f1955
   );
   return parseSecretResourceName(createRes.body.name);
 }
 
-<<<<<<< HEAD
 export async function patchSecret(
   projectId: string,
   name: string,
@@ -205,8 +152,6 @@
   return parseSecretResourceName(res.body.name);
 }
 
-=======
->>>>>>> b44f1955
 export async function addVersion(
   secret: Secret,
   payloadData: string
@@ -232,27 +177,14 @@
   return res.body;
 }
 
-<<<<<<< HEAD
-export async function setIamPolicyBindings(secret: Secret, bindings: iam.Binding[]): Promise<void> {
-  await client.post<{ policy: Partial<iam.Policy> }, iam.Policy>(
-=======
 export async function setIamPolicy(secret: Secret, bindings: iam.Binding[]): Promise<void> {
   await client.post<{ policy: Partial<iam.Policy>; updateMask: string }, iam.Policy>(
->>>>>>> b44f1955
     `projects/${secret.projectId}/secrets/${secret.name}:setIamPolicy`,
     {
       policy: {
         bindings,
       },
-<<<<<<< HEAD
-    },
-    {
-      queryParams: {
-        updateMask: "bindings",
-      },
-=======
       updateMask: "bindings",
->>>>>>> b44f1955
     }
   );
 }
@@ -288,11 +220,7 @@
 
   bindings.push(...newBindings);
 
-<<<<<<< HEAD
-  await module.exports.setIamPolicyBindings(secret, bindings);
-=======
   await module.exports.setIamPolicy(secret, bindings);
->>>>>>> b44f1955
 
   // SecretManager would like us to _always_ inform users when we grant access to one of their secrets.
   // As a safeguard against forgetting to do so, we log it here.
