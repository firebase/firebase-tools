--- conflicted
+++ resolved
@@ -8,24 +8,14 @@
 // Matches projects/{PROJECT}/secrets/{SECRET}
 const SECRET_NAME_REGEX = new RegExp(
   "projects\\/" +
-<<<<<<< HEAD
-    "((?:[0-9]+)|(?:[A-Za-z]+[A-Za-z\\d-]*[A-Za-z\\d]?))\\/" +
-    "secrets\\/" +
-    "([A-Za-z\\d\\-_]+)"
-=======
     "(?<project>(?:\\d+)|(?:[A-Za-z]+[A-Za-z\\d-]*[A-Za-z\\d]?))\\/" +
     "secrets\\/" +
     "(?<secret>[A-Za-z\\d\\-_]+)"
->>>>>>> 08f22361
 );
 
 // Matches projects/{PROJECT}/secrets/{SECRET}/versions/{latest|VERSION}
 const SECRET_VERSION_NAME_REGEX = new RegExp(
-<<<<<<< HEAD
-  SECRET_NAME_REGEX.source + "\\/versions\\/" + "(latest|[0-9]+)"
-=======
   SECRET_NAME_REGEX.source + "\\/versions\\/" + "(?<version>latest|[0-9]+)"
->>>>>>> 08f22361
 );
 
 export const secretManagerConsoleUri = (projectId: string) =>
@@ -42,8 +32,7 @@
 
 export interface SecretVersion {
   secret: Secret;
-<<<<<<< HEAD
-  version: string;
+  versionId: string;
 
   // Output-only fields
   readonly state?: SecretVersionState;
@@ -64,46 +53,11 @@
   state: SecretVersionState;
 }
 
-=======
-  versionId: string;
-
-  // Output-only fields
-  readonly state?: SecretVersionState;
-}
-
-interface CreateSecretRequest {
-  name: string;
-  replication: { automatic: {} };
-  labels: Record<string, string>;
-}
-
-interface AddVersionRequest {
-  payload: { data: string };
-}
-
-interface SecretVersionResponse {
-  name: string;
-  state: SecretVersionState;
-}
-
->>>>>>> 08f22361
 interface AccessSecretVersionResponse {
   name: string;
   payload: {
     data: string;
   };
-<<<<<<< HEAD
-}
-
-const API_VERSION = "v1";
-
-const client = new Client({
-  urlPrefix: secretManagerOrigin,
-  auth: true,
-  apiVersion: API_VERSION,
-});
-
-=======
 }
 
 const API_VERSION = "v1beta1";
@@ -121,7 +75,6 @@
 /**
  * Returns secret resource of given name in the project.
  */
->>>>>>> 08f22361
 export async function getSecret(projectId: string, name: string): Promise<Secret> {
   const getRes = await client.get<Secret>(`projects/${projectId}/secrets/${name}`);
   const secret = parseSecretResourceName(getRes.body.name);
@@ -129,7 +82,9 @@
   return secret;
 }
 
-<<<<<<< HEAD
+/**
+ * Lists all secret resources associated with a project.
+ */
 export async function listSecrets(projectId: string, filter?: string): Promise<Secret[]> {
   type Response = { secrets: Secret[]; nextPageToken?: string };
   const secrets: Secret[] = [];
@@ -159,23 +114,17 @@
   return secrets;
 }
 
+/**
+ * List all secret versions associated with a secret.
+ */
 export async function listSecretVersions(
   projectId: string,
   name: string,
   filter?: string
-=======
-/**
- * List all secret versions associated with a secret.
- */
-export async function listSecretVersions(
-  projectId: string,
-  name: string
->>>>>>> 08f22361
 ): Promise<Required<SecretVersion[]>> {
   type Response = { versions: SecretVersionResponse[]; nextPageToken?: string };
   const secrets: Required<SecretVersion[]> = [];
   const path = `projects/${projectId}/secrets/${name}/versions`;
-<<<<<<< HEAD
   const baseOpts = filter ? { queryParams: { filter } } : {};
 
   let pageToken = "";
@@ -187,15 +136,6 @@
     const res = await client.get<Response>(path, opts);
 
     for (const s of res.body.versions || []) {
-=======
-
-  let pageToken = "";
-  while (true) {
-    const opts = pageToken == "" ? {} : { queryParams: { pageToken } };
-    const res = await client.get<Response>(path, opts);
-
-    for (const s of res.body.versions) {
->>>>>>> 08f22361
       secrets.push({
         ...parseSecretVersionResourceName(s.name),
         state: s.state,
@@ -210,12 +150,9 @@
   return secrets;
 }
 
-<<<<<<< HEAD
-=======
 /**
  * Returns secret version resource of given name and version in the project.
  */
->>>>>>> 08f22361
 export async function getSecretVersion(
   projectId: string,
   name: string,
@@ -223,7 +160,6 @@
 ): Promise<Required<SecretVersion>> {
   const getRes = await client.get<SecretVersionResponse>(
     `projects/${projectId}/secrets/${name}/versions/${version}`
-<<<<<<< HEAD
   );
   return {
     ...parseSecretVersionResourceName(getRes.body.name),
@@ -231,6 +167,9 @@
   };
 }
 
+/**
+ * Access secret value of a given secret version.
+ */
 export async function accessSecretVersion(
   projectId: string,
   name: string,
@@ -240,39 +179,6 @@
     `projects/${projectId}/secrets/${name}/versions/${version}:access`
   );
   return Buffer.from(res.body.payload.data, "base64").toString();
-}
-
-export async function destroySecretVersion(
-  projectId: string,
-  name: string,
-  version: string
-): Promise<void> {
-  if (version === "latest") {
-    const sv = await getSecretVersion(projectId, name, "latest");
-    version = sv.version;
-  }
-  await client.post(`projects/${projectId}/secrets/${name}/versions/${version}:destroy`);
-=======
-  );
-  return {
-    ...parseSecretVersionResourceName(getRes.body.name),
-    state: getRes.body.state,
-  };
-}
-
-/**
- * Access secret value of a given secret version.
- */
-export async function accessSecretVersion(
-  projectId: string,
-  name: string,
-  version: string
-): Promise<string> {
-  const res = await client.get<AccessSecretVersionResponse>(
-    `projects/${projectId}/secrets/${name}/versions/${version}:access`
-  );
-  return Buffer.from(res.body.payload.data, "base64").toString();
->>>>>>> 08f22361
 }
 
 /**
@@ -309,15 +215,6 @@
  * Parse full secret resource name.
  */
 export function parseSecretResourceName(resourceName: string): Secret {
-<<<<<<< HEAD
-  const tokens = SECRET_NAME_REGEX.exec(resourceName);
-  if (tokens == null) {
-    throw new FirebaseError(`Invalid secret resource name [${resourceName}].`);
-  }
-  return {
-    projectId: tokens[1],
-    name: tokens[2],
-=======
   const match = SECRET_NAME_REGEX.exec(resourceName);
   if (!match?.groups) {
     throw new FirebaseError(`Invalid secret resource name [${resourceName}].`);
@@ -325,7 +222,6 @@
   return {
     projectId: match.groups.project,
     name: match.groups.secret,
->>>>>>> 08f22361
   };
 }
 
@@ -333,28 +229,16 @@
  * Parse full secret version resource name.
  */
 export function parseSecretVersionResourceName(resourceName: string): SecretVersion {
-<<<<<<< HEAD
-  const tokens = resourceName.match(SECRET_VERSION_NAME_REGEX);
-  if (tokens == null) {
-=======
   const match = resourceName.match(SECRET_VERSION_NAME_REGEX);
   if (!match?.groups) {
->>>>>>> 08f22361
     throw new FirebaseError(`Invalid secret version resource name [${resourceName}].`);
   }
   return {
     secret: {
-<<<<<<< HEAD
-      projectId: tokens[1],
-      name: tokens[2],
-    },
-    version: tokens[3],
-=======
       projectId: match.groups.project,
       name: match.groups.secret,
     },
     versionId: match.groups.version,
->>>>>>> 08f22361
   };
 }
 
@@ -362,7 +246,7 @@
  * Returns full secret version resource name.
  */
 export function toSecretVersionResourceName(secretVersion: SecretVersion): string {
-  return `projects/${secretVersion.secret.projectId}/secrets/${secretVersion.secret.name}/versions/${secretVersion.version}`;
+  return `projects/${secretVersion.secret.projectId}/secrets/${secretVersion.secret.name}/versions/${secretVersion.versionId}`;
 }
 
 /**
@@ -374,33 +258,22 @@
   labels: Record<string, string>
 ): Promise<Secret> {
   const createRes = await client.post<CreateSecretRequest, Secret>(
-<<<<<<< HEAD
-    `projects/${projectId}/secrets?secretId=${name}`,
-=======
     `projects/${projectId}/secrets`,
->>>>>>> 08f22361
     {
       name,
       replication: {
         automatic: {},
       },
       labels,
-<<<<<<< HEAD
-    }
-=======
     },
     { queryParams: { secretId: name } }
->>>>>>> 08f22361
   );
   return parseSecretResourceName(createRes.body.name);
 }
 
-<<<<<<< HEAD
-=======
 /**
  * Update metadata associated with a secret.
  */
->>>>>>> 08f22361
 export async function patchSecret(
   projectId: string,
   name: string,
@@ -415,14 +288,6 @@
   return parseSecretResourceName(res.body.name);
 }
 
-<<<<<<< HEAD
-export async function addVersion(
-  secret: Secret,
-  payloadData: string
-): Promise<Required<SecretVersion>> {
-  const res = await client.post<AddVersionRequest, { name: string; state: SecretVersionState }>(
-    `projects/${secret.projectId}/secrets/${secret.name}:addVersion`,
-=======
 /**
  * Delete secret resource.
  */
@@ -441,7 +306,6 @@
 ): Promise<Required<SecretVersion>> {
   const res = await client.post<AddVersionRequest, { name: string; state: SecretVersionState }>(
     `projects/${projectId}/secrets/${name}:addVersion`,
->>>>>>> 08f22361
     {
       payload: {
         data: Buffer.from(payloadData).toString("base64"),
@@ -454,69 +318,15 @@
   };
 }
 
-<<<<<<< HEAD
-=======
 /**
  * Returns IAM policy of a secret resource.
  */
->>>>>>> 08f22361
 export async function getIamPolicy(secret: Secret): Promise<iam.Policy> {
   const res = await client.get<iam.Policy>(
     `projects/${secret.projectId}/secrets/${secret.name}:getIamPolicy`
   );
   return res.body;
 }
-<<<<<<< HEAD
-
-export async function setIamPolicyBindings(secret: Secret, bindings: iam.Binding[]): Promise<void> {
-  await client.post<{ policy: Partial<iam.Policy> }, iam.Policy>(
-    `projects/${secret.projectId}/secrets/${secret.name}:setIamPolicy`,
-    {
-      policy: {
-        bindings,
-      },
-    },
-    {
-      queryParams: {
-        updateMask: "bindings",
-      },
-    }
-  );
-}
-
-export async function ensureServiceAgentRole(
-  secret: Secret,
-  serviceAccountEmails: string[],
-  role: string
-): Promise<void> {
-  const policy = await module.exports.getIamPolicy(secret);
-  const bindings = policy.bindings || [];
-
-  const newBindings = [];
-  for (const serviceAccountEmail of serviceAccountEmails) {
-    if (
-      !bindings.find(
-        (b: iam.Binding) =>
-          b.role == role &&
-          b.members.find((m: string) => m == `serviceAccount:${serviceAccountEmail}`)
-      )
-    ) {
-      newBindings.push({
-        role: role,
-        members: [`serviceAccount:${serviceAccountEmail}`],
-      });
-    }
-  }
-
-  if (newBindings.length == 0) {
-    // bindings already exist, short-circuit.
-    return;
-  }
-
-  bindings.push(...newBindings);
-
-  await module.exports.setIamPolicyBindings(secret, bindings);
-=======
 
 /**
  * Sets IAM policy on a secret resource.
@@ -560,7 +370,6 @@
   if (shouldShortCircuit) return;
 
   await module.exports.setIamPolicy(secret, bindings);
->>>>>>> 08f22361
 
   // SecretManager would like us to _always_ inform users when we grant access to one of their secrets.
   // As a safeguard against forgetting to do so, we log it here.
