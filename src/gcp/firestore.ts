import { firestoreOrigin } from "../api";
import { Client } from "../apiv2";
import { logger } from "../logger";
import { Duration, assertOneOf, durationFromSeconds } from "./proto";
import { FirebaseError } from "../error";

const prodOnlyClient = new Client({
  auth: true,
  apiVersion: "v1",
  urlPrefix: firestoreOrigin(),
});

function getClient(emulatorUrl?: string) {
  if (emulatorUrl) {
    return new Client({
      auth: true,
      apiVersion: "v1",
      urlPrefix: emulatorUrl,
    });
  }
  return prodOnlyClient;
}

export interface Database {
  name: string;
  uid: string;
  createTime: string;
  updateTime: string;
  locationId: string;
  type: "DATABASE_TYPE_UNSPECIFIED" | "FIRESTORE_NATIVE" | "DATASTORE_MODE";
  concurrencyMode:
    | "CONCURRENCY_MODE_UNSPECIFIED"
    | "OPTIMISTIC"
    | "PESSIMISTIC"
    | "OPTIMISTIC_WITH_ENTITY_GROUPS";
  appEngineIntegrationMode: "APP_ENGINE_INTEGRATION_MODE_UNSPECIFIED" | "ENABLED" | "DISABLED";
  keyPrefix: string;
  etag: string;
}

interface FieldFilter {
  field: { fieldPath: string };
  op:
    | "OPERATOR_UNSPECIFIED"
    | "LESS_THAN"
    | "LESS_THAN_OR_EQUAL"
    | "GREATER_THAN"
    | "GREATER_THAN_OR_EQUAL"
    | "EQUAL"
    | "NOT_EQUAL"
    | "ARRAY_CONTAINS"
    | "ARRAY_CONTAINS_ANY"
    | "IN"
    | "NOT_IN";
  value: FirestoreValue;
}

interface CompositeFilter {
  op: "OR" | "AND";
  filters: {
    fieldFilter?: FieldFilter;
    compositeFilter?: CompositeFilter;
  }[];
}

export interface StructuredQuery {
  from: { collectionId: string; allDescendants: boolean }[];
  where?: {
    compositeFilter?: CompositeFilter;
    fieldFilter?: FieldFilter;
  };
  orderBy?: {
    field: { fieldPath: string };
    direction: "ASCENDING" | "DESCENDING" | "DIRECTION_UNSPECIFIED";
  }[];
  limit?: number;
}

interface RunQueryResponse {
  document?: FirestoreDocument;
  readTime?: string;
}

export enum DayOfWeek {
  MONDAY = "MONDAY",
  TUEDAY = "TUESDAY",
  WEDNESDAY = "WEDNESDAY",
  THURSDAY = "THURSDAY",
  FRIDAY = "FRIDAY",
  SATURDAY = "SATURDAY",
  SUNDAY = "SUNDAY",
}
// No DailyRecurrence type as it would just be an empty interface
export interface WeeklyRecurrence {
  day: DayOfWeek;
}

export interface BackupSchedule {
  name?: string;
  createTime?: string;
  updateTime?: string;
  retention: Duration;

  // oneof recurrence
  dailyRecurrence?: Record<string, never>; // Typescript for "empty object"
  weeklyRecurrence?: WeeklyRecurrence;
  // end oneof recurrence
}

export interface Backup {
  name?: string;
  database?: string;
  databaseUid?: string;
  snapshotTime?: string;
  expireTime?: string;
  stats?: string;
  state?: "CREATING" | "READY" | "NOT_AVAILABLE";
}

export interface ListBackupsResponse {
  backups?: Backup[];
  unreachable?: string[];
}

// Based on https://cloud.google.com/firestore/docs/reference/rest/v1/Value
export type FirestoreValue =
  | { nullValue: null }
  | { booleanValue: boolean }
  | { integerValue: string } // Keep as string as per REST API, handle conversion in toJson
  | { doubleValue: number }
  | { timestampValue: string } // ISO 8601 format
  | { stringValue: string }
  | { bytesValue: string } // base64 encoded
  | { referenceValue: string } // Full resource name string
  | { geoPointValue: { latitude: number; longitude: number } }
  | { arrayValue: { values?: FirestoreValue[] } }
  | { mapValue: { fields?: Record<string, FirestoreValue> } };

// Based on https://cloud.google.com/firestore/docs/reference/rest/v1/projects.databases.documents#Document
export interface FirestoreDocument {
  name: string; // Resource name: projects/{projectId}/databases/{databaseId}/documents/{document_path}
  fields?: { [key: string]: FirestoreValue };
  createTime: string; // Timestamp format
  updateTime: string; // Timestamp format
}

/**
 * Get a firebase database instance.
 * @param {string} project the Google Cloud project
 * @param {string} database the Firestore database name
 */
export async function getDatabase(
  project: string,
  database: string,
  emulatorUrl?: string,
): Promise<Database> {
  const apiClient = getClient(emulatorUrl);
  const url = `projects/${project}/databases/${database}`;
  try {
    const resp = await apiClient.get<Database>(url);
    return resp.body;
  } catch (err: unknown) {
    logger.info(
      `There was an error retrieving the Firestore database. Currently, the database id is set to ${database}, make sure it exists.`,
    );
    throw err;
  }
}

/**
 * List all collection IDs.
 * @param {string} project the Google Cloud project ID.
 * @return {Promise<string[]>} a promise for an array of collection IDs.
 */
<<<<<<< HEAD
export function listCollectionIds(
  project: string,
  databaseId: string = "(default)",
  allowEmulator: boolean = false,
): Promise<string[]> {
  const apiClient = allowEmulator ? emuOrProdClient : prodOnlyClient;
  const url = `projects/${project}/databases/${databaseId}/documents:listCollectionIds`;
=======
export function listCollectionIds(project: string, emulatorUrl?: string): Promise<string[]> {
  const apiClient = getClient(emulatorUrl);
  const url = "projects/" + project + "/databases/(default)/documents:listCollectionIds";
>>>>>>> b5c6238e
  const data = {
    // Maximum 32-bit integer
    pageSize: 2147483647,
  };

  return apiClient.post<any, { collectionIds?: string[] }>(url, data).then((res) => {
    return res.body.collectionIds || [];
  });
}

/**
 * Get multiple documents by path.
 * @param {string} project the Google Cloud project ID.
 * @param {string[]} paths The document paths to fetch.
 * @return {Promise<{ documents: FirestoreDocument[]; missing: string[] }>} a promise for an array of firestore documents and missing documents in the request.
 */
export async function getDocuments(
  project: string,
  paths: string[],
<<<<<<< HEAD
  databaseId: string = "(default)",
  allowEmulator?: boolean,
): Promise<{ documents: FirestoreDocument[]; missing: string[] }> {
  const apiClient = allowEmulator ? emuOrProdClient : prodOnlyClient;
  const basePath = `projects/${project}/databases/${databaseId}/documents`;
=======
  emulatorUrl?: string,
): Promise<{ documents: FirestoreDocument[]; missing: string[] }> {
  const apiClient = getClient(emulatorUrl);
  const basePath = `projects/${project}/databases/(default)/documents`;
>>>>>>> b5c6238e
  const url = `${basePath}:batchGet`;
  const fullPaths = paths.map((p) => `${basePath}/${p}`);
  const res = await apiClient.post<
    { documents: string[] },
    { found?: FirestoreDocument; missing?: string }[]
  >(url, { documents: fullPaths });
  const out: { documents: FirestoreDocument[]; missing: string[] } = { documents: [], missing: [] };
  res.body.map((r) => (r.missing ? out.missing.push(r.missing) : out.documents.push(r.found!)));
  return out;
}

/**
 * Get documents based on a simple query to a collection.
 * @param {string} project the Google Cloud project ID.
 * @param {StructuredQuery} structuredQuery The structured query of the request including filters and ordering.
 * @return {Promise<{ documents: FirestoreDocument[] }>} a promise for an array of retrieved firestore documents.
 */
export async function queryCollection(
  project: string,
  structuredQuery: StructuredQuery,
<<<<<<< HEAD
  databaseId: string = "(default)",
  allowEmulator?: boolean,
): Promise<{ documents: FirestoreDocument[] }> {
  const apiClient = allowEmulator ? emuOrProdClient : prodOnlyClient;
  const basePath = `projects/${project}/databases/${databaseId}/documents`;
=======
  emulatorUrl?: string,
): Promise<{ documents: FirestoreDocument[] }> {
  const apiClient = getClient(emulatorUrl);
  const basePath = `projects/${project}/databases/(default)/documents`;
>>>>>>> b5c6238e
  const url = `${basePath}:runQuery`;
  try {
    const res = await apiClient.post<
      {
        structuredQuery: StructuredQuery;
        explainOptions: { analyze: boolean };
        newTransaction: { readOnly: { readTime: string } };
        // readTime: string;
      },
      RunQueryResponse[]
    >(url, {
      structuredQuery: structuredQuery,
      explainOptions: { analyze: true },
      newTransaction: { readOnly: { readTime: new Date().toISOString() } },
      // readTime: new Date().toISOString(),
    });
    const out: { documents: FirestoreDocument[] } = { documents: [] };
    res.body.map((r) => {
      if (r.document) {
        out.documents.push(r.document);
      }
    });
    return out;
  } catch (err: FirebaseError | unknown) {
    // Used to get the URL to automatically build the composite index.
    // Otherwise a generic 400 error is returned to the user without info.
    throw JSON.stringify(err);
  }
}

/**
 * Delete a single Firestore document.
 *
 * For document format see:
 * https://firebase.google.com/docs/firestore/reference/rest/v1beta1/Document
 * @param {object} doc a Document object to delete.
 * @return {Promise} a promise for the delete operation.
 */
export async function deleteDocument(doc: any, emulatorUrl?: string): Promise<any> {
  const apiClient = getClient(emulatorUrl);
  return apiClient.delete(doc.name);
}

/**
 * Non-atomically delete an array of Firestore documents.
 *
 * For document format see:
 * https://firebase.google.com/docs/firestore/reference/rest/v1beta1/Document
 * @param {string} project the Google Cloud project ID.
 * @param {object[]} docs an array of Document objects to delete.
 * @return {Promise<number>} a promise for the number of deleted documents.
 */
export async function deleteDocuments(
  project: string,
  docs: any[],
<<<<<<< HEAD
  databaseId: string = "(default)",
  allowEmulator: boolean = false,
): Promise<number> {
  const apiClient = allowEmulator ? emuOrProdClient : prodOnlyClient;
  const url = `projects/${project}/databases/${databaseId}/documents:commit`;
=======
  emulatorUrl?: string,
): Promise<number> {
  const apiClient = getClient(emulatorUrl);
  const url = "projects/" + project + "/databases/(default)/documents:commit";
>>>>>>> b5c6238e

  const writes = docs.map((doc) => {
    return { delete: doc.name };
  });
  const data = { writes };

  const res = await apiClient.post<any, { writeResults: any[] }>(url, data, {
    retries: 10,
    retryCodes: [429, 409, 503],
    retryMaxTimeout: 20 * 1000,
  });
  return res.body.writeResults.length;
}

/**
 * Create a backup schedule for the given Firestore database.
 * @param {string} project the Google Cloud project ID.
 * @param {string} databaseId the Firestore database ID.
 * @param {number} retention The retention of backups, in seconds.
 * @param {Record<string, never>?} dailyRecurrence Optional daily recurrence.
 * @param {WeeklyRecurrence?} weeklyRecurrence Optional weekly recurrence.
 */
export async function createBackupSchedule(
  project: string,
  databaseId: string,
  retention: number,
  dailyRecurrence?: Record<string, never>,
  weeklyRecurrence?: WeeklyRecurrence,
): Promise<BackupSchedule> {
  const url = `projects/${project}/databases/${databaseId}/backupSchedules`;
  const data = {
    retention: durationFromSeconds(retention),
    dailyRecurrence,
    weeklyRecurrence,
  };
  assertOneOf("BackupSchedule", data, "recurrence", "dailyRecurrence", "weeklyRecurrence");
  const res = await prodOnlyClient.post<BackupSchedule, BackupSchedule>(url, data);
  return res.body;
}

/**
 * Update a backup schedule for the given Firestore database.
 * Only retention updates are currently supported.
 * @param {string} backupScheduleName The backup schedule to update
 * @param {number} retention The retention of backups, in seconds.
 */
export async function updateBackupSchedule(
  backupScheduleName: string,
  retention: number,
): Promise<BackupSchedule> {
  const data = {
    retention: durationFromSeconds(retention),
  };
  const res = await prodOnlyClient.patch<BackupSchedule, BackupSchedule>(backupScheduleName, data);
  return res.body;
}

/**
 * Delete a backup for the given Firestore database.
 * @param {string} backupName Name of the backup
 */
export async function deleteBackup(backupName: string): Promise<void> {
  await prodOnlyClient.delete(backupName);
}

/**
 * Delete a backup schedule for the given Firestore database.
 * @param {string} backupScheduleName Name of the backup schedule
 */
export async function deleteBackupSchedule(backupScheduleName: string): Promise<void> {
  await prodOnlyClient.delete(backupScheduleName);
}

/**
 * List all backups that exist at a given location.
 * @param {string} project the Firebase project id.
 * @param {string} location the Firestore location id.
 */
export async function listBackups(project: string, location: string): Promise<ListBackupsResponse> {
  const url = `/projects/${project}/locations/${location}/backups`;
  const res = await prodOnlyClient.get<ListBackupsResponse>(url);
  return res.body;
}

/**
 * Get a backup
 * @param {string} backupName the backup name
 */
export async function getBackup(backupName: string): Promise<Backup> {
  const res = await prodOnlyClient.get<Backup>(backupName);
  const backup = res.body;
  if (!backup) {
    throw new FirebaseError("Not found");
  }

  return backup;
}

/**
 * List all backup schedules that exist under a given database.
 * @param {string} project the Firebase project id.
 * @param {string} database the Firestore database id.
 */
export async function listBackupSchedules(
  project: string,
  database: string,
): Promise<BackupSchedule[]> {
  const url = `/projects/${project}/databases/${database}/backupSchedules`;
  const res = await prodOnlyClient.get<{ backupSchedules?: BackupSchedule[] }>(url);
  const backupSchedules = res.body.backupSchedules;
  if (!backupSchedules) {
    return [];
  }

  return backupSchedules;
}

/**
 * Get a backup schedule
 * @param {string} backupScheduleName Name of the backup schedule
 */
export async function getBackupSchedule(backupScheduleName: string): Promise<BackupSchedule> {
  const res = await prodOnlyClient.get<BackupSchedule>(backupScheduleName);
  const backupSchedule = res.body;
  if (!backupSchedule) {
    throw new FirebaseError("Not found");
  }

  return backupSchedule;
}<|MERGE_RESOLUTION|>--- conflicted
+++ resolved
@@ -172,19 +172,13 @@
  * @param {string} project the Google Cloud project ID.
  * @return {Promise<string[]>} a promise for an array of collection IDs.
  */
-<<<<<<< HEAD
 export function listCollectionIds(
   project: string,
   databaseId: string = "(default)",
-  allowEmulator: boolean = false,
+  emulatorUrl?: string
 ): Promise<string[]> {
-  const apiClient = allowEmulator ? emuOrProdClient : prodOnlyClient;
+  const apiClient = getClient(emulatorUrl);
   const url = `projects/${project}/databases/${databaseId}/documents:listCollectionIds`;
-=======
-export function listCollectionIds(project: string, emulatorUrl?: string): Promise<string[]> {
-  const apiClient = getClient(emulatorUrl);
-  const url = "projects/" + project + "/databases/(default)/documents:listCollectionIds";
->>>>>>> b5c6238e
   const data = {
     // Maximum 32-bit integer
     pageSize: 2147483647,
@@ -204,18 +198,11 @@
 export async function getDocuments(
   project: string,
   paths: string[],
-<<<<<<< HEAD
   databaseId: string = "(default)",
-  allowEmulator?: boolean,
-): Promise<{ documents: FirestoreDocument[]; missing: string[] }> {
-  const apiClient = allowEmulator ? emuOrProdClient : prodOnlyClient;
-  const basePath = `projects/${project}/databases/${databaseId}/documents`;
-=======
   emulatorUrl?: string,
 ): Promise<{ documents: FirestoreDocument[]; missing: string[] }> {
   const apiClient = getClient(emulatorUrl);
-  const basePath = `projects/${project}/databases/(default)/documents`;
->>>>>>> b5c6238e
+  const basePath = `projects/${project}/databases/${databaseId}/documents`;
   const url = `${basePath}:batchGet`;
   const fullPaths = paths.map((p) => `${basePath}/${p}`);
   const res = await apiClient.post<
@@ -236,18 +223,11 @@
 export async function queryCollection(
   project: string,
   structuredQuery: StructuredQuery,
-<<<<<<< HEAD
   databaseId: string = "(default)",
-  allowEmulator?: boolean,
-): Promise<{ documents: FirestoreDocument[] }> {
-  const apiClient = allowEmulator ? emuOrProdClient : prodOnlyClient;
-  const basePath = `projects/${project}/databases/${databaseId}/documents`;
-=======
   emulatorUrl?: string,
 ): Promise<{ documents: FirestoreDocument[] }> {
   const apiClient = getClient(emulatorUrl);
-  const basePath = `projects/${project}/databases/(default)/documents`;
->>>>>>> b5c6238e
+  const basePath = `projects/${project}/databases/${databaseId}/documents`;
   const url = `${basePath}:runQuery`;
   try {
     const res = await apiClient.post<
@@ -303,18 +283,11 @@
 export async function deleteDocuments(
   project: string,
   docs: any[],
-<<<<<<< HEAD
   databaseId: string = "(default)",
-  allowEmulator: boolean = false,
-): Promise<number> {
-  const apiClient = allowEmulator ? emuOrProdClient : prodOnlyClient;
-  const url = `projects/${project}/databases/${databaseId}/documents:commit`;
-=======
   emulatorUrl?: string,
 ): Promise<number> {
   const apiClient = getClient(emulatorUrl);
-  const url = "projects/" + project + "/databases/(default)/documents:commit";
->>>>>>> b5c6238e
+  const url = `projects/${project}/databases/${databaseId}/documents:commit`;
 
   const writes = docs.map((doc) => {
     return { delete: doc.name };
