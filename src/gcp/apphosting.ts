--- conflicted
+++ resolved
@@ -4,11 +4,8 @@
 import { apphostingOrigin } from "../api";
 import { ensure } from "../ensureApiEnabled";
 import * as deploymentTool from "../deploymentTool";
-<<<<<<< HEAD
-=======
 import { FirebaseError } from "../error";
 import { DeepOmit, RecursiveKeyOf, assertImplements } from "../metaprogramming";
->>>>>>> ffe8dda6
 
 export const API_HOST = new URL(apphostingOrigin).host;
 export const API_VERSION = "v1alpha";
@@ -270,11 +267,7 @@
 export async function createBackend(
   projectId: string,
   location: string,
-<<<<<<< HEAD
-  backendReqBoby: Omit<Backend, BackendOutputOnlyFields>,
-=======
   backendReqBoby: DeepOmit<Backend, BackendOutputOnlyFields>,
->>>>>>> ffe8dda6
   backendId: string,
 ): Promise<Operation> {
   const res = await client.post<DeepOmit<Backend, BackendOutputOnlyFields>, Operation>(
@@ -326,13 +319,8 @@
   location: string,
   backendId: string,
 ): Promise<Operation> {
-<<<<<<< HEAD
-  const name = `projects/${projectId}/locations/${location}/backends/${backendId}?force=true`;
-  const res = await client.delete<Operation>(name);
-=======
   const name = `projects/${projectId}/locations/${location}/backends/${backendId}`;
   const res = await client.delete<Operation>(name, { queryParams: { force: "true" } });
->>>>>>> ffe8dda6
 
   return res.body;
 }
@@ -386,11 +374,7 @@
   location: string,
   backendId: string,
   buildId: string,
-<<<<<<< HEAD
-  buildInput: Omit<BuildInput, "name">,
-=======
   buildInput: DeepOmit<Build, BuildOutputOnlyFields | "name">,
->>>>>>> ffe8dda6
 ): Promise<Operation> {
   const res = await client.post<DeepOmit<Build, BuildOutputOnlyFields | "name">, Operation>(
     `projects/${projectId}/locations/${location}/backends/${backendId}/builds`,
@@ -414,11 +398,7 @@
   location: string,
   backendId: string,
   rolloutId: string,
-<<<<<<< HEAD
-  rollout: Omit<Rollout, RolloutOutputOnlyFields | "name">,
-=======
   rollout: DeepOmit<Rollout, RolloutOutputOnlyFields | "name">,
->>>>>>> ffe8dda6
 ): Promise<Operation> {
   const res = await client.post<DeepOmit<Rollout, RolloutOutputOnlyFields | "name">, Operation>(
     `projects/${projectId}/locations/${location}/backends/${backendId}/rollouts`,
@@ -441,13 +421,6 @@
   projectId: string,
   location: string,
   backendId: string,
-<<<<<<< HEAD
-): Promise<Rollout[]> {
-  const res = await client.get<{ rollouts: Rollout[] }>(
-    `projects/${projectId}/locations/${location}/backends/${backendId}/rollouts`,
-  );
-  return res.body.rollouts;
-=======
 ): Promise<ListRolloutsResponse> {
   const name = `projects/${projectId}/locations/${location}/backends/${backendId}/rollouts`;
   let pageToken: string | undefined = undefined;
@@ -466,7 +439,6 @@
 
   res.unreachable = [...new Set(res.unreachable)];
   return res;
->>>>>>> ffe8dda6
 }
 
 /**
@@ -476,11 +448,7 @@
   projectId: string,
   location: string,
   backendId: string,
-<<<<<<< HEAD
-  traffic: Omit<Traffic, TrafficOutputOnlyFields | "name">,
-=======
   traffic: DeepOmit<Traffic, TrafficOutputOnlyFields | "name">,
->>>>>>> ffe8dda6
 ): Promise<Operation> {
   // BUG(b/322891558): setting deep fields on rolloutPolicy doesn't work for some
   // reason. Prevent recursion into that field.
