import { Client } from "../apiv2";
import { firedataOrigin } from "../api";
import { FirebaseError } from "../error";

const client = new Client({ urlPrefix: firedataOrigin(), auth: true, apiVersion: "v1" });

export const APPHOSTING_TOS_ID = "APP_HOSTING_TOS";
export const APP_CHECK_TOS_ID = "APP_CHECK";
<<<<<<< HEAD
export const DATA_CONNECT_TOS_ID = "FIREBASE_DATA_CONNECT";
=======
>>>>>>> 75b52e19

export type TosId = typeof APPHOSTING_TOS_ID | typeof APP_CHECK_TOS_ID | typeof DATA_CONNECT_TOS_ID;

export type AcceptanceStatus = null | "ACCEPTED" | "TERMS_UPDATED";

export interface TosAcceptanceStatus {
  status: AcceptanceStatus;
}

export interface ServiceTosStatus {
  tosId: TosId;
  serviceStatus: TosAcceptanceStatus;
}

export interface GetTosStatusResponse {
  perServiceStatus: ServiceTosStatus[];
}

/**
 * Fetches the Terms of Service status for the logged in user.
 */
export async function getTosStatus(): Promise<GetTosStatusResponse> {
  const res = await client.get<GetTosStatusResponse>("accessmanagement/tos:getStatus");
  return res.body;
}

/** Returns the AcceptanceStatus for a given product. */
export function getAcceptanceStatus(
  response: GetTosStatusResponse,
  tosId: TosId,
): AcceptanceStatus {
  const perServiceStatus = response.perServiceStatus.find((tosStatus) => tosStatus.tosId === tosId);
  if (perServiceStatus === undefined) {
    throw new FirebaseError(`Missing terms of service status for  product: ${tosId}`);
  }
  return perServiceStatus.serviceStatus.status;
}

/** Returns true if a product's ToS has been accepted. */
export function isProductTosAccepted(response: GetTosStatusResponse, tosId: TosId): boolean {
  return getAcceptanceStatus(response, tosId) === "ACCEPTED";
}<|MERGE_RESOLUTION|>--- conflicted
+++ resolved
@@ -6,10 +6,7 @@
 
 export const APPHOSTING_TOS_ID = "APP_HOSTING_TOS";
 export const APP_CHECK_TOS_ID = "APP_CHECK";
-<<<<<<< HEAD
 export const DATA_CONNECT_TOS_ID = "FIREBASE_DATA_CONNECT";
-=======
->>>>>>> 75b52e19
 
 export type TosId = typeof APPHOSTING_TOS_ID | typeof APP_CHECK_TOS_ID | typeof DATA_CONNECT_TOS_ID;
 
