--- conflicted
+++ resolved
@@ -8,10 +8,7 @@
 import * as proto from "./proto";
 import * as runtimes from "../deploy/functions/runtimes";
 import * as iam from "./iam";
-<<<<<<< HEAD
-=======
 import * as _ from "lodash";
->>>>>>> 397f0bae
 
 export const API_VERSION = "v1";
 
@@ -223,13 +220,6 @@
   }
 }
 
-<<<<<<< HEAD
-// getIamPolicy response body
-interface GetIamPolicy {
-  bindings?: iam.Binding[];
-  version?: number;
-  etag?: string;
-=======
 /**
  * @param name Fully qualified name of the Function.
  * @param policy The [policy](https://cloud.google.com/functions/docs/reference/rest/v1/projects.locations.functions/setIamPolicy) to set.
@@ -237,73 +227,6 @@
 interface IamOptions {
   name: string;
   policy: iam.Policy;
->>>>>>> 397f0bae
-}
-
-/**
- * Gets the current invoker IAM policy for the function and overrides the invoker with the supplied invoker members
- * @param projectId id of the project
- * @param fnName function name
- * @param invoker an array of invoker strings
- *
- * @throws {@link FirebaseError} on an empty invoker, when the IAM Polciy fails to be grabbed or set
- */
-export async function setInvoker(
-  projectId: string,
-  fnName: string,
-  invoker: string[]
-): Promise<void> {
-  if (invoker.length == 0) {
-    throw new FirebaseError("Invoker cannot be an empty array");
-  }
-  const invokerMembers =
-    invoker[0] === "private" ? [] : invoker.map((inv) => proto.formatInvokerMember(inv, projectId));
-  const invokerRole = "roles/cloudfunctions.invoker";
-
-  // get current policies
-  const getPolicyEndpoint = `/${API_VERSION}/${fnName}:getIamPolicy`;
-  let getPolicyResponse: GetIamPolicy;
-  try {
-    getPolicyResponse = await api.request("GET", getPolicyEndpoint, {
-      auth: true,
-      origin: api.functionsOrigin,
-    });
-    getPolicyResponse.bindings = getPolicyResponse.bindings || [];
-    getPolicyResponse.etag = getPolicyResponse.etag || "";
-    getPolicyResponse.version = getPolicyResponse.version || 3;
-  } catch (err) {
-    throw new FirebaseError(`Failed to get the IAM Policy on the function ${fnName}`, {
-      original: err,
-    });
-  }
-
-  const bindings = getPolicyResponse.bindings.filter((binding) => binding.role !== invokerRole);
-  bindings.push({
-    role: invokerRole,
-    members: invokerMembers,
-  });
-  const policy: iam.Policy = {
-    bindings: bindings,
-    etag: getPolicyResponse.etag,
-    version: getPolicyResponse.version,
-  };
-
-  // set policy with updated invoker
-  const setPolicyEndpoint = `/${API_VERSION}/${fnName}:setIamPolicy`;
-  try {
-    await api.request("POST", setPolicyEndpoint, {
-      auth: true,
-      data: {
-        policy: policy,
-        updateMask: Object.keys(policy).join(","),
-      },
-      origin: api.functionsOrigin,
-    });
-  } catch (err) {
-    throw new FirebaseError(`Failed to set the IAM Policy on the function ${fnName}`, {
-      original: err,
-    });
-  }
 }
 
 // Response body policy - https://cloud.google.com/functions/docs/reference/rest/v1/Policy
@@ -357,7 +280,7 @@
     etag: "",
     version: 3,
   };
-  await setIamPolicy({ name: fnName, policy: policy });
+  //await setIamPolicy({ name: fnName, policy: policy });
 }
 
 /**
@@ -401,7 +324,7 @@
     etag: currentPolicy.etag || "",
     version: 3,
   };
-  await setIamPolicy({ name: fnName, policy: policy });
+  //await setIamPolicy({ name: fnName, policy: policy });
 }
 
 /**
