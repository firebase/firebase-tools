import { Readable } from "stream";
import * as path from "path";
import * as clc from "colorette";
import { randomInt } from "crypto";

import { firebaseStorageOrigin, storageOrigin } from "../api";
import { Client } from "../apiv2";
import { FirebaseError, getErrStatus } from "../error";
import { logger } from "../logger";
import { ensure } from "../ensureApiEnabled";
import * as utils from "../utils";
import { fieldMasks } from "./proto";

/** Content Type **/
export enum ContentType {
  ZIP = "ZIP",
  TAR = "TAR",
}

/** Bucket Interface */
interface BucketResponse {
  kind: string;
  id: string;
  selfLink: string;
  projectNumber: string;
  name: string;
  timeCreated: string;
  updated: string;
  defaultEventBasedHold: boolean;
  retentionPolicy: {
    retentionPeriod: number;
    effectiveTime: string;
    isLocked: boolean;
  };
  metageneration: number;
  acl: [
    {
      kind: string;
      id: string;
      selfLink: string;
      bucket: string;
      entity: string;
      role: string;
      email: string;
      entityId: string;
      domain: string;
      projectTeam: {
        projectNumber: string;
        team: string;
      };
      etag: string;
    },
  ];
  defaultObjectAcl: [
    {
      kind: string;
      entity: string;
      role: string;
      email: string;
      entityId: string;
      domain: string;
      projectTeam: {
        projectNumber: string;
        team: string;
      };
      etag: string;
    },
  ];
  iamConfiguration: {
    publicAccessPrevention: string;
    uniformBucketLevelAccess: {
      enabled: boolean;
      lockedTime: string;
    };
  };
  encryption: {
    defaultKmsKeyName: string;
  };
  owner: {
    entity: string;
    entityId: string;
  };
  location: string;
  locationType: string;
  rpo: string;
  website: {
    mainPageSuffix: string;
    notFoundPage: string;
  };
  logging: {
    logBucket: string;
    logObjectPrefix: string;
  };
  versioning: {
    enabled: boolean;
  };
  cors: [
    {
      origin: [string];
      method: [string];
      responseHeader: [string];
      maxAgeSeconds: number;
    },
  ];
  lifecycle: {
    rule: [
      {
        action: {
          type: string;
          storageClass: string;
        };
        condition: {
          age: number;
          createdBefore: string;
          customTimeBefore: string;
          daysSinceCustomTime: number;
          daysSinceNoncurrentTime: number;
          isLive: boolean;
          matchesStorageClass: [string];
          noncurrentTimeBefore: string;
          numNewerVersions: number;
        };
      },
    ];
  };
  labels: Record<string, string>;
  storageClass: string;
  billing: {
    requesterPays: boolean;
  };
  etag: string;
}

interface ListBucketsResponse {
  kind: string;
  nextPageToken: string;
  items: BucketResponse[];
}

interface GetDefaultBucketResponse {
  name: string;
  location: string;
  bucket: {
    name: string;
  };
}

export interface UpsertBucketRequest {
  baseName: string;
  location: string;
  purposeLabel: string;
  lifecycle: {
    rule: LifecycleRule[];
  };
}

export interface CreateBucketRequest {
  name: string;
  location: string;
  labels?: Record<string, string>;
  lifecycle: {
    rule: LifecycleRule[];
  };
}

export interface LifecycleRule {
  action: {
    type: string;
  };
  condition: {
    age: number;
  };
}

interface UploadObjectResponse {
  selfLink: string;
  mediaLink: string;
}

/** Response type for obtaining the storage service agent */
interface StorageServiceAccountResponse {
  email_address: string;
  kind: string;
}

export interface FirebaseMetadata {
  name: string;
  bucket: string;
  generation: string;
  metageneration: string;
  contentType: string;
  timeCreated: string;
  updated: string;
  storageClass: string;
  size: string;
  md5Hash: string;
  contentEncoding: string;
  contentDisposition: string;
  crc32c: string;
  etag: string;
  downloadTokens?: string;
}

export async function getDefaultBucket(projectId: string): Promise<string> {
  await ensure(projectId, firebaseStorageOrigin(), "storage", false);
  try {
    const localAPIClient = new Client({
      urlPrefix: firebaseStorageOrigin(),
      apiVersion: "v1alpha",
    });
    const response = await localAPIClient.get<GetDefaultBucketResponse>(
      `/projects/${projectId}/defaultBucket`,
    );
    if (!response.body?.bucket.name) {
      logger.debug("Default storage bucket is undefined.");
      throw new FirebaseError(
        "Your project is being set up. Please wait a minute before deploying again.",
      );
    }
    return response.body.bucket.name.split("/").pop()!;
  } catch (err: any) {
    if (err?.status === 404) {
      throw new FirebaseError(
        `Firebase Storage has not been set up on project '${clc.bold(
          projectId,
        )}'. Go to https://console.firebase.google.com/project/${projectId}/storage and click 'Get Started' to set up Firebase Storage.`,
      );
    }
    logger.info("\n\nUnexpected error when fetching default storage bucket.");
    throw err;
  }
}

export async function upload(
  source: any,
  uploadUrl: string,
  extraHeaders?: Record<string, string>,
  ignoreQuotaProject?: boolean,
): Promise<{ generation: string | null }> {
  const url = new URL(uploadUrl, storageOrigin());
  const isSignedUrl = url.searchParams.has("GoogleAccessId");
  const localAPIClient = new Client({ urlPrefix: url.origin, auth: !isSignedUrl });
  const res = await localAPIClient.request({
    method: "PUT",
    path: url.pathname,
    queryParams: url.searchParams,
    responseType: "xml",
    headers: {
      "content-type": "application/zip",
      ...extraHeaders,
    },
    body: source.stream,
    skipLog: { resBody: true },
    ignoreQuotaProject,
  });
  return {
    generation: res.response.headers.get("x-goog-generation"),
  };
}

/**
 * Uploads a zip or tar file to the specified bucket using the firebasestorage api.
 */
export async function uploadObject(
  /** Source with file (name) to upload, and stream of file. */
  source: { file: string; stream: Readable },
  /** Bucket to upload to. */
  bucketName: string,
  contentType?: ContentType,
): Promise<{
  bucket: string;
  object: string;
  generation: string | null;
}> {
<<<<<<< HEAD
  //  if (path.extname(source.file) !== ".zip") {
  //throw new FirebaseError(`Expected a file name ending in .zip, got ${source.file}`);
  //}
=======
  switch (contentType) {
    case ContentType.TAR:
      if (!source.file.endsWith(".tar.gz")) {
        throw new FirebaseError(`Expected a file name ending in .tar.gz, got ${source.file}`);
      }
      break;
    default:
      if (path.extname(source.file) !== ".zip") {
        throw new FirebaseError(`Expected a file name ending in .zip, got ${source.file}`);
      }
  }

>>>>>>> fa737e40
  const localAPIClient = new Client({ urlPrefix: storageOrigin() });
  const location = `/${bucketName}/${path.basename(source.file)}`;
  const res = await localAPIClient.request({
    method: "PUT",
    path: location,
    headers: {
<<<<<<< HEAD
      //"Content-Type": "application/zip",
      "Content-Type": "application/octet-stream",
=======
      "Content-Type":
        contentType === ContentType.TAR ? "application/octet-stream" : "application/zip",
>>>>>>> fa737e40
      "x-goog-content-length-range": "0,123289600",
    },
    body: source.stream,
  });
  return {
    bucket: bucketName,
    object: path.basename(source.file),
    generation: res.response.headers.get("x-goog-generation"),
  };
}

/**
 * Get a storage object from GCP.
 * @param {string} bucketName name of the storage bucket that contains the object
 * @param {string} objectName name of the object
 */
export async function getObject(
  bucketName: string,
  objectName: string,
): Promise<UploadObjectResponse> {
  const client = new Client({ urlPrefix: storageOrigin() });
  const res = await client.get<UploadObjectResponse>(`/storage/v1/b/${bucketName}/o/${objectName}`);
  return res.body;
}

/**
 * Deletes an object via Firebase Storage.
 * @param {string} location A Firebase Storage location, of the form "/v0/b/<bucket>/o/<object>"
 */
export function deleteObject(location: string): Promise<any> {
  const localAPIClient = new Client({ urlPrefix: storageOrigin() });
  return localAPIClient.delete(location);
}

/**
 * Gets a storage bucket from GCP.
 * Ref: https://cloud.google.com/storage/docs/json_api/v1/buckets/get
 * @param {string} bucketName name of the storage bucket
 * @return a bucket resource object
 */
export async function getBucket(bucketName: string): Promise<BucketResponse> {
  try {
    const localAPIClient = new Client({ urlPrefix: storageOrigin() });
    const result = await localAPIClient.get<BucketResponse>(`/storage/v1/b/${bucketName}`);
    return result.body;
  } catch (err: any) {
    logger.debug(err);
    throw new FirebaseError("Failed to obtain the storage bucket", {
      original: err,
    });
  }
}

/**
 * Creates a storage bucket on GCP.
 * Ref: https://cloud.google.com/storage/docs/json_api/v1/buckets/insert
 * @param {string} bucketName name of the storage bucket
 * @return a bucket resource object
 */
export async function createBucket(
  projectId: string,
  req: CreateBucketRequest,
  projectPrivate?: boolean,
): Promise<BucketResponse> {
  const queryParams: Record<string, string> = {
    project: projectId,
  };
  // TODO: This should probably be always on, but we need to audit the other cases of this method to
  // make sure we don't break anything.
  if (projectPrivate) {
    queryParams["predefinedAcl"] = "projectPrivate";
    queryParams["predefinedDefaultObjectAcl"] = "projectPrivate";
  }

  try {
    const localAPIClient = new Client({ urlPrefix: storageOrigin() });
    const result = await localAPIClient.post<CreateBucketRequest, BucketResponse>(
      `/storage/v1/b`,
      req,
      { queryParams },
    );
    return result.body;
  } catch (err: any) {
    logger.debug(err);
    throw new FirebaseError("Failed to create the storage bucket", {
      original: err,
    });
  }
}

/**
 * Patches a storage bucket on GCP.
 * Ref: https://cloud.google.com/storage/docs/json_api/v1/buckets/patch
 * @param bucketName name of the storage bucket
 * @param metadata the bucket resource metadata to patch
 * @return a bucket resource object
 */
export async function patchBucket(
  bucketName: string,
  metadata: Partial<BucketResponse>,
): Promise<BucketResponse> {
  try {
    const localAPIClient = new Client({ urlPrefix: storageOrigin() });
    const mask = fieldMasks(
      metadata,
      /* doNotRecurseIn = */ "labels",
      "acl",
      "defaultObjectAcl",
      "lifecycle",
    );
    const result = await localAPIClient.patch<Partial<BucketResponse>, BucketResponse>(
      `/storage/v1/b/${bucketName}`,
      metadata,
      { queryParams: { updateMask: mask.join(",") } },
    );
    return result.body;
  } catch (err: any) {
    logger.debug(err);
    throw new FirebaseError("Failed to patch the storage bucket", {
      original: err,
    });
  }
}

export function randomString(length: number): string {
  // NOTE: uppercase letters are not allowed in bucket names
  const chars = "abcdefghijklmnopqrstuvwxyz0123456789";
  let result = "";
  for (let i = length; i > 0; --i) {
    result += chars[randomInt(chars.length)];
  }
  return result;
}

// Call methods through the exports object so that they can be stubbed in tests.
const dynamicDispatch = exports as {
  listBuckets: typeof listBuckets;
  createBucket: typeof createBucket;
  patchBucket: typeof patchBucket;
  randomString: typeof randomString;
};

/**
 * Creates a storage bucket on GCP for a given purpose if it does not already exist.
 * NOTE: It is a security issue if the bucket already exists but is not owned by this project.
 * This function therefore only returns an existing bucket if it exists AND is in the project.
 * We check that the bucket is in the project by calling "listBuckets" (project scoped) rather than
 * getBucket (global scoped). If the bucket already exists, we use a name-collision nonce to avoid
 * a denial of service. To find this collision-avoiding in the future, we use a label as a breadcrumb.
 * Thus our base case of the bucket already existing uses the label not the base name to decide which
 * bucket to return.
 */
export async function upsertBucket(opts: {
  product: string;
  createMessage: string;
  projectId: string;
  req: UpsertBucketRequest;
}): Promise<string> {
  // Use labels to find whether an existing bucket is managed by us. Use labels, not the base name to detect
  // a bucket that was created with name conflict resolution.
  // Not using try/catch here because ignoring a failure could lead to multiple sources of truth.
  const existingBuckets = await dynamicDispatch.listBuckets(opts.projectId);
  const managedBucket = existingBuckets.find((b) => opts.req.purposeLabel in (b.labels || {}));
  if (managedBucket) {
    return managedBucket.name;
  }

  // Note: Some customers have created buckets before this new strategy of adding labels already existed.
  // If the bucket with the base name already exists _and is returned by listBuckets_, we know it is owned
  // by this project and is safet to use. Add the label.
  const existingUnmanaged = existingBuckets.find((b) => b.name === opts.req.baseName);
  if (existingUnmanaged) {
    logger.debug(
      `Found existing bucket ${existingUnmanaged.name} without purpose label. Because it is known not to be squatted, we can use it.`,
    );
    const labels = { ...existingUnmanaged.labels, [opts.req.purposeLabel]: "true" };
    await dynamicDispatch.patchBucket(existingUnmanaged.name, { labels });
    return existingUnmanaged.name;
  }

  utils.logLabeledBullet(opts.product, opts.createMessage);
  for (let retryCount = 0; retryCount < 5; retryCount++) {
    const name =
      retryCount === 0
        ? opts.req.baseName
        : `${opts.req.baseName}-${dynamicDispatch.randomString(6)}`;
    try {
      await dynamicDispatch.createBucket(
        opts.projectId,
        {
          name,
          location: opts.req.location,
          lifecycle: opts.req.lifecycle,
          labels: {
            [opts.req.purposeLabel]: "true",
          },
        },
        true /* projectPrivate */,
      );
      return name;
    } catch (err) {
      if (getErrStatus((err as FirebaseError).original) === 409) {
        utils.logLabeledBullet(
          opts.product,
          `Bucket ${name} already exists, creating a new bucket with a conflict-avoiding hash`,
        );
        continue;
      }

      if (getErrStatus((err as FirebaseError).original) === 403) {
        utils.logLabeledWarning(
          opts.product,
          "Failed to create Cloud Storage bucket because user does not have sufficient permissions. " +
            "See https://cloud.google.com/storage/docs/access-control/iam-roles for more details on " +
            "IAM roles that are able to create a Cloud Storage bucket, and ask your project administrator " +
            "to grant you one of those roles.",
        );
      }
      throw err;
    }
  }
  throw new FirebaseError("Failed to create a unique Cloud Storage bucket name after 5 attempts.");
}

/**
 * Gets the list of storage buckets associated with a specific project from GCP.
 * Ref: https://cloud.google.com/storage/docs/json_api/v1/buckets/list
 * @param {string} bucketName name of the storage bucket
 * @return a bucket resource object
 */
export async function listBuckets(projectId: string): Promise<BucketResponse[]> {
  try {
    let buckets: BucketResponse[] = [];
    const localAPIClient = new Client({ urlPrefix: storageOrigin() });
    let pageToken: string | undefined;
    do {
      const result = await localAPIClient.get<ListBucketsResponse>(
        `/storage/v1/b?project=${projectId}`,
        { queryParams: pageToken ? { pageToken } : {} },
      );
      buckets = buckets.concat(result.body.items || []);
      pageToken = result.body.nextPageToken;
    } while (pageToken);
    return buckets;
  } catch (err: any) {
    logger.debug(err);
    throw new FirebaseError("Failed to read the storage buckets", {
      original: err,
    });
  }
}

/**
 * Find the service account for the Cloud Storage Resource
 * @param {string} projectId the project identifier
 * @returns:
 * {
 *  "email_address": string,
 *  "kind": "storage#serviceAccount",
 * }
 */
export async function getServiceAccount(projectId: string): Promise<StorageServiceAccountResponse> {
  try {
    const localAPIClient = new Client({ urlPrefix: storageOrigin() });
    const response = await localAPIClient.get<StorageServiceAccountResponse>(
      `/storage/v1/projects/${projectId}/serviceAccount`,
    );
    return response.body;
  } catch (err: any) {
    logger.debug(err);
    throw new FirebaseError("Failed to obtain the Cloud Storage service agent", {
      original: err,
    });
  }
}

/**
 * getDownloadUrl finds a publicly accessible download url for an object in Firebase storage.
 * @param bucketName the bucket which contains the object you are looking for.
 * @param objectPath a path within the bucket where the obejct resides.
 * @return the string HTTP path to download the object.
 */
export async function getDownloadUrl(
  bucketName: string,
  objectPath: string,
  emulatorUrl?: string,
): Promise<string> {
  try {
    const origin = emulatorUrl || firebaseStorageOrigin();
    const localAPIClient = new Client({ urlPrefix: origin });
    const response = await localAPIClient.get<FirebaseMetadata>(
      `/v0/b/${bucketName}/o/${encodeURIComponent(objectPath)}`,
    );

    if (emulatorUrl) {
      return `${origin}/v0/b/${bucketName}/o/${encodeURIComponent(objectPath)}?alt=media`;
    }

    if (!response.body.downloadTokens) {
      throw new Error(
        `no download tokens exist for ${objectPath}, please visit the Firebase console to make one`,
      );
    }
    const [token] = response.body.downloadTokens.split(",");
    return `${origin}/v0/b/${bucketName}/o/${encodeURIComponent(objectPath)}?alt=media&token=${token}`;
  } catch (err: any) {
    logger.error(err);
    throw new FirebaseError(
      `${err} Check that you have permission in the Firebase console to generate a download token`,
      {
        original: err,
      },
    );
  }
}<|MERGE_RESOLUTION|>--- conflicted
+++ resolved
@@ -272,11 +272,6 @@
   object: string;
   generation: string | null;
 }> {
-<<<<<<< HEAD
-  //  if (path.extname(source.file) !== ".zip") {
-  //throw new FirebaseError(`Expected a file name ending in .zip, got ${source.file}`);
-  //}
-=======
   switch (contentType) {
     case ContentType.TAR:
       if (!source.file.endsWith(".tar.gz")) {
@@ -289,20 +284,14 @@
       }
   }
 
->>>>>>> fa737e40
   const localAPIClient = new Client({ urlPrefix: storageOrigin() });
   const location = `/${bucketName}/${path.basename(source.file)}`;
   const res = await localAPIClient.request({
     method: "PUT",
     path: location,
     headers: {
-<<<<<<< HEAD
-      //"Content-Type": "application/zip",
-      "Content-Type": "application/octet-stream",
-=======
       "Content-Type":
         contentType === ContentType.TAR ? "application/octet-stream" : "application/zip",
->>>>>>> fa737e40
       "x-goog-content-length-range": "0,123289600",
     },
     body: source.stream,
