--- conflicted
+++ resolved
@@ -1,10 +1,6 @@
 import * as _ from "lodash";
-<<<<<<< HEAD
-
-=======
 import * as api from "../api";
 import * as proto from "./proto";
->>>>>>> 54e4a040
 import { FirebaseError } from "../error";
 import { logLabeledBullet, logLabeledSuccess } from "../utils";
 import { logger } from "../logger";
@@ -31,10 +27,6 @@
   serviceAccountEmail: string;
   audiences: string[];
 }
-<<<<<<< HEAD
-
-=======
->>>>>>> 54e4a040
 export interface HttpTarget {
   uri: string;
   httpMethod: HttpMethod;
