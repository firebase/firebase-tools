import * as _ from "lodash";

import { FirebaseError } from "../error";
import { logger } from "../logger";
import { cloudschedulerOrigin } from "../api";
import { Client } from "../apiv2";
import * as backend from "../deploy/functions/backend";
import * as proto from "./proto";
import { assertExhaustive, nullsafeVisitor } from "../functional";

const VERSION = "v1beta1";
const DEFAULT_TIME_ZONE = "America/Los_Angeles";

export interface PubsubTarget {
  topicName: string;
  data?: string;
  attributes?: Record<string, string>;
}

export type HttpMethod = "POST" | "GET" | "HEAD" | "PUT" | "DELETE" | "PATCH" | "OPTIONS";

export interface OauthToken {
  serviceAccountEmail: string;
  scope: string;
}

export interface OdicToken {
  serviceAccountEmail: string;
  audiences: string[];
}

export interface HttpTarget {
  uri: string;
  httpMethod: HttpMethod;
  headers?: Record<string, string>;
  body?: string;

  // oneof authorizationHeader
  oauthToken?: OauthToken;
  odicToken?: OdicToken;
  // end oneof authorizationHeader;
}

export interface RetryConfig {
  retryCount?: number;
  maxRetryDuration?: proto.Duration;
  maxBackoffDuration?: proto.Duration;
  maxDoublings?: number;
}

export interface Job {
  name: string;
  schedule: string;
  description?: string;
  timeZone?: string | null;

  // oneof target
  httpTarget?: HttpTarget;
  pubsubTarget?: PubsubTarget;
  // end oneof target

  retryConfig?: {
    retryCount?: number | null;
    maxRetryDuration?: string | null;
    minBackoffDuration?: string | null;
    maxBackoffDuration?: string | null;
    maxDoublings?: number | null;
  };
}

<<<<<<< HEAD
/**
 *
 */
export function assertValidJob(job: Job) {
  proto.assertOneOf("Scheduler Job", job, "target", "httpTarget", "pubsubTarget");
  if (job.httpTarget) {
    proto.assertOneOf(
      "Scheduler Job",
      job.httpTarget,
      "httpTarget.authorizationHeader",
      "oauthToken",
      "odicToken"
    );
  }
}

=======
>>>>>>> 191ef886
const apiClient = new Client({ urlPrefix: cloudschedulerOrigin, apiVersion: VERSION });

/**
 * Creates a cloudScheduler job.
 * If another job with that name already exists, this will return a 409.
 * @param job The job to create.
 */
export function createJob(job: Job): Promise<any> {
  // the replace below removes the portion of the schedule name after the last /
  // ie: projects/my-proj/locations/us-central1/jobs/firebase-schedule-func-us-east1 would become
  // projects/my-proj/locations/us-central1/jobs
  const strippedName = job.name.substring(0, job.name.lastIndexOf("/"));
  return apiClient.post(`/${strippedName}`, Object.assign({ timeZone: DEFAULT_TIME_ZONE }, job));
}

/**
 * Deletes a cloudScheduler job with the given name.
 * Returns a 404 if no job with that name exists.
 * @param name The name of the job to delete.
 */
export function deleteJob(name: string): Promise<any> {
  return apiClient.delete(`/${name}`);
}

/**
 * Gets a cloudScheduler job with the given name.
 * If no job with that name exists, this will return a 404.
 * @param name The name of the job to get.
 */
export function getJob(name: string): Promise<any> {
  return apiClient.get(`/${name}`, {
    resolveOnHTTPError: true,
  });
}

/**
 * Updates a cloudScheduler job.
 * Returns a 404 if no job with that name exists.
 * @param job A job to update.
 */
export function updateJob(job: Job): Promise<any> {
  // Note that name cannot be updated.
  return apiClient.patch(`/${job.name}`, Object.assign({ timeZone: DEFAULT_TIME_ZONE }, job));
}

/**
 * Checks for a existing job with the given name.
 * If none is found, it creates a new job.
 * If one is found, and it is identical to the job parameter, it does nothing.
 * Otherwise, if one is found and it is different from the job param, it updates the job.
 * @param job A job to check for and create, replace, or leave as appropriate.
 * @throws { FirebaseError } if an error response other than 404 is received on the GET call
 * or if error response 404 is received on the POST call, indicating that cloud resource
 * location is not set.
 */
export async function createOrReplaceJob(job: Job): Promise<any> {
  const jobName = job.name.split("/").pop();
  const existingJob = await getJob(job.name);
  // if no job is found, create one
  if (existingJob.status === 404) {
    let newJob;
    try {
      newJob = await createJob(job);
    } catch (err: any) {
      // Cloud resource location is not set so we error here and exit.
      if (err?.context?.response?.statusCode === 404) {
        throw new FirebaseError(
          `Cloud resource location is not set for this project but scheduled functions require it. ` +
            `Please see this documentation for more details: https://firebase.google.com/docs/projects/locations.`
        );
      }
      throw new FirebaseError(`Failed to create scheduler job ${job.name}: ${err.message}`);
    }
    logger.debug(`created scheduler job ${jobName}`);
    return newJob;
  }
  if (!job.timeZone) {
    // We set this here to avoid recreating schedules that use the default timeZone
    job.timeZone = DEFAULT_TIME_ZONE;
  }
  if (isIdentical(existingJob.body, job)) {
    logger.debug(`scheduler job ${jobName} is up to date, no changes required`);
    return;
  }
  const updatedJob = await updateJob(job);
  logger.debug(`updated scheduler job ${jobName}`);
  return updatedJob;
}

/**
 * Check if two jobs are functionally equivalent.
 * @param job a job to compare.
 * @param otherJob a job to compare.
 */
function isIdentical(job: Job, otherJob: Job): boolean {
  return (
    job &&
    otherJob &&
    job.schedule === otherJob.schedule &&
    job.timeZone === otherJob.timeZone &&
    _.isEqual(job.retryConfig, otherJob.retryConfig)
  );
}

/** Converts an Endpoint to a CloudScheduler v1 job */
export function jobFromEndpoint(
  endpoint: backend.Endpoint & backend.ScheduleTriggered,
  appEngineLocation: string
): Job {
  const job: Partial<Job> = {};
  if (endpoint.platform === "gcfv1") {
    const id = backend.scheduleIdForFunction(endpoint);
    const region = appEngineLocation;
    job.name = `projects/${endpoint.project}/locations/${region}/jobs/${id}`;
    job.pubsubTarget = {
      topicName: `projects/${endpoint.project}/topics/${id}`,
      attributes: {
        scheduled: "true",
      },
    };
  } else if (endpoint.platform === "gcfv2") {
    // NB: We should figure out whether there's a good service account we can use
    // to get ODIC tokens from while invoking the function. Hopefully either
    // CloudScheduler has an account we can use or we can use the default compute
    // account credentials (it's a project editor, so it should have permissions
    // to invoke a function and editor deployers should have permission to actAs
    // it)
    throw new FirebaseError("Do not know how to create a scheduled GCFv2 function");
  } else {
    assertExhaustive(endpoint.platform);
  }
  if (!endpoint.scheduleTrigger.schedule) {
    throw new FirebaseError(
      "Cannot create a scheduler job without a schedule:" + JSON.stringify(endpoint)
    );
  }
  job.schedule = endpoint.scheduleTrigger.schedule;
  job.timeZone = endpoint.scheduleTrigger.timeZone || DEFAULT_TIME_ZONE;
  if (endpoint.scheduleTrigger.retryConfig) {
    job.retryConfig = {};
    proto.copyIfPresent(
      job.retryConfig,
      endpoint.scheduleTrigger.retryConfig,
      "maxDoublings",
      "retryCount"
    );
    proto.convertIfPresent(
      job.retryConfig,
      endpoint.scheduleTrigger.retryConfig,
      "maxBackoffDuration",
      "maxBackoffSeconds",
      nullsafeVisitor(proto.durationFromSeconds)
    );
    proto.convertIfPresent(
      job.retryConfig,
      endpoint.scheduleTrigger.retryConfig,
      "minBackoffDuration",
      "minBackoffSeconds",
      nullsafeVisitor(proto.durationFromSeconds)
    );
    proto.convertIfPresent(
      job.retryConfig,
      endpoint.scheduleTrigger.retryConfig,
      "maxRetryDuration",
      "maxRetrySeconds",
      nullsafeVisitor(proto.durationFromSeconds)
    );
  }

  // TypeScript compiler isn't noticing that name is defined in all code paths.
  return job as Job;
}<|MERGE_RESOLUTION|>--- conflicted
+++ resolved
@@ -68,25 +68,6 @@
   };
 }
 
-<<<<<<< HEAD
-/**
- *
- */
-export function assertValidJob(job: Job) {
-  proto.assertOneOf("Scheduler Job", job, "target", "httpTarget", "pubsubTarget");
-  if (job.httpTarget) {
-    proto.assertOneOf(
-      "Scheduler Job",
-      job.httpTarget,
-      "httpTarget.authorizationHeader",
-      "oauthToken",
-      "odicToken"
-    );
-  }
-}
-
-=======
->>>>>>> 191ef886
 const apiClient = new Client({ urlPrefix: cloudschedulerOrigin, apiVersion: VERSION });
 
 /**
