import { FirebaseError } from "../error";

/**
 * A type alias used to annotate interfaces as using a google.protobuf.Duration.
 * This type is parsed/encoded as a string of seconds + the "s" prefix.
 */
export type Duration = string;

/** Get the number of seconds in a google.protobuf.Duration. */
export function secondsFromDuration(d: Duration): number {
  return +d.slice(0, d.length - 1);
}

/** Get a google.protobuf.Duration for a number of seconds. */
export function durationFromSeconds(s: number): Duration {
  return `${s}s`;
}

/**
 * Throws unless obj contains at no more than one key in "fields".
 * This verifies that proto oneof constraints, which can't be codified in JSON, are honored
 * @param typename The name of the proto type for error messages
 * @param obj The proto object that should have a "oneof" constraint
 * @param oneof The name of the field that should be a "oneof" for error messages
 * @param fields The fields that are defiend as a oneof in the proto definition
 */
export function assertOneOf<T>(typename: string, obj: T, oneof: string, ...fields: (keyof T)[]) {
  const defined = [];
  for (const key of fields) {
    const value = obj[key];
    if (typeof value !== "undefined" && value != null) {
      defined.push(key);
    }
  }

  if (defined.length > 1) {
    throw new FirebaseError(
      `Invalid ${typename} definition. ${oneof} can only have one field defined, but found ${defined.join(
        ","
      )}`
    );
  }
}

// eslint-disable @typescript-eslint/no-unsafe-returns @typescript-eslint/no-explicit-any

/**
 * Utility function to help copy fields from type A to B.
 * As a safety net, catches typos or fields that aren't named the same
 * in A and B, but cannot verify that both Src and Dest have the same type for the same field.
 */
export function copyIfPresent<Src, Dest>(
  dest: Dest,
  src: Src,
  ...fields: (keyof Src & keyof Dest)[]
) {
  for (const field of fields) {
    if (!Object.prototype.hasOwnProperty.call(src, field)) {
      continue;
    }
    dest[field] = src[field] as any;
  }
}

export function renameIfPresent<Src, Dest>(
  dest: Dest,
  src: Src,
  destField: keyof Dest,
  srcField: keyof Src,
  converter: (from: any) => any = (from: any) => {
    return from;
  }
) {
  if (!Object.prototype.hasOwnProperty.call(src, srcField)) {
    return;
  }
  dest[destField] = converter(src[srcField]);
}

// eslint-enable @typescript-eslint/no-unsafe-returns @typescript-eslint/no-explicit-any

/**
 * Calculate a field mask of all values set in object.
 * If the proto definition has a map<string, string>, keys will be user-defined
 * and should not be recursed. Specify this by adding a field mask prefix for doNotRecurseIn.
 * @param object The proto JSON object. If a field should be explicitly deleted, it should be
 *               set to `undefined`. This allows field masks to pick it up but JSON.stringify
 *               to drop it.
 * @param doNotRecurseIn the dot-delimited address of fields which, if present, are proto map
 *                       types and their keys are not part of the field mask.
 */
export function fieldMasks(object: Record<string, any>, ...doNotRecurseIn: string[]): string[] {
  const masks: string[] = [];
  fieldMasksHelper([], object, doNotRecurseIn, masks);
  return masks;
}

function fieldMasksHelper(
  prefixes: string[],
  cursor: unknown,
  doNotRecurseIn: string[],
  masks: string[]
) {
  if (typeof cursor !== "object" || Array.isArray(cursor) || cursor === null) {
    masks.push(prefixes.join("."));
    return;
  }

  const entries = Object.entries(cursor);
  // An empty object (e.g. CloudFunction.httpsTrigger) is an explicit object.
  // This is needed for protobuf.Empty
  if (entries.length === 0) {
    masks.push(prefixes.join("."));
    return;
  }

  for (const [key, value] of entries) {
    const newPrefixes = [...prefixes, key];
    if (doNotRecurseIn.includes(newPrefixes.join("."))) {
      masks.push(newPrefixes.join("."));
      continue;
    }
    fieldMasksHelper(newPrefixes, value, doNotRecurseIn, masks);
  }
}

/**
<<<<<<< HEAD
 * Formats a single invoker to be used with IAM API calls, a vaild invoker is
 * 'public', 'service-account', 'service-account@', or
 * 'service-account@project.iam.gserviceaccount.com'.
 * @param invokerMember the single invoker that is a member of the invoker array
 * @param projectId the ID of the current project
 * @returns a correctly formatted service account string
 *
 * @throws {@link Error} if the supplied service account string is empty
 */
export function formatInvokerMember(invokerMember: string, projectId: string): string {
  if (invokerMember.length === 0) {
    throw new Error("Service account cannot be an empty string");
  }
  if (invokerMember === "public") {
    return "allUsers";
  }

  const suffix = `@${projectId}.iam.gserviceaccount.com`;
  if (
    invokerMember.length > suffix.length &&
    invokerMember.slice(invokerMember.length - suffix.length) === suffix
  ) {
    return `serviceAccount:${invokerMember}`;
  }

  const emailId =
    invokerMember.charAt(invokerMember.length - 1) === "@"
      ? `${invokerMember}${projectId}.iam.gserviceaccount.com`
      : `${invokerMember}@${projectId}.iam.gserviceaccount.com`;

  return `serviceAccount:${emailId}`;
=======
 * Gets the correctly invoker members to be used with the invoker role for IAM API calls.
 * @param invoker the array of non-formatted invoker members
 * @param projectId the ID of the current project
 * @returns an array of correctly formatted invoker members
 *
 * @throws {@link FirebaseError} if any invoker string is empty or not of the correct form
 */
export function getInvokerMembers(invoker: string[], projectId: string): string[] {
  if (invoker[0] === "private") {
    return [];
  }
  if (invoker[0] === "public") {
    return ["allUsers"];
  }
  return invoker.map((inv) => formatServiceAccount(inv, projectId));
}

/**
 * Formats the service account to be used with IAM API calls, a vaild service account string is
 * '{service-account}@' or '{service-account}@{project}.iam.gserviceaccount.com'.
 * @param serviceAccount the custom service account created by the user
 * @param projectId the ID of the current project
 * @returns a correctly formatted service account string
 *
 * @throws {@link FirebaseError} if the supplied service account string is empty or not of the correct form
 */
export function formatServiceAccount(serviceAccount: string, projectId: string): string {
  if (serviceAccount.length === 0) {
    throw new FirebaseError("Service account cannot be an empty string");
  }
  if (!serviceAccount.includes("@")) {
    throw new FirebaseError(
      "Service account must be of the form 'service-account@' or 'service-account@{project-id}.iam.gserviceaccount.com'"
    );
  }

  if (serviceAccount.endsWith("@")) {
    const suffix = `${projectId}.iam.gserviceaccount.com`;
    return `serviceAccount:${serviceAccount}${suffix}`;
  }
  return `serviceAccount:${serviceAccount}`;
>>>>>>> 397f0bae
}<|MERGE_RESOLUTION|>--- conflicted
+++ resolved
@@ -125,39 +125,6 @@
 }
 
 /**
-<<<<<<< HEAD
- * Formats a single invoker to be used with IAM API calls, a vaild invoker is
- * 'public', 'service-account', 'service-account@', or
- * 'service-account@project.iam.gserviceaccount.com'.
- * @param invokerMember the single invoker that is a member of the invoker array
- * @param projectId the ID of the current project
- * @returns a correctly formatted service account string
- *
- * @throws {@link Error} if the supplied service account string is empty
- */
-export function formatInvokerMember(invokerMember: string, projectId: string): string {
-  if (invokerMember.length === 0) {
-    throw new Error("Service account cannot be an empty string");
-  }
-  if (invokerMember === "public") {
-    return "allUsers";
-  }
-
-  const suffix = `@${projectId}.iam.gserviceaccount.com`;
-  if (
-    invokerMember.length > suffix.length &&
-    invokerMember.slice(invokerMember.length - suffix.length) === suffix
-  ) {
-    return `serviceAccount:${invokerMember}`;
-  }
-
-  const emailId =
-    invokerMember.charAt(invokerMember.length - 1) === "@"
-      ? `${invokerMember}${projectId}.iam.gserviceaccount.com`
-      : `${invokerMember}@${projectId}.iam.gserviceaccount.com`;
-
-  return `serviceAccount:${emailId}`;
-=======
  * Gets the correctly invoker members to be used with the invoker role for IAM API calls.
  * @param invoker the array of non-formatted invoker members
  * @param projectId the ID of the current project
@@ -199,5 +166,4 @@
     return `serviceAccount:${serviceAccount}${suffix}`;
   }
   return `serviceAccount:${serviceAccount}`;
->>>>>>> 397f0bae
 }