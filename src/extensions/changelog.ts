import * as clc from "cli-color";
import * as marked from "marked";
import * as path from "path";
import * as semver from "semver";
import TerminalRenderer = require("marked-terminal");
import Table = require("cli-table");

import { listExtensionVersions, parseRef } from "./extensionsApi";
import { readFile } from "./localHelper";
import { logger } from "../logger";
import { logLabeledWarning } from "../utils";

marked.setOptions({
  renderer: new TerminalRenderer(),
});

const EXTENSIONS_CHANGELOG = "CHANGELOG.md";
const VERSION_LINE_REGEX = /##.*(\d+\.\d+\.\d+).*/;

/*
 * getReleaseNotesForUpdate fetches all version between toVersion and fromVersion and returns the relase notes
 * for those versions if they exist.
 * @param extensionRef
 * @param fromVersion the version you are updating from
 * @param toVersion the version you are upodating to
 * @returns a Record of version number to releaseNotes for that version
 */
export async function getReleaseNotesForUpdate(args: {
  extensionRef: string;
  fromVersion: string;
  toVersion: string;
}): Promise<Record<string, string>> {
  const releaseNotes: Record<string, string> = {};
  const filter = `id<="${args.toVersion}" AND id>"${args.fromVersion}"`;
  const extensionVersions = await listExtensionVersions(args.extensionRef, filter);
  extensionVersions.sort((ev1, ev2) => {
    return -semver.compare(ev1.spec.version, ev2.spec.version);
  });
  for (const extensionVersion of extensionVersions) {
    if (extensionVersion.releaseNotes) {
      const version = parseRef(extensionVersion.ref).version!;
      releaseNotes[version] = extensionVersion.releaseNotes;
    }
  }
  return releaseNotes;
}

/**
 * displayReleaseNotes prints out a nicely formatted table containing all release notes in an update.
 * If there is a major version change, it also prints a warning and highlights those release notes.
 */
export function displayReleaseNotes(releaseNotes: Record<string, string>, fromVersion: string) {
  const versions = [fromVersion].concat(Object.keys(releaseNotes));
  const breakingVersions = breakingChangesInUpdate(versions);
  const table = new Table({ head: ["Version", "What's New"], style: { head: ["yellow", "bold"] } });
  for (const [version, note] of Object.entries(releaseNotes)) {
    if (breakingVersions.includes(version)) {
      table.push([clc.yellow.bold(version), marked(note)]);
    } else {
      table.push([version, marked(note)]);
    }
  }

  logger.info(clc.bold("What's new with this update:"));
  if (breakingVersions.length) {
    logLabeledWarning(
      "warning",
      "This is a major version update, which means it may contain breaking changes." +
        " Read the release notes carefully before continuing with this update."
    );
  }
  logger.info(table.toString());
}

/**
 * breakingChangesInUpdate identifies which versions in an update are major changes.
 * Exported for testing.
 */
export function breakingChangesInUpdate(versionsInUpdate: string[]): string[] {
  const breakingVersions: string[] = [];
  const semvers = versionsInUpdate.map((v) => semver.parse(v)!).sort(semver.compare);
  for (let i = 1; i < semvers.length; i++) {
    const hasMajorBump = semvers[i - 1].major < semvers[i].major;
    const hasMinorBumpInPreview =
      semvers[i - 1].major == 0 && semvers[i].major == 0 && semvers[i - 1].minor < semvers[i].minor;
    if (hasMajorBump || hasMinorBumpInPreview) {
      breakingVersions.push(semvers[i].raw);
    }
  }
<<<<<<< HEAD
  return breaks;
}

/**
 * getLocalChangelog checks directory for a CHANGELOG.md, and parses it into a map of
 * version to release notes for that version.
 * @param directory The directory to check for
 * @returns
 */
export function getLocalChangelog(directory: string): Record<string, string> {
  const rawChangelog = readFile(path.resolve(directory, EXTENSIONS_CHANGELOG));
  return parseChangelog(rawChangelog);
}

// Exported for testing.
export function parseChangelog(rawChangelog: string): Record<string, string> {
  const changelog: Record<string, string> = {};
  let currentVersion = "";
  for (const line of rawChangelog.split("\n")) {
    const matches = line.match(VERSION_LINE_REGEX);
    if (matches) {
      currentVersion = matches[1]; // The first capture group is the SemVer.
    } else {
      // Throw away lines that aren't under a specific version.
      if (currentVersion && !changelog[currentVersion]) {
        changelog[currentVersion] = line;
      } else if (currentVersion) {
        changelog[currentVersion] += `\n${line}`;
      }
    }
  }
  return changelog;
=======
  return breakingVersions;
>>>>>>> 54922559
}<|MERGE_RESOLUTION|>--- conflicted
+++ resolved
@@ -87,8 +87,7 @@
       breakingVersions.push(semvers[i].raw);
     }
   }
-<<<<<<< HEAD
-  return breaks;
+  return breakingVersions;
 }
 
 /**
@@ -120,7 +119,4 @@
     }
   }
   return changelog;
-=======
-  return breakingVersions;
->>>>>>> 54922559
 }