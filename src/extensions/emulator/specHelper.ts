<<<<<<< HEAD
=======
import * as yaml from "js-yaml";
import * as path from "path";
import * as fs from "fs-extra";

import * as supported from "../../deploy/functions/runtimes/supported";
>>>>>>> cc870c7d
import { ExtensionSpec, Resource } from "../types";
import { FirebaseError } from "../../error";
import { substituteParams } from "../extensionsHelper";
import { getResourceRuntime } from "../utils";
import { readFileFromDirectory, wrappedSafeLoad } from "../../utils";

const SPEC_FILE = "extension.yaml";
const POSTINSTALL_FILE = "POSTINSTALL.md";
const validFunctionTypes = [
  "firebaseextensions.v1beta.function",
  "firebaseextensions.v1beta.v2function",
  "firebaseextensions.v1beta.scheduledFunction",
];

/**
 * Reads an extension.yaml and parses its contents into an ExtensionSpec.
 * @param directory the directory to look for a extensionYaml in.
 */
export async function readExtensionYaml(directory: string): Promise<ExtensionSpec> {
  const extensionYaml = await readFileFromDirectory(directory, SPEC_FILE);
  const source = extensionYaml.source;
  const spec = wrappedSafeLoad(source);
  // Ensure that any omitted array fields are initialized as empty arrays
  spec.params = spec.params ?? [];
  spec.systemParams = spec.systemParams ?? [];
  spec.resources = spec.resources ?? [];
  spec.apis = spec.apis ?? [];
  spec.roles = spec.roles ?? [];
  spec.externalServices = spec.externalServices ?? [];
  spec.events = spec.events ?? [];
  spec.lifecycleEvents = spec.lifecycleEvents ?? [];
  spec.contributors = spec.contributors ?? [];

  return spec;
}

/**
 * Reads a POSTINSTALL file and returns its content as a string
 * @param directory the directory to look for POSTINSTALL.md in.
 */
export async function readPostinstall(directory: string): Promise<string> {
  const content = await readFileFromDirectory(directory, POSTINSTALL_FILE);
  return content.source;
}

/**
 * Substitue parameters of function resources in the extensions spec.
 */
export function getFunctionResourcesWithParamSubstitution(
  extensionSpec: ExtensionSpec,
  params: { [key: string]: string },
): Resource[] {
  const rawResources = extensionSpec.resources.filter((resource) =>
    validFunctionTypes.includes(resource.type),
  );
  return substituteParams<Resource[]>(rawResources, params);
}

/**
 * Get properties associated with the function resource.
 */
export function getFunctionProperties(resources: Resource[]) {
  return resources.map((r) => r.properties);
}

export const DEFAULT_RUNTIME: supported.Runtime = supported.latest("nodejs");

/**
 * Get runtime associated with the resources. If multiple runtimes exists, choose the latest runtime.
 * e.g. prefer nodejs14 over nodejs12.
 * N.B. (inlined): I'm not sure why this code always assumes nodejs. It seems to
 *   work though and nobody is complaining that they can't run the Python
 *   emulator so I'm not investigating why it works.
 */
export function getRuntime(resources: Resource[]): supported.Runtime {
  if (resources.length === 0) {
    return DEFAULT_RUNTIME;
  }

  const invalidRuntimes: string[] = [];
  const runtimes: supported.Runtime[] = resources.map((r: Resource) => {
    const runtime = getResourceRuntime(r);
    if (!runtime) {
      return DEFAULT_RUNTIME;
    }
    if (!supported.runtimeIsLanguage(runtime, "nodejs")) {
      invalidRuntimes.push(runtime);
      return DEFAULT_RUNTIME;
    }
    return runtime;
  });
  if (invalidRuntimes.length) {
    throw new FirebaseError(
      `The following runtimes are not supported by the Emulator Suite: ${invalidRuntimes.join(
        ", ",
      )}. \n Only Node runtimes are supported.`,
    );
  }
  // Assumes that all runtimes target the nodejs.
  return supported.latest("nodejs", runtimes);
}<|MERGE_RESOLUTION|>--- conflicted
+++ resolved
@@ -1,11 +1,4 @@
-<<<<<<< HEAD
-=======
-import * as yaml from "js-yaml";
-import * as path from "path";
-import * as fs from "fs-extra";
-
 import * as supported from "../../deploy/functions/runtimes/supported";
->>>>>>> cc870c7d
 import { ExtensionSpec, Resource } from "../types";
 import { FirebaseError } from "../../error";
 import { substituteParams } from "../extensionsHelper";
