--- conflicted
+++ resolved
@@ -217,13 +217,6 @@
   instanceId: string;
   source: extensionsApi.ExtensionSource;
   params?: { [key: string]: string };
-<<<<<<< HEAD
-  billingRequired?: boolean;
-=======
-  rolesToAdd: extensionsApi.Role[];
-  rolesToRemove: extensionsApi.Role[];
-  serviceAccountEmail: string;
->>>>>>> 3d47ad00
 }
 
 /**
@@ -235,25 +228,6 @@
  * @param updateOptions Info on the instance and associated resources to update
  */
 export async function update(updateOptions: UpdateOptions): Promise<any> {
-<<<<<<< HEAD
-  const { projectId, instanceId, source, params, billingRequired } = updateOptions;
-  await checkProjectBilling(projectId, instanceId, billingRequired);
-=======
-  const {
-    projectId,
-    instanceId,
-    source,
-    params,
-    rolesToAdd,
-    rolesToRemove,
-    serviceAccountEmail,
-  } = updateOptions;
-  await rolesHelper.grantRoles(
-    projectId,
-    serviceAccountEmail,
-    rolesToAdd.map((role) => role.role),
-    rolesToRemove.map((role) => role.role)
-  );
->>>>>>> 3d47ad00
+  const { projectId, instanceId, source, params } = updateOptions;
   return await extensionsApi.updateInstance(projectId, instanceId, source, params);
 }