import * as _ from "lodash";
import * as clc from "cli-color";
// eslint-disable-next-line @typescript-eslint/no-unsafe-assignment, @typescript-eslint/no-var-requires
const { marked } = require("marked");

import { Param, ParamOption, ParamType } from "./extensionsApi";
import * as secretManagerApi from "../gcp/secretManager";
import * as secretsUtils from "./secretsUtils";
import { confirm, logPrefix, substituteParams } from "./extensionsHelper";
import { convertExtensionOptionToLabeledList, getRandomString, onceWithJoin } from "./utils";
import { logger } from "../logger";
import { promptOnce } from "../prompt";
import * as utils from "../utils";
import { ParamBindingOptions } from "./paramHelper";
<<<<<<< HEAD

enum SecretCreationAction {
  CLOUD = 1,
  LOCAL,
}
=======
>>>>>>> 8d1ee44a

enum SecretUpdateAction {
  LEAVE = 1,
  SET_NEW,
}

export function checkResponse(response: string, spec: Param): boolean {
  let valid = true;
  let responses: string[];

  if (spec.required && (response === "" || response === undefined)) {
    utils.logWarning(`Param ${spec.param} is required, but no value was provided.`);
    return false;
  }
  if (spec.type === ParamType.MULTISELECT) {
    responses = response.split(",");
  } else {
    // For Params of type SELECT and STRING, we test against the entire response.
    responses = [response];
  }

  if (spec.validationRegex && !!response) {
    // !!response to ignore empty optional params
    const re = new RegExp(spec.validationRegex);
    _.forEach(responses, (resp) => {
      if ((spec.required || resp !== "") && !re.test(resp)) {
        const genericWarn =
          `${resp} is not a valid value for ${spec.param} since it` +
          ` does not meet the requirements of the regex validation: "${spec.validationRegex}"`;
        utils.logWarning(spec.validationErrorMessage || genericWarn);
        valid = false;
      }
    });
  }

  if (spec.type && (spec.type === ParamType.MULTISELECT || spec.type === ParamType.SELECT)) {
    _.forEach(responses, (r) => {
      // A choice is valid if it matches one of the option values.
      const validChoice = _.some(spec.options, (option: ParamOption) => {
        return r === option.value;
      });
      if (!validChoice) {
        utils.logWarning(`${r} is not a valid option for ${spec.param}.`);
        valid = false;
      }
    });
  }
  return valid;
}

/**
 * Prompt users for params based on paramSpecs defined by the extension developer.
 * @param paramSpecs Array of params to ask the user about, parsed from extension.yaml.
 * @param firebaseProjectParams Autopopulated Firebase project-specific params
 * @return Promisified map of env vars to values.
 */
export async function ask(
  projectId: string,
  instanceId: string,
  paramSpecs: Param[],
  firebaseProjectParams: { [key: string]: string },
  reconfiguring: boolean
): Promise<{ [key: string]: ParamBindingOptions }> {
  if (_.isEmpty(paramSpecs)) {
    logger.debug("No params were specified for this extension.");
    return {};
  }

  utils.logLabeledBullet(logPrefix, "answer the questions below to configure your extension:");
  const substituted = substituteParams<Param[]>(paramSpecs, firebaseProjectParams);
  const result: { [key: string]: ParamBindingOptions } = {};
  const promises = _.map(substituted, (paramSpec: Param) => {
    return async () => {
      result[paramSpec.param] = await askForParam({
        projectId,
        instanceId,
        paramSpec,
        reconfiguring,
      });
    };
  });
  // chaining together the promises so they get executed one after another
  await promises.reduce((prev, cur) => prev.then(cur as any), Promise.resolve());
  logger.info();
  return result;
}

export async function askForParam(args: {
  projectId: string;
  instanceId: string;
  paramSpec: Param;
  reconfiguring: boolean;
}): Promise<ParamBindingOptions> {
  const paramSpec = args.paramSpec;

  let valid = false;
  let response = "";
  let responseForLocal;
  let secretLocations: string[] = [];
  const description = paramSpec.description || "";
  const label = paramSpec.label.trim();
  logger.info(
    `\n${clc.bold(label)}${clc.bold(paramSpec.required ? "" : " (Optional)")}: ${marked(
      description
    ).trim()}`
  );

  while (!valid) {
    switch (paramSpec.type) {
      case ParamType.SELECT:
        response = await promptOnce({
          name: "input",
          type: "list",
          default: () => {
            if (paramSpec.default) {
              return getInquirerDefault(_.get(paramSpec, "options", []), paramSpec.default);
            }
          },
          message:
            "Which option do you want enabled for this parameter? " +
            "Select an option with the arrow keys, and use Enter to confirm your choice. " +
            "You may only select one option.",
          choices: convertExtensionOptionToLabeledList(paramSpec.options as ParamOption[]),
        });
        valid = checkResponse(response, paramSpec);
        break;
      case ParamType.MULTISELECT:
        response = await onceWithJoin({
          name: "input",
          type: "checkbox",
          default: () => {
            if (paramSpec.default) {
              const defaults = paramSpec.default.split(",");
              return defaults.map((def) => {
                return getInquirerDefault(_.get(paramSpec, "options", []), def);
              });
            }
          },
          message:
            "Which options do you want enabled for this parameter? " +
            "Press Space to select, then Enter to confirm your choices. ",
          choices: convertExtensionOptionToLabeledList(paramSpec.options as ParamOption[]),
        });
        valid = checkResponse(response, paramSpec);
        break;
      case ParamType.SECRET:
<<<<<<< HEAD
        while (!secretLocations.length) {
          secretLocations = await promptOnce({
            name: "input",
            type: "checkbox",
            message:
              "Where would you like to store your secrets? You must select at least one value",
            choices: [
              {
                checked: true,
                name: "Google Cloud Secret Manager",
                // return type of string is not actually enforced, need to manually convert.
                value: SecretCreationAction.CLOUD.toString(),
              },
              {
                checked: false,
                name: "Local file (Only used by Firebase Emulator)",
                value: SecretCreationAction.LOCAL.toString(),
              },
            ],
          });
        }
        if (secretLocations.includes(SecretCreationAction.CLOUD.toString())) {
          response = args.reconfiguring
            ? await promptReconfigureSecret(args.projectId, args.instanceId, paramSpec)
            : await promptCreateSecret(args.projectId, args.instanceId, paramSpec);
        }
        if (secretLocations.includes(SecretCreationAction.LOCAL.toString())) {
          responseForLocal = await promptLocalSecret(paramSpec);
        }
=======
        response = args.reconfiguring
          ? await promptReconfigureSecret(args.projectId, args.instanceId, paramSpec)
          : await promptCreateSecret(args.projectId, args.instanceId, paramSpec);
>>>>>>> 8d1ee44a
        valid = true;
        break;
      default:
        // Default to ParamType.STRING
        response = await promptOnce({
          name: paramSpec.param,
          type: "input",
          default: paramSpec.default,
          message: `Enter a value for ${label}:`,
        });
        valid = checkResponse(response, paramSpec);
    }
  }
<<<<<<< HEAD
  return { baseValue: response, ...(responseForLocal ? { local: responseForLocal } : {}) };
}

async function promptLocalSecret(paramSpec: Param): Promise<string | undefined> {
  utils.logLabeledBullet(logPrefix, "Configure a local secret value for Extensions Emulator");
  const value = await promptOnce({
    name: paramSpec.param,
    type: "input",
    message:
      `This secret will be stored in ./extensions/*.secret.local.\n` +
      `Enter value for "${paramSpec.label.trim()}" to be used by Extensions Emulator:`,
  });
  return value;
=======
  return { baseValue: response };
>>>>>>> 8d1ee44a
}

async function promptReconfigureSecret(
  projectId: string,
  instanceId: string,
  paramSpec: Param
): Promise<string> {
  const action = await promptOnce({
    type: "list",
    message: `Choose what you would like to do with this secret:`,
    choices: [
      { name: "Leave unchanged", value: SecretUpdateAction.LEAVE },
      { name: "Set new value", value: SecretUpdateAction.SET_NEW },
    ],
  });
  switch (action) {
    case SecretUpdateAction.SET_NEW:
      let secret;
      let secretName;
      if (paramSpec.default) {
        secret = secretManagerApi.parseSecretResourceName(paramSpec.default);
        secretName = secret.name;
      } else {
        secretName = await generateSecretName(projectId, instanceId, paramSpec.param);
      }
      const secretValue = await promptOnce({
        name: paramSpec.param,
        type: "password",
        message: `This secret will be stored in Cloud Secret Manager as ${secretName}.\nEnter new value for ${paramSpec.label.trim()}:`,
      });
      if (secretValue === "" && paramSpec.required) {
        logger.info(`Secret value cannot be empty for required param ${paramSpec.param}`);
        return promptReconfigureSecret(projectId, instanceId, paramSpec);
      } else if (secretValue !== "") {
        if (checkResponse(secretValue, paramSpec)) {
          if (!secret) {
            secret = await secretManagerApi.createSecret(
              projectId,
              secretName,
              secretsUtils.getSecretLabels(instanceId)
            );
          }
          return addNewSecretVersion(projectId, instanceId, secret, paramSpec, secretValue);
        } else {
          return promptReconfigureSecret(projectId, instanceId, paramSpec);
        }
      } else {
        return "";
      }
    case SecretUpdateAction.LEAVE:
    default:
      return paramSpec.default || "";
  }
}

export async function promptCreateSecret(
  projectId: string,
  instanceId: string,
  paramSpec: Param,
  secretName?: string
): Promise<string> {
  const name = secretName ?? (await generateSecretName(projectId, instanceId, paramSpec.param));
  const secretValue = await promptOnce({
    name: paramSpec.param,
    type: "password",
    default: paramSpec.default,
    message: `This secret will be stored in Cloud Secret Manager (https://cloud.google.com/secret-manager/pricing) as ${name} and managed by Firebase Extensions (Firebase Extensions Service Agent will be granted Secret Admin role on this secret).\nEnter a value for ${paramSpec.label.trim()}:`,
  });
  if (secretValue === "" && paramSpec.required) {
    logger.info(`Secret value cannot be empty for required param ${paramSpec.param}`);
    return promptCreateSecret(projectId, instanceId, paramSpec, name);
  } else if (secretValue !== "") {
    if (checkResponse(secretValue, paramSpec)) {
      const secret = await secretManagerApi.createSecret(
        projectId,
        name,
        secretsUtils.getSecretLabels(instanceId)
      );
      return addNewSecretVersion(projectId, instanceId, secret, paramSpec, secretValue);
    } else {
      return promptCreateSecret(projectId, instanceId, paramSpec, name);
    }
  } else {
    return "";
  }
}

async function generateSecretName(
  projectId: string,
  instanceId: string,
  paramName: string
): Promise<string> {
  let secretName = `ext-${instanceId}-${paramName}`;
  while (await secretManagerApi.secretExists(projectId, secretName)) {
    secretName += `-${getRandomString(3)}`;
  }
  return secretName;
}

async function addNewSecretVersion(
  projectId: string,
  instanceId: string,
  secret: secretManagerApi.Secret,
  paramSpec: Param,
  secretValue: string
) {
  const version = await secretManagerApi.addVersion(projectId, secret.name, secretValue);
  await secretsUtils.grantFirexServiceAgentSecretAdminRole(secret);
  return `projects/${version.secret.projectId}/secrets/${version.secret.name}/versions/${version.versionId}`;
}

export function getInquirerDefault(options: ParamOption[], def: string): string {
  const defaultOption = _.find(options, (option) => {
    return option.value === def;
  });
  return defaultOption ? defaultOption.label || defaultOption.value : "";
}<|MERGE_RESOLUTION|>--- conflicted
+++ resolved
@@ -12,14 +12,11 @@
 import { promptOnce } from "../prompt";
 import * as utils from "../utils";
 import { ParamBindingOptions } from "./paramHelper";
-<<<<<<< HEAD
 
 enum SecretCreationAction {
   CLOUD = 1,
   LOCAL,
 }
-=======
->>>>>>> 8d1ee44a
 
 enum SecretUpdateAction {
   LEAVE = 1,
@@ -166,7 +163,6 @@
         valid = checkResponse(response, paramSpec);
         break;
       case ParamType.SECRET:
-<<<<<<< HEAD
         while (!secretLocations.length) {
           secretLocations = await promptOnce({
             name: "input",
@@ -196,11 +192,7 @@
         if (secretLocations.includes(SecretCreationAction.LOCAL.toString())) {
           responseForLocal = await promptLocalSecret(paramSpec);
         }
-=======
-        response = args.reconfiguring
-          ? await promptReconfigureSecret(args.projectId, args.instanceId, paramSpec)
-          : await promptCreateSecret(args.projectId, args.instanceId, paramSpec);
->>>>>>> 8d1ee44a
+
         valid = true;
         break;
       default:
@@ -214,7 +206,6 @@
         valid = checkResponse(response, paramSpec);
     }
   }
-<<<<<<< HEAD
   return { baseValue: response, ...(responseForLocal ? { local: responseForLocal } : {}) };
 }
 
@@ -228,9 +219,6 @@
       `Enter value for "${paramSpec.label.trim()}" to be used by Extensions Emulator:`,
   });
   return value;
-=======
-  return { baseValue: response };
->>>>>>> 8d1ee44a
 }
 
 async function promptReconfigureSecret(
