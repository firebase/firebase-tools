--- conflicted
+++ resolved
@@ -349,15 +349,6 @@
  * @param params params to configure the extension instance
  * @param validateOnly if true, only validates the update and makes no changes
  */
-<<<<<<< HEAD
-export async function updateInstance(
-  projectId: string,
-  instanceId: string,
-  extensionSource: ExtensionSource,
-  params?: { [option: string]: string },
-  validateOnly: boolean = false
-): Promise<any> {
-=======
 export async function updateInstance(args: {
   projectId: string;
   instanceId: string;
@@ -365,7 +356,6 @@
   params?: { [option: string]: string };
   validateOnly?: boolean;
 }): Promise<any> {
->>>>>>> 897f00b2
   const body: any = {
     config: {
       source: { name: args.extensionSource.name },
@@ -376,9 +366,6 @@
     body.config.params = args.params;
     updateMask += ",config.params";
   }
-<<<<<<< HEAD
-  return await patchInstance({ projectId, instanceId, updateMask, validateOnly, data: body });
-=======
   return await patchInstance({
     projectId: args.projectId,
     instanceId: args.instanceId,
@@ -386,7 +373,6 @@
     validateOnly: args.validateOnly ?? false,
     data: body,
   });
->>>>>>> 897f00b2
 }
 
 /**
@@ -398,16 +384,6 @@
  * @param params params to configure the extension instance
  * @param validateOnly if true, only validates the update and makes no changes
  */
-<<<<<<< HEAD
-export async function updateInstanceFromRegistry(
-  projectId: string,
-  instanceId: string,
-  extRef: string,
-  params?: { [option: string]: string },
-  validateOnly: boolean = false
-): Promise<any> {
-  const ref = refs.parse(extRef);
-=======
 export async function updateInstanceFromRegistry(args: {
   projectId: string;
   instanceId: string;
@@ -416,7 +392,6 @@
   validateOnly?: boolean;
 }): Promise<any> {
   const ref = refs.parse(args.extRef);
->>>>>>> 897f00b2
   const body: any = {
     config: {
       extensionRef: refs.toExtensionRef(ref),
@@ -428,9 +403,6 @@
     body.config.params = args.params;
     updateMask += ",config.params";
   }
-<<<<<<< HEAD
-  return await patchInstance({ projectId, instanceId, updateMask, validateOnly, data: body });
-=======
   return await patchInstance({
     projectId: args.projectId,
     instanceId: args.instanceId,
@@ -438,7 +410,6 @@
     validateOnly: args.validateOnly ?? false,
     data: body,
   });
->>>>>>> 897f00b2
 }
 
 async function patchInstance(args: {
