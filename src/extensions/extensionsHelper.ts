import * as clc from "colorette";
import * as ora from "ora";
import * as semver from "semver";
import * as tmp from "tmp";
import * as fs from "fs-extra";
import * as unzipper from "unzipper";
import fetch from "node-fetch";
import * as path from "path";
import { marked } from "marked";

const TerminalRenderer = require("marked-terminal");
marked.setOptions({
  renderer: new TerminalRenderer(),
});

import { storageOrigin } from "../api";
import { archiveDirectory } from "../archiveDirectory";
import { convertOfficialExtensionsToList } from "./utils";
import { getFirebaseConfig } from "../functionsConfig";
import { getProjectAdminSdkConfigOrCached } from "../emulator/adminSdkConfig";
import { getExtensionRegistry } from "./resolveSource";
import { FirebaseError } from "../error";
import { diagnose } from "./diagnose";
import { checkResponse } from "./askUserForParam";
import { ensure } from "../ensureApiEnabled";
import { deleteObject, uploadObject } from "../gcp/storage";
import { getProjectId } from "../projectUtils";
import {
  createSource,
  getExtension,
  getExtensionVersion,
  getInstance,
  listExtensionVersions,
  publishExtensionVersion,
} from "./extensionsApi";
import { Extension, ExtensionSource, ExtensionSpec, ExtensionVersion, Param } from "./types";
import * as refs from "./refs";
<<<<<<< HEAD
import { getLocalExtensionSpec } from "./localHelper";
import { promptOnce, confirm } from "../prompt";
=======
import { EXTENSIONS_SPEC_FILE, readFile, getLocalExtensionSpec } from "./localHelper";
import { confirm, promptOnce } from "../prompt";
>>>>>>> d1244eea
import { logger } from "../logger";
import { envOverride } from "../utils";
import { getLocalChangelog } from "./change-log";
import { getProjectNumber } from "../getProjectNumber";
import { Constants } from "../emulator/constants";
import { resolveVersion } from "../deploy/extensions/planner";

/**
 * SpecParamType represents the exact strings that the extensions
 * backend expects for each param type in the extensionYaml.
 * This DOES NOT represent the param.type strings that the backend returns in spec.
 * ParamType, defined in extensionsApi.ts, describes the returned strings.
 */
export enum SpecParamType {
  SELECT = "select",
  MULTISELECT = "multiSelect",
  STRING = "string",
  SELECTRESOURCE = "selectResource",
  SECRET = "secret",
}

export enum SourceOrigin {
  OFFICIAL_EXTENSION = "official extension",
  LOCAL = "unpublished extension (local source)",
  PUBLISHED_EXTENSION = "published extension",
  PUBLISHED_EXTENSION_VERSION = "specific version of a published extension",
  URL = "unpublished extension (URL source)",
  OFFICIAL_EXTENSION_VERSION = "specific version of an official extension",
}

export const logPrefix = "extensions";
const VALID_LICENSES = ["apache-2.0"];
// Extension archive URLs must be HTTPS.
export const URL_REGEX = /^https:/;
export const EXTENSIONS_BUCKET_NAME = envOverride(
  "FIREBASE_EXTENSIONS_UPLOAD_BUCKET",
  "firebase-ext-eap-uploads"
);
const AUTOPOPULATED_PARAM_NAMES = [
  "PROJECT_ID",
  "STORAGE_BUCKET",
  "EXT_INSTANCE_ID",
  "DATABASE_INSTANCE",
  "DATABASE_URL",
];
// Placeholders that can be used whever param substitution is needed, but are not available.
export const AUTOPOULATED_PARAM_PLACEHOLDERS = {
  PROJECT_ID: "project-id",
  STORAGE_BUCKET: "project-id.appspot.com",
  EXT_INSTANCE_ID: "extension-id",
  DATABASE_INSTANCE: "project-id-default-rtdb",
  DATABASE_URL: "https://project-id-default-rtdb.firebaseio.com",
};
export const resourceTypeToNiceName: Record<string, string> = {
  "firebaseextensions.v1beta.function": "Cloud Function",
};
export type ReleaseStage = "alpha" | "beta" | "rc" | "stable";
const repoRegex = new RegExp(`^https:\/\/github\.com\/[^\/]+\/[^\/]+$`);
const stageOptions = ["alpha", "beta", "rc", "stable"];

/**
 * Turns database URLs (e.g. https://my-db.firebaseio.com) into database instance names
 * (e.g. my-db), which can be used in a function trigger.
 * @param databaseUrl Fully qualified realtime database URL
 */
export function getDBInstanceFromURL(databaseUrl = ""): string {
  const instanceRegex = new RegExp("(?:https://)(.*)(?:.firebaseio.com)");
  const matches = instanceRegex.exec(databaseUrl);
  if (matches && matches.length > 1) {
    return matches[1];
  }
  return "";
}

/**
 * Gets Firebase project specific param values.
 */
export async function getFirebaseProjectParams(
  projectId: string | undefined,
  emulatorMode: boolean = false
): Promise<Record<string, string>> {
  if (!projectId) {
    return {};
  }
  const body = emulatorMode
    ? await getProjectAdminSdkConfigOrCached(projectId)
    : await getFirebaseConfig({ project: projectId });
  const projectNumber =
    emulatorMode && Constants.isDemoProject(projectId)
      ? Constants.FAKE_PROJECT_NUMBER
      : await getProjectNumber({ projectId });
  const databaseURL = body?.databaseURL ?? `https://${projectId}.firebaseio.com`;
  const storageBucket = body?.storageBucket ?? `${projectId}.appspot.com`;
  // This env variable is needed for parameter-less initialization of firebase-admin
  const FIREBASE_CONFIG = JSON.stringify({
    projectId,
    databaseURL,
    storageBucket,
  });

  return {
    PROJECT_ID: projectId,
    PROJECT_NUMBER: projectNumber,
    DATABASE_URL: databaseURL,
    STORAGE_BUCKET: storageBucket,
    FIREBASE_CONFIG,
    DATABASE_INSTANCE: getDBInstanceFromURL(databaseURL),
  };
}

/**
 * This function substitutes params used in the extension spec with values.
 * (e.g If the original object contains `path/${FOO}` or `path/${param:FOO}` and the param FOO has the value of "bar",
 * then it will become `path/bar`)
 * @param original Object containing strings that have placeholders that look like`${}`
 * @param params params to substitute the placeholders for
 * @return Resources object with substituted params
 */
export function substituteParams<T>(original: T, params: Record<string, string>): T {
  const startingString = JSON.stringify(original);
  const applySubstitution = (str: string, paramVal: string, paramKey: string): string => {
    const exp1 = new RegExp("\\$\\{" + paramKey + "\\}", "g");
    const exp2 = new RegExp("\\$\\{param:" + paramKey + "\\}", "g");
    const regexes = [exp1, exp2];
    const substituteRegexMatches = (unsubstituted: string, regex: RegExp): string => {
      return unsubstituted.replace(regex, paramVal);
    };
    return regexes.reduce(substituteRegexMatches, str);
  };
  const s = Object.entries(params).reduce(
    (str, [key, val]) => applySubstitution(str, val, key),
    startingString
  );
  return JSON.parse(s);
}

/**
 * Sets params equal to defaults given in extension.yaml if not already set in .env file.
 *
 * @param paramVars JSON object of params to values parsed from .env file
 * @param paramSpec information on params parsed from extension.yaml
 * @return JSON object of params
 */
export function populateDefaultParams(
  paramVars: Record<string, string>,
  paramSpecs: Param[]
): Record<string, string> {
  const newParams = paramVars;

  for (const param of paramSpecs) {
    if (!paramVars[param.param]) {
      if (param.default !== undefined && param.required) {
        newParams[param.param] = param.default;
      } else if (param.required) {
        throw new FirebaseError(
          `${param.param} has not been set in the given params file` +
            " and there is no default available. Please set this variable before installing again."
        );
      }
    }
  }

  return newParams;
}

/**
 * Validates command-line params supplied by developer.
 * @param envVars JSON object of params to values parsed from .env file
 * @param paramSpec information on params parsed from extension.yaml
 */
export function validateCommandLineParams(
  envVars: Record<string, string>,
  paramSpec: Param[]
): void {
  const paramNames = paramSpec.map((p) => p.param);
  const misnamedParams = Object.keys(envVars).filter((key: string) => {
    return !paramNames.includes(key) && !AUTOPOPULATED_PARAM_NAMES.includes(key);
  });
  if (misnamedParams.length) {
    logger.warn(
      "Warning: The following params were specified in your env file but do not exist in the extension spec: " +
        `${misnamedParams.join(", ")}.`
    );
  }
  let allParamsValid = true;
  for (const param of paramSpec) {
    // Warns if invalid response was found in environment file.
    if (!checkResponse(envVars[param.param], param)) {
      allParamsValid = false;
    }
  }
  if (!allParamsValid) {
    throw new FirebaseError(`Some param values are not valid. Please check your params file.`);
  }
}

/**
 * Validates an Extension.yaml by checking that all required fields are present
 * and checking that invalid combinations of fields are not present.
 * @param spec An extension.yaml to validate.
 */
export function validateSpec(spec: any) {
  const errors = [];
  if (!spec.name) {
    errors.push("extension.yaml is missing required field: name");
  }
  if (!spec.specVersion) {
    errors.push("extension.yaml is missing required field: specVersion");
  }
  if (!spec.version) {
    errors.push("extension.yaml is missing required field: version");
  }
  if (!spec.license) {
    errors.push("extension.yaml is missing required field: license");
  } else {
    const formattedLicense = String(spec.license).toLocaleLowerCase();
    if (!VALID_LICENSES.includes(formattedLicense)) {
      errors.push(
        `license field in extension.yaml is invalid. Valid value(s): ${VALID_LICENSES.join(", ")}`
      );
    }
  }
  if (!spec.resources) {
    errors.push("Resources field must contain at least one resource");
  } else {
    for (const resource of spec.resources) {
      if (!resource.name) {
        errors.push("Resource is missing required field: name");
      }
      if (!resource.type) {
        errors.push(
          `Resource${resource.name ? ` ${resource.name}` : ""} is missing required field: type`
        );
      }
    }
  }
  for (const api of spec.apis || []) {
    if (!api.apiName) {
      errors.push("API is missing required field: apiName");
    }
  }
  for (const role of spec.roles || []) {
    if (!role.role) {
      errors.push("Role is missing required field: role");
    }
  }
  for (const param of spec.params || []) {
    if (!param.param) {
      errors.push("Param is missing required field: param");
    }
    if (!param.label) {
      errors.push(`Param${param.param ? ` ${param.param}` : ""} is missing required field: label`);
    }
    if (param.type && !Object.values(SpecParamType).includes(param.type)) {
      errors.push(
        `Invalid type ${param.type} for param${
          param.param ? ` ${param.param}` : ""
        }. Valid types are ${Object.values(SpecParamType).join(", ")}`
      );
    }
    if (!param.type || param.type === SpecParamType.STRING) {
      // ParamType defaults to STRING
      if (param.options) {
        errors.push(
          `Param${
            param.param ? ` ${param.param}` : ""
          } cannot have options because it is type STRING`
        );
      }
    }
    if (
      param.type &&
      (param.type === SpecParamType.SELECT || param.type === SpecParamType.MULTISELECT)
    ) {
      if (param.validationRegex) {
        errors.push(
          `Param${
            param.param ? ` ${param.param}` : ""
          } cannot have validationRegex because it is type ${param.type}`
        );
      }
      if (!param.options) {
        errors.push(
          `Param${param.param ? ` ${param.param}` : ""} requires options because it is type ${
            param.type
          }`
        );
      }
      for (const opt of param.options || []) {
        if (opt.value === undefined) {
          errors.push(
            `Option for param${
              param.param ? ` ${param.param}` : ""
            } is missing required field: value`
          );
        }
      }
    }
    if (param.type && param.type === SpecParamType.SELECTRESOURCE) {
      if (!param.resourceType) {
        errors.push(
          `Param${param.param ? ` ${param.param}` : ""} must have resourceType because it is type ${
            param.type
          }`
        );
      }
    }
  }
  if (errors.length) {
    const formatted = errors.map((error) => `  - ${error}`);
    const message = `The extension.yaml has the following errors: \n${formatted.join("\n")}`;
    throw new FirebaseError(message);
  }
}

/**
 * @param instanceId ID of the extension instance
 */
export async function promptForValidInstanceId(instanceId: string): Promise<string> {
  let instanceIdIsValid = false;
  let newInstanceId = "";
  const instanceIdRegex = /^[a-z][a-z\d\-]*[a-z\d]$/;
  while (!instanceIdIsValid) {
    newInstanceId = await promptOnce({
      type: "input",
      default: instanceId,
      message: `Please enter a new name for this instance:`,
    });
    if (newInstanceId.length <= 6 || 45 <= newInstanceId.length) {
      logger.info("Invalid instance ID. Instance ID must be between 6 and 45 characters.");
    } else if (!instanceIdRegex.test(newInstanceId)) {
      logger.info(
        "Invalid instance ID. Instance ID must start with a lowercase letter, " +
          "end with a lowercase letter or number, and only contain lowercase letters, numbers, or -"
      );
    } else {
      instanceIdIsValid = true;
    }
  }
  return newInstanceId;
}

/**
 * Prompts for a valid repo URI.
 */
export async function promptForValidRepoURI(): Promise<string> {
  let repoIsValid = false;
  let extensionRoot = "";
  while (!repoIsValid) {
    extensionRoot = await promptOnce({
      type: "input",
      message: "Enter the GitHub repo URI where this Extension's source code is located:",
    });
    if (!repoRegex.test(extensionRoot)) {
      logger.info("Repo URI must follow this format: https://github.com/<user>/<repo>");
    } else {
      repoIsValid = true;
    }
  }
  return extensionRoot;
}

export async function ensureExtensionsApiEnabled(options: any): Promise<void> {
  const projectId = getProjectId(options);
  if (!projectId) {
    return;
  }
  return await ensure(
    projectId,
    "firebaseextensions.googleapis.com",
    "extensions",
    options.markdown
  );
}

/**
 * Zips and uploads a local extension to a bucket.
 * @param extPath a local path to archive and upload
 * @param bucketName the bucket to upload to
 * @return the path where the source was uploaded to
 */
async function archiveAndUploadSource(extPath: string, bucketName: string): Promise<string> {
  const zippedSource = await archiveDirectory(extPath, {
    type: "zip",
    ignore: ["node_modules", ".git"],
  });
  const res = await uploadObject(zippedSource, bucketName);
  return `/${res.bucket}/${res.object}`;
}

/**
 * Increments the pre-release annotation of the Extension version if the release stage is not stable.
 * @param ref the ref to the Extension
 * @param extensionVersion the version of the Extension
 * @param stage the stage of this release
 */
export async function incrementPrereleaseVersion(
  ref: string,
  extensionVersion: string,
  stage: ReleaseStage
): Promise<string> {
  if (!stageOptions.includes(stage)) {
    throw new FirebaseError(`--stage flag only supports the following values: ${stageOptions}`);
  }
  if (stage !== "stable") {
    const version = semver.parse(extensionVersion)!;
    if (version.prerelease.length > 0 || version.build.length > 0) {
      throw new FirebaseError(
        `Cannot combine the --stage flag with a version with a prerelease annotation in extension.yaml.`
      );
    }
    let extensionVersions: ExtensionVersion[] = [];
    try {
      extensionVersions = await listExtensionVersions(ref, `id="${version.version}"`, true);
    } catch (e) {
      // Silently fail and continue the publish flow if extension not found.
    }
    const latestVersion =
      extensionVersions
        .map((version) => semver.parse(version.spec.version)!)
        .filter((version) => version.prerelease.length > 0 && version.prerelease[0] === stage)
        .sort((v1, v2) => semver.compare(v1, v2))
        .pop() ?? `${version}-${stage}`;
    return semver.inc(latestVersion, "prerelease", undefined, stage)!;
  }
  return extensionVersion;
}

/**
 * Validates the Extension spec.
 *
 * @param publisherId the ID of the Publisher
 * @param extensionId the ID of the Extension
 * @param rootDirectory the directory with the Extension's source
 * @param latestVersion the latest version of the Extension (if any)
 * @param stage the release stage
 *
 */
async function validateExtensionSpec(args: {
  publisherId: string;
  extensionId: string;
  rootDirectory: string;
  latestVersion?: string;
  stage: ReleaseStage;
}): Promise<{ extensionSpec: ExtensionSpec; notes: string }> {
  const extensionRef = `${args.publisherId}/${args.extensionId}`;
  const extensionSpec = await getLocalExtensionSpec(args.rootDirectory);
  if (extensionSpec.name !== args.extensionId) {
    throw new FirebaseError(
      `Extension ID '${clc.bold(
        args.extensionId
      )}' does not match the name in extension.yaml '${clc.bold(extensionSpec.name)}'.`
    );
  }

  // Substitute deepcopied spec with autopopulated params, and make sure that it passes basic extension.yaml validation.
  const subbedSpec = JSON.parse(JSON.stringify(extensionSpec));
  subbedSpec.params = substituteParams<Param[]>(
    extensionSpec.params || [],
    AUTOPOULATED_PARAM_PLACEHOLDERS
  );
  validateSpec(subbedSpec);

  // Increment the pre-release annotation if it is not a stable version.
  extensionSpec.version = await incrementPrereleaseVersion(
    extensionRef,
    extensionSpec.version,
    args.stage
  );

  let notes: string;
  try {
    const changes = getLocalChangelog(args.rootDirectory);
    notes = changes[extensionSpec.version];
  } catch (err: any) {
    throw new FirebaseError(
      "No CHANGELOG.md file found. " +
        "Please create one and add an entry for this version. " +
        marked(
          "See https://firebase.google.com/docs/extensions/alpha/create-user-docs#writing-changelog for more details."
        )
    );
  }
  // Notes are required for all stable versions after the initial release.
  if (!notes && !semver.prerelease(extensionSpec.version) && args.latestVersion) {
    throw new FirebaseError(
      `No entry for version ${extensionSpec.version} found in CHANGELOG.md. ` +
        "Please add one so users know what has changed in this version. " +
        marked(
          "See https://firebase.google.com/docs/extensions/alpha/create-user-docs#writing-changelog for more details."
        )
    );
  }

  if (args.latestVersion) {
    if (semver.lt(extensionSpec.version, args.latestVersion)) {
      throw new FirebaseError(
        `The version you are trying to publish (${clc.bold(
          extensionSpec.version
        )}) is lower than the current version (${clc.bold(
          args.latestVersion
        )}) for the extension '${clc.bold(
          extensionRef
        )}'. Please make sure this version is greater than the current version (${clc.bold(
          args.latestVersion
        )}) inside of extension.yaml.\n`,
        { exit: 104 }
      );
    } else if (semver.eq(extensionSpec.version, args.latestVersion)) {
      throw new FirebaseError(
        `The version you are trying to publish (${clc.bold(
          extensionSpec.version
        )}) already exists for Extension '${clc.bold(
          extensionRef
        )}'. Please increment the version inside of extension.yaml.\n`,
        { exit: 103 }
      );
    }
  }

  return { extensionSpec, notes };
}

/**
 * Publishes an Extension version from a remote repo.
 *
 * @param publisherId the ID of the Publisher this Extension will be published under
 * @param extensionId the ID of the Extension to be published
 * @param repoUri the URI of the repo where this Extension's source exists
 * @param sourceRef the commit hash, branch, or tag name in the repo to publish from
 * @param extensionRoot the root directory that contains this Extension's source
 * @param stage the release stage to publish
 * @param nonInteractive whether to display prompts
 * @param force whether to force confirmations
 */
export async function publishExtensionVersionFromRemoteRepo(args: {
  publisherId: string;
  extensionId: string;
  repoUri: string;
  sourceRef: string;
  extensionRoot: string;
  stage: ReleaseStage;
  nonInteractive: boolean;
  force: boolean;
}): Promise<ExtensionVersion | undefined> {
  const extensionRef = `${args.publisherId}/${args.extensionId}`;

  // Check if Extension already exists.
  let extension: Extension | undefined;
  try {
    extension = await getExtension(extensionRef);
  } catch (err: any) {
    // Silently fail and continue the publish flow if Extension not found.
  }

  // Prompt for repo URI and validate that it hasn't changed if previously set.
  if (args.repoUri && !repoRegex.test(args.repoUri)) {
    throw new FirebaseError("Repo URI must follow this format: https://github.com/<user>/<repo>");
  }
  let repoUri = args.repoUri || extension?.repoUri;
  if (!repoUri) {
    if (!args.nonInteractive) {
      repoUri = await promptForValidRepoURI();
    } else {
      throw new FirebaseError("Repo URI is required but not currently set.");
    }
  }
  if (extension?.repoUri) {
    logger.info(
      `Extension ${clc.bold(extensionRef)} is published from ${clc.bold(
        extension?.repoUri
      )}. Use --repo to change this repo.`
    );
  }

  let extensionRoot = args.extensionRoot;
  let defaultRoot = "/";
  if (!extensionRoot) {
    // Try to get the cached root only if the root hasn't already been passed in.
    if (extension) {
      try {
        const extensionVersionRef = `${extensionRef}@${extension.latestVersion}`;
        const extensionVersion = await getExtensionVersion(extensionVersionRef);
        if (extensionVersion.extensionRoot) {
          defaultRoot = extensionVersion.extensionRoot;
        }
      } catch (err: any) {
        // Not a critical error so continue with default root.
      }
    }
    extensionRoot = defaultRoot;
    if (!args.nonInteractive) {
      extensionRoot = await promptOnce({
        type: "input",
        message:
          "Enter this Extension's root directory in the repo (defaults to previous root if set):",
        default: defaultRoot,
      });
    }
  }

  // Prompt for source ref and default to HEAD.
  let sourceRef = args.sourceRef;
  const defaultSourceRef = "HEAD";
  if (!sourceRef) {
    if (!args.nonInteractive) {
      sourceRef = await promptOnce({
        type: "input",
        message: "Enter the commit hash, branch, or tag name to build from in the repo:",
        default: defaultSourceRef,
      });
    } else {
      sourceRef = defaultSourceRef;
    }
  }

  // Prompt for release stage.
  let stage = args.stage;
  const defaultStage = "rc";
  if (!stage) {
    if (!args.nonInteractive) {
      stage = await promptOnce({
        type: "list",
        message: "Choose the release stage (pre-release annotations will be auto-incremented):",
        choices: stageOptions,
        default: defaultStage,
      });
    } else {
      stage = defaultStage;
    }
  }

  // Fetch and validate Extension from remote repo.
  logger.info("Downloading and validating source code...");
  const archiveUri = `${repoUri}/archive/${sourceRef}.zip`;
  const tempDirectory = tmp.dirSync({ unsafeCleanup: true });
  try {
    const response = await fetch(archiveUri);
    if (response.ok) {
      await response.body.pipe(unzipper.Extract({ path: tempDirectory.name })).promise(); // eslint-disable-line new-cap
    }
  } catch (err: any) {
    throw new FirebaseError(
      `Failed to fetch Extension archive ${archiveUri}. Please check the repo URI and source ref. ${err}`
    );
  }
  const archiveName = fs.readdirSync(tempDirectory.name)[0];
  const rootDirectory = path.join(tempDirectory.name, archiveName, extensionRoot);
  // Pre-validation to show a more useful error message in the context of a temp directory.
  try {
    readFile(path.resolve(rootDirectory, EXTENSIONS_SPEC_FILE));
  } catch (err: any) {
    throw new FirebaseError(
      `Failed to find ${clc.bold(EXTENSIONS_SPEC_FILE)} in directory ${clc.bold(
        extensionRoot
      )}. Please verify the root and try again.`
    );
  }
  const { extensionSpec, notes } = await validateExtensionSpec({
    publisherId: args.publisherId,
    extensionId: args.extensionId,
    rootDirectory: rootDirectory,
    latestVersion: extension?.latestVersion,
    stage: stage,
  });

  const sourceUri = path.join(repoUri, "tree", sourceRef, extensionRoot);
  displayReleaseNotes(extensionRef, extensionSpec.version, notes, sourceUri);
  const confirmed = await confirm({
    nonInteractive: args.nonInteractive,
    force: args.force,
    default: false,
  });
  if (!confirmed) {
    return;
  }

  // Publish the Extension version.
  const extensionVersionRef = `${extensionRef}@${extensionSpec.version}`;
  const publishSpinner = ora(`Publishing ${clc.bold(extensionVersionRef)}`);
  let res;
  try {
    publishSpinner.start();
    res = await publishExtensionVersion({
      extensionVersionRef,
      packageUri: "",
      extensionRoot,
      repoUri,
      sourceRef: args.sourceRef,
    });
    publishSpinner.succeed(` Successfully published ${clc.bold(extensionRef)}`);
  } catch (err: any) {
    publishSpinner.fail();
    if (err.status === 404) {
      throw getMissingPublisherError(args.publisherId);
    }
    throw err;
  }
  return res;
}

/**
 * Publishes an Extension version from local source.
 *
 * @param publisherId the ID of the Publisher this Extension will be published under
 * @param extensionId the ID of the Extension to be published
 * @param rootDirectory the root directory that contains this Extension's source
 * @param stage the release stage to publish
 * @param nonInteractive whether to display prompts
 * @param force whether to force confirmations
 */
export async function publishExtensionVersionFromLocalSource(args: {
  publisherId: string;
  extensionId: string;
  rootDirectory: string;
  stage: ReleaseStage;
  nonInteractive: boolean;
  force: boolean;
}): Promise<ExtensionVersion | undefined> {
  let extension;
  try {
    extension = await getExtension(`${args.publisherId}/${args.extensionId}`);
  } catch (err: any) {
    // Silently fail and continue the publish flow if extension not found.
  }

  const { extensionSpec, notes } = await validateExtensionSpec({
    publisherId: args.publisherId,
    extensionId: args.extensionId,
    rootDirectory: args.rootDirectory,
    latestVersion: extension?.latestVersion,
    stage: args.stage,
  });

  const extensionRef = `${args.publisherId}/${args.extensionId}`;
  displayReleaseNotes(extensionRef, extensionSpec.version, notes);
  const confirmed = await confirm({
    nonInteractive: args.nonInteractive,
    force: args.force,
    default: false,
  });
  if (!confirmed) {
    return;
  }

  const extensionVersionRef = `${extensionRef}@${extensionSpec.version}`;
  let packageUri: string;
  let objectPath = "";
  const uploadSpinner = ora(" Archiving and uploading extension source code");
  try {
    uploadSpinner.start();
    objectPath = await archiveAndUploadSource(args.rootDirectory, EXTENSIONS_BUCKET_NAME);
    uploadSpinner.succeed(" Uploaded extension source code");
    packageUri = storageOrigin + objectPath + "?alt=media";
  } catch (err: any) {
    uploadSpinner.fail();
    throw new FirebaseError(`Failed to archive and upload extension source, ${err}`, {
      original: err,
    });
  }
  const publishSpinner = ora(`Publishing ${clc.bold(extensionVersionRef)}`);
  let res;
  try {
    publishSpinner.start();
    res = await publishExtensionVersion({ extensionVersionRef, packageUri });
    publishSpinner.succeed(` Successfully published ${clc.bold(extensionVersionRef)}`);
  } catch (err: any) {
    publishSpinner.fail();
    if (err.status === 404) {
      throw getMissingPublisherError(args.publisherId);
    }
    throw err;
  }
  await deleteUploadedSource(objectPath);
  return res;
}

function getMissingPublisherError(publisherId: string): FirebaseError {
  return new FirebaseError(
    marked(
      `Couldn't find publisher ID '${clc.bold(
        publisherId
      )}'. Please ensure that you have registered this ID. To register as a publisher, you can check out the [Firebase documentation](https://firebase.google.com/docs/extensions/alpha/share#register_as_an_extensions_publisher) for step-by-step instructions.`
    )
  );
}

/**
 * Creates a source from a local path or URL. If a local path is given, it will be zipped
 * and uploaded to EXTENSIONS_BUCKET_NAME, and then deleted after the source is created.
 * @param projectId the project to create the source in
 * @param sourceUri a local path containing an extension or a URL pointing at a zipped extension
 */
export async function createSourceFromLocation(
  projectId: string,
  sourceUri: string
): Promise<ExtensionSource> {
  const extensionRoot = "/";
  let packageUri: string;
  let objectPath = "";

  const spinner = ora(" Archiving and uploading extension source code");
  try {
    spinner.start();
    objectPath = await archiveAndUploadSource(sourceUri, EXTENSIONS_BUCKET_NAME);
    spinner.succeed(" Uploaded extension source code");

    packageUri = storageOrigin + objectPath + "?alt=media";
    const res = await createSource(projectId, packageUri, extensionRoot);
    logger.debug("Created new Extension Source %s", res.name);

    // if we uploaded an object to user's bucket, delete it after "createSource" copies it into extension service's bucket.
    await deleteUploadedSource(objectPath);
    return res;
  } catch (err: any) {
    spinner.fail();
    throw new FirebaseError(
      `Failed to archive and upload extension source from ${sourceUri}, ${err}`,
      {
        original: err,
      }
    );
  }
}

/**
 * Cleans up uploaded ZIP file after creating an extension source or publishing an extension version.
 */
async function deleteUploadedSource(objectPath: string) {
  if (objectPath.length) {
    try {
      await deleteObject(objectPath);
      logger.debug("Cleaned up uploaded source archive");
    } catch (err: any) {
      logger.debug("Unable to clean up uploaded source archive");
    }
  }
}

/**
 * Parses the publisher project number from publisher profile name.
 */
export function getPublisherProjectFromName(publisherName: string): number {
  const publisherNameRegex = /projects\/.+\/publisherProfile/;

  if (publisherNameRegex.test(publisherName)) {
    // eslint-disable-next-line @typescript-eslint/no-unused-vars
    const [_, projectNumber, __] = publisherName.split("/");
    return Number.parseInt(projectNumber);
  }
  throw new FirebaseError(`Could not find publisher with name '${publisherName}'.`);
}

/**
 * Displays the release notes and confirmation message for an Extension about to be published.
 *
 * @param extensionRef the ref of the Extension being published
 * @param versionId the version ID of the Extension being published
 * @param releaseNotes the release notes for the version being published (if any)
 * @param sourceUri the repo URI + root from which the Extension will be published
 * @param sourceRef the source ref in the repo from which the Extension will be published
 */
export function displayReleaseNotes(
  extensionRef: string,
  versionId: string,
  releaseNotes?: string,
  sourceUri?: string
): void {
  const source = sourceUri || "local source";
  const releaseNotesMessage = releaseNotes
    ? `${clc.bold("Release notes:")}\n${marked(releaseNotes)}`
    : "";
  const metadataMessage =
    `${clc.bold("Extension:")} ${extensionRef}\n` +
    `${clc.bold("Version:")} ${clc.bold(clc.green(versionId))}\n` +
    `${clc.bold("Source:")} ${source}\n`;
  const message =
    `\nYou are about to publish a new version to Firebase's registry of Extensions.\n\n` +
    metadataMessage +
    releaseNotesMessage +
    `\nOnce an Extension version is published, it cannot be changed. If you wish to make changes after publishing, you will need to publish a new version.\n`;
  logger.info(message);
}

/**
 * Display list of all official extensions and prompt user to select one.
 * @param message The prompt message to display
 * @return Promise that resolves to the extension name (e.g. storage-resize-images)
 */
export async function promptForOfficialExtension(message: string): Promise<string> {
  const officialExts = await getExtensionRegistry(true);
  return await promptOnce({
    name: "input",
    type: "list",
    message,
    choices: convertOfficialExtensionsToList(officialExts),
    pageSize: Object.keys(officialExts).length,
  });
}

/**
 * Confirm if the user wants to install another instance of an extension when they already have one.
 * @param extensionName The name of the extension being installed.
 * @param projectName The name of the project in use.
 */
export async function promptForRepeatInstance(
  projectName: string,
  extensionName: string
): Promise<"updateExisting" | "installNew" | "cancel"> {
  const message = `An extension with the ID '${clc.bold(
    extensionName
  )}' already exists in the project '${clc.bold(projectName)}'. What would you like to do?`;
  const choices = [
    { name: "Update or reconfigure the existing instance", value: "updateExisting" },
    { name: "Install a new instance with a different ID", value: "installNew" },
    { name: "Cancel extension installation", value: "cancel" },
  ];
  return await promptOnce({
    type: "list",
    message,
    choices,
  });
}

/**
 * Checks to see if an extension instance exists.
 * @param projectId ID of the project in use
 * @param instanceId ID of the extension instance
 */
export async function instanceIdExists(projectId: string, instanceId: string): Promise<boolean> {
  try {
    await getInstance(projectId, instanceId);
  } catch (err: unknown) {
    if (err instanceof FirebaseError) {
      if (err.status === 404) {
        return false;
      }
      const msg = `Unexpected error when checking if instance ID exists: ${err}`;
      throw new FirebaseError(msg, {
        original: err,
      });
    } else {
      throw err;
    }
  }
  return true;
}

export function isUrlPath(extInstallPath: string): boolean {
  return extInstallPath.startsWith("https:");
}

export function isLocalPath(extInstallPath: string): boolean {
  const trimmedPath = extInstallPath.trim();
  return (
    trimmedPath.startsWith("~/") ||
    trimmedPath.startsWith("./") ||
    trimmedPath.startsWith("../") ||
    trimmedPath.startsWith("/") ||
    [".", ".."].includes(trimmedPath)
  );
}

export function isLocalOrURLPath(extInstallPath: string): boolean {
  return isLocalPath(extInstallPath) || isUrlPath(extInstallPath);
}

/**
 * Given an update source, return where the update source came from.
 * @param sourceOrVersion path to a source or reference to a source version
 */
export function getSourceOrigin(sourceOrVersion: string): SourceOrigin {
  // First, check if the input matches a local or URL.
  if (isLocalPath(sourceOrVersion)) {
    return SourceOrigin.LOCAL;
  }
  if (isUrlPath(sourceOrVersion)) {
    return SourceOrigin.URL;
  }
  // Next, check if the source is an extension reference.
  if (sourceOrVersion.includes("/")) {
    let ref;
    try {
      ref = refs.parse(sourceOrVersion);
    } catch (err: any) {
      // Silently fail.
    }
    if (ref && ref.publisherId && ref.extensionId && !ref.version) {
      return SourceOrigin.PUBLISHED_EXTENSION;
    } else if (ref && ref.publisherId && ref.extensionId && ref.version) {
      return SourceOrigin.PUBLISHED_EXTENSION_VERSION;
    }
  }
  throw new FirebaseError(
    `Could not find source '${clc.bold(
      sourceOrVersion
    )}'. Check to make sure the source is correct, and then please try again.`
  );
}

export async function diagnoseAndFixProject(options: any): Promise<void> {
  const projectId = getProjectId(options);
  if (!projectId) {
    return;
  }
  const ok = await diagnose(projectId);
  if (!ok) {
    throw new FirebaseError("Unable to proceed until all issues are resolved.");
  }
}

/**
 * Canonicalize a user-inputted ref string.
 * 1. Infer firebase publisher if not provided
 * 2. Infer "latest" as the version if not provided
 */
export async function canonicalizeRefInput(refInput: string): Promise<string> {
  let inferredRef = refInput;
  // Infer 'firebase' if publisher ID not provided.
  if (refInput.split("/").length < 2) {
    inferredRef = `firebase/${inferredRef}`;
  }
  // Infer 'latest' if no version provided.
  if (refInput.split("@").length < 2) {
    inferredRef = `${inferredRef}@latest`;
  }
  // Get the correct version for a given extension reference from the Registry API.
  const ref = refs.parse(inferredRef);
  ref.version = await resolveVersion(ref);
  return refs.toExtensionVersionRef(ref);
}<|MERGE_RESOLUTION|>--- conflicted
+++ resolved
@@ -35,13 +35,8 @@
 } from "./extensionsApi";
 import { Extension, ExtensionSource, ExtensionSpec, ExtensionVersion, Param } from "./types";
 import * as refs from "./refs";
-<<<<<<< HEAD
-import { getLocalExtensionSpec } from "./localHelper";
-import { promptOnce, confirm } from "../prompt";
-=======
 import { EXTENSIONS_SPEC_FILE, readFile, getLocalExtensionSpec } from "./localHelper";
 import { confirm, promptOnce } from "../prompt";
->>>>>>> d1244eea
 import { logger } from "../logger";
 import { envOverride } from "../utils";
 import { getLocalChangelog } from "./change-log";
