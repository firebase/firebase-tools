import { expect } from "chai";
import * as fs from "fs";
import * as fsPromises from "fs/promises";
import * as fsExtra from "fs-extra";
import * as sinon from "sinon";
import * as glob from "glob";

import {
  EXPORT_MARKER,
  IMAGES_MANIFEST,
  APP_PATH_ROUTES_MANIFEST,
  RSC_VARY_HEADER,
} from "../../../frameworks/next/constants";

import {
  cleanEscapedChars,
  isRewriteSupportedByHosting,
  isRedirectSupportedByHosting,
  isHeaderSupportedByHosting,
  getNextjsRewritesToUse,
  usesAppDirRouter,
  usesNextImage,
  hasUnoptimizedImage,
  isUsingMiddleware,
  isUsingImageOptimization,
  isUsingAppDirectory,
  cleanCustomRouteI18n,
  I18N_SOURCE,
  allDependencyNames,
  getMiddlewareMatcherRegexes,
  getNonStaticRoutes,
  getNonStaticServerComponents,
  getHeadersFromMetaFiles,
  isUsingNextImageInAppDirectory,
  getNextVersion,
  getRoutesWithServerAction,
} from "../../../frameworks/next/utils";

import * as frameworksUtils from "../../../frameworks/utils";
import * as fsUtils from "../../../fsutils";

import {
  exportMarkerWithImage,
  exportMarkerWithoutImage,
  imagesManifest,
  imagesManifestUnoptimized,
  middlewareV2ManifestWhenNotUsed,
  middlewareV2ManifestWhenUsed,
  supportedHeaders,
  supportedRedirects,
  supportedRewritesArray,
  supportedRewritesObject,
  unsupportedHeaders,
  unsupportedRedirects,
  unsupportedRewritesArray,
  npmLsReturn,
  middlewareV1ManifestWhenUsed,
  middlewareV1ManifestWhenNotUsed,
  pagesManifest,
  prerenderManifest,
  appPathsManifest,
  appPathRoutesManifest,
  metaFileContents,
  pageClientReferenceManifestWithImage,
  pageClientReferenceManifestWithoutImage,
  clientReferenceManifestWithImage,
  clientReferenceManifestWithoutImage,
<<<<<<< HEAD
  routesManifest,
=======
  serverReferenceManifest,
>>>>>>> cecf08b0
} from "./helpers";
import { pathsWithCustomRoutesInternalPrefix } from "./helpers/i18n";

describe("Next.js utils", () => {
  describe("cleanEscapedChars", () => {
    it("should clean escaped chars", () => {
      // path containing all escaped chars
      const testPath = "/\\(\\)\\{\\}\\:\\+\\?\\*/:slug";

      expect(testPath.includes("\\(")).to.be.true;
      expect(cleanEscapedChars(testPath).includes("\\(")).to.be.false;

      expect(testPath.includes("\\)")).to.be.true;
      expect(cleanEscapedChars(testPath).includes("\\)")).to.be.false;

      expect(testPath.includes("\\{")).to.be.true;
      expect(cleanEscapedChars(testPath).includes("\\{")).to.be.false;

      expect(testPath.includes("\\}")).to.be.true;
      expect(cleanEscapedChars(testPath).includes("\\}")).to.be.false;

      expect(testPath.includes("\\:")).to.be.true;
      expect(cleanEscapedChars(testPath).includes("\\:")).to.be.false;

      expect(testPath.includes("\\+")).to.be.true;
      expect(cleanEscapedChars(testPath).includes("\\+")).to.be.false;

      expect(testPath.includes("\\?")).to.be.true;
      expect(cleanEscapedChars(testPath).includes("\\?")).to.be.false;

      expect(testPath.includes("\\*")).to.be.true;
      expect(cleanEscapedChars(testPath).includes("\\*")).to.be.false;
    });
  });

  it("should allow supported rewrites", () => {
    expect(
      [...supportedRewritesArray, ...unsupportedRewritesArray].filter((it) =>
        isRewriteSupportedByHosting(it),
      ),
    ).to.have.members(supportedRewritesArray);
  });

  describe("isRedirectSupportedByFirebase", () => {
    it("should allow supported redirects", () => {
      expect(
        [...supportedRedirects, ...unsupportedRedirects].filter((it) =>
          isRedirectSupportedByHosting(it),
        ),
      ).to.have.members(supportedRedirects);
    });
  });

  describe("isHeaderSupportedByFirebase", () => {
    it("should allow supported headers", () => {
      expect(
        [...supportedHeaders, ...unsupportedHeaders].filter((it) => isHeaderSupportedByHosting(it)),
      ).to.have.members(supportedHeaders);
    });
  });

  describe("getNextjsRewritesToUse", () => {
    it("should use only beforeFiles", () => {
      if (!supportedRewritesObject?.beforeFiles?.length) {
        throw new Error("beforeFiles must have rewrites");
      }

      const rewritesToUse = getNextjsRewritesToUse(supportedRewritesObject);

      for (const [i, rewrite] of supportedRewritesObject.beforeFiles.entries()) {
        expect(rewrite.source).to.equal(rewritesToUse[i].source);
        expect(rewrite.destination).to.equal(rewritesToUse[i].destination);
      }
    });

    it("should return all rewrites if in array format", () => {
      const rewritesToUse = getNextjsRewritesToUse(supportedRewritesArray);

      expect(rewritesToUse).to.have.length(supportedRewritesArray.length);
    });
  });

  describe("usesAppDirRouter", () => {
    let sandbox: sinon.SinonSandbox;

    beforeEach(() => {
      sandbox = sinon.createSandbox();
    });

    afterEach(() => {
      sandbox.restore();
    });

    it("should return false when app dir doesn't exist", () => {
      sandbox.stub(fs, "existsSync").returns(false);
      expect(usesAppDirRouter("")).to.be.false;
    });

    it("should return true when app dir does exist", () => {
      sandbox.stub(fs, "existsSync").returns(true);
      expect(usesAppDirRouter("")).to.be.true;
    });
  });

  describe("usesNextImage", () => {
    let sandbox: sinon.SinonSandbox;

    beforeEach(() => {
      sandbox = sinon.createSandbox();
    });

    afterEach(() => {
      sandbox.restore();
    });

    it("should return true when export marker has isNextImageImported", async () => {
      sandbox.stub(fsExtra, "readJSON").resolves({
        isNextImageImported: true,
      });
      expect(await usesNextImage("", "")).to.be.true;
    });

    it("should return false when export marker has !isNextImageImported", async () => {
      sandbox.stub(fsExtra, "readJSON").resolves({
        isNextImageImported: false,
      });
      expect(await usesNextImage("", "")).to.be.false;
    });
  });

  describe("hasUnoptimizedImage", () => {
    let sandbox: sinon.SinonSandbox;

    beforeEach(() => {
      sandbox = sinon.createSandbox();
    });

    afterEach(() => {
      sandbox.restore();
    });

    it("should return true when images manfiest indicates unoptimized", async () => {
      sandbox.stub(fsExtra, "readJSON").resolves({
        images: { unoptimized: true },
      });
      expect(await hasUnoptimizedImage("", "")).to.be.true;
    });

    it("should return true when images manfiest indicates !unoptimized", async () => {
      sandbox.stub(fsExtra, "readJSON").resolves({
        images: { unoptimized: false },
      });
      expect(await hasUnoptimizedImage("", "")).to.be.false;
    });
  });

  describe("isUsingMiddleware", () => {
    let sandbox: sinon.SinonSandbox;
    beforeEach(() => (sandbox = sinon.createSandbox()));
    afterEach(() => sandbox.restore());

    it("should return true if using middleware in development", async () => {
      sandbox.stub(fsExtra, "pathExists").resolves(true);
      expect(await isUsingMiddleware("", true)).to.be.true;
    });

    it("should return false if not using middleware in development", async () => {
      sandbox.stub(fsExtra, "pathExists").resolves(false);
      expect(await isUsingMiddleware("", true)).to.be.false;
    });

    it("should return true if using middleware in production", async () => {
      sandbox.stub(fsExtra, "readJSON").resolves(middlewareV2ManifestWhenUsed);
      expect(await isUsingMiddleware("", false)).to.be.true;
    });

    it("should return false if not using middleware in production", async () => {
      sandbox.stub(fsExtra, "readJSON").resolves(middlewareV2ManifestWhenNotUsed);
      expect(await isUsingMiddleware("", false)).to.be.false;
    });
  });

  describe("isUsingImageOptimization", () => {
    let sandbox: sinon.SinonSandbox;
    beforeEach(() => (sandbox = sinon.createSandbox()));
    afterEach(() => sandbox.restore());

    it("should return true if images optimization is used", async () => {
      const stub = sandbox.stub(frameworksUtils, "readJSON");
      stub.withArgs(EXPORT_MARKER).resolves(exportMarkerWithImage);
      stub.withArgs(IMAGES_MANIFEST).resolves(imagesManifest);

      expect(await isUsingImageOptimization("", "")).to.be.true;
    });

    it("should return false if isNextImageImported is false", async () => {
      const stub = sandbox.stub(frameworksUtils, "readJSON");
      stub.withArgs(EXPORT_MARKER).resolves(exportMarkerWithoutImage);

      expect(await isUsingImageOptimization("", "")).to.be.false;
    });

    it("should return false if `unoptimized` option is used", async () => {
      const stub = sandbox.stub(frameworksUtils, "readJSON");
      stub.withArgs(EXPORT_MARKER).resolves(exportMarkerWithImage);
      stub.withArgs(IMAGES_MANIFEST).resolves(imagesManifestUnoptimized);

      expect(await isUsingImageOptimization("", "")).to.be.false;
    });
  });

  describe("isUsingNextImageInAppDirectory", () => {
    describe("Next.js >= 13.4.10", () => {
      let sandbox: sinon.SinonSandbox;
      beforeEach(() => (sandbox = sinon.createSandbox()));
      afterEach(() => sandbox.restore());

      it("should return true when using next/image in the app directory", async () => {
        sandbox
          .stub(glob, "sync")
          .returns(["/path-to-app/.next/server/app/page_client-reference-manifest.js"]);
        sandbox.stub(fsPromises, "readFile").resolves(pageClientReferenceManifestWithImage);

        expect(await isUsingNextImageInAppDirectory("", "")).to.be.true;
      });

      it("should return false when not using next/image in the app directory", async () => {
        sandbox.stub(fsPromises, "readFile").resolves(pageClientReferenceManifestWithoutImage);
        const globStub = sandbox
          .stub(glob, "sync")
          .returns(["/path-to-app/.next/server/app/page_client-reference-manifest.js"]);

        expect(await isUsingNextImageInAppDirectory("", "")).to.be.false;

        globStub.restore();
        sandbox.stub(glob, "sync").returns([]);

        expect(await isUsingNextImageInAppDirectory("", "")).to.be.false;
      });
    });

    describe("Next.js < 13.4.10", () => {
      let sandbox: sinon.SinonSandbox;
      beforeEach(() => (sandbox = sinon.createSandbox()));
      afterEach(() => sandbox.restore());

      it("should return true when using next/image in the app directory", async () => {
        sandbox.stub(fsPromises, "readFile").resolves(clientReferenceManifestWithImage);
        sandbox
          .stub(glob, "sync")
          .returns(["/path-to-app/.next/server/client-reference-manifest.js"]);

        expect(await isUsingNextImageInAppDirectory("", "")).to.be.true;
      });

      it("should return false when not using next/image in the app directory", async () => {
        sandbox.stub(fsPromises, "readFile").resolves(clientReferenceManifestWithoutImage);
        sandbox.stub(glob, "sync").returns([]);

        expect(await isUsingNextImageInAppDirectory("", "")).to.be.false;
      });
    });
  });

  describe("isUsingAppDirectory", () => {
    let sandbox: sinon.SinonSandbox;
    beforeEach(() => (sandbox = sinon.createSandbox()));
    afterEach(() => sandbox.restore());

    it(`should return true if ${APP_PATH_ROUTES_MANIFEST} exists`, () => {
      sandbox.stub(fsUtils, "fileExistsSync").returns(true);

      expect(isUsingAppDirectory("")).to.be.true;
    });

    it(`should return false if ${APP_PATH_ROUTES_MANIFEST} did not exist`, () => {
      sandbox.stub(fsUtils, "fileExistsSync").returns(false);

      expect(isUsingAppDirectory("")).to.be.false;
    });
  });

  describe("cleanCustomRouteI18n", () => {
    it("should remove Next.js i18n prefix", () => {
      for (const path of pathsWithCustomRoutesInternalPrefix) {
        const cleanPath = cleanCustomRouteI18n(path);

        expect(!!path.match(I18N_SOURCE)).to.be.true;
        expect(!!cleanPath.match(I18N_SOURCE)).to.be.false;

        // should not keep double slashes
        expect(cleanPath.startsWith("//")).to.be.false;
      }
    });
  });

  describe("allDependencyNames", () => {
    it("should return empty on stopping conditions", () => {
      expect(allDependencyNames({})).to.eql([]);
      expect(allDependencyNames({ version: "foo" })).to.eql([]);
    });

    it("should return expected dependency names", () => {
      expect(allDependencyNames(npmLsReturn)).to.eql([
        "@next/font",
        "next",
        "@next/env",
        "@next/swc-android-arm-eabi",
        "@next/swc-android-arm64",
        "@next/swc-darwin-arm64",
        "@next/swc-darwin-x64",
        "@next/swc-freebsd-x64",
        "@next/swc-linux-arm-gnueabihf",
        "@next/swc-linux-arm64-gnu",
        "@next/swc-linux-arm64-musl",
        "@next/swc-linux-x64-gnu",
        "@next/swc-linux-x64-musl",
        "@next/swc-win32-arm64-msvc",
        "@next/swc-win32-ia32-msvc",
        "@next/swc-win32-x64-msvc",
        "@swc/helpers",
        "tslib",
        "caniuse-lite",
        "fibers",
        "node-sass",
        "postcss",
        "nanoid",
        "picocolors",
        "source-map-js",
        "react-dom",
        "react",
        "sass",
        "styled-jsx",
        "client-only",
        "react",
        "react-dom",
        "loose-envify",
        "js-tokens",
        "react",
        "scheduler",
        "loose-envify",
        "react",
        "loose-envify",
      ]);
    });
  });

  describe("getMiddlewareMatcherRegexes", () => {
    it("should return regexes when using version 1", () => {
      const middlewareMatcherRegexes = getMiddlewareMatcherRegexes(middlewareV1ManifestWhenUsed);

      for (const regex of middlewareMatcherRegexes) {
        expect(regex).to.be.an.instanceOf(RegExp);
      }
    });

    it("should return empty array when using version 1 but not using middleware", () => {
      const middlewareMatcherRegexes = getMiddlewareMatcherRegexes(middlewareV1ManifestWhenNotUsed);

      expect(middlewareMatcherRegexes).to.eql([]);
    });

    it("should return regexes when using version 2", () => {
      const middlewareMatcherRegexes = getMiddlewareMatcherRegexes(middlewareV2ManifestWhenUsed);

      for (const regex of middlewareMatcherRegexes) {
        expect(regex).to.be.an.instanceOf(RegExp);
      }
    });

    it("should return empty array when using version 2 but not using middleware", () => {
      const middlewareMatcherRegexes = getMiddlewareMatcherRegexes(middlewareV2ManifestWhenNotUsed);

      expect(middlewareMatcherRegexes).to.eql([]);
    });
  });

  describe("getNonStaticRoutes", () => {
    it("should get non-static routes", () => {
      expect(
        getNonStaticRoutes(
          pagesManifest,
          Object.keys(prerenderManifest.routes),
          Object.keys(prerenderManifest.dynamicRoutes),
        ),
      ).to.deep.equal(["/dynamic/[dynamic-slug]"]);
    });
  });

  describe("getNonStaticServerComponents", () => {
    it("should get non-static server components", () => {
      expect(
        getNonStaticServerComponents(
          appPathsManifest,
          appPathRoutesManifest,
          Object.keys(prerenderManifest.routes),
          Object.keys(prerenderManifest.dynamicRoutes),
        ),
      ).to.deep.equal(new Set(["/api/test/route"]));
    });
  });

  describe("getHeadersFromMetaFiles", () => {
    let sandbox: sinon.SinonSandbox;
    beforeEach(() => (sandbox = sinon.createSandbox()));
    afterEach(() => sandbox.restore());

    it("should get headers from meta files", async () => {
      const distDir = ".next";
      const readJsonStub = sandbox.stub(frameworksUtils, "readJSON");
      const dirExistsSyncStub = sandbox.stub(fsUtils, "dirExistsSync");
      const fileExistsSyncStub = sandbox.stub(fsUtils, "fileExistsSync");

      dirExistsSyncStub.withArgs(`${distDir}/server/app/api/static`).returns(true);
      fileExistsSyncStub.withArgs(`${distDir}/server/app/api/static.meta`).returns(true);
      readJsonStub.withArgs(`${distDir}/server/app/api/static.meta`).resolves(metaFileContents);

      expect(
<<<<<<< HEAD
        await getHeadersFromMetaFiles(
          ".",
          distDir,
          "/asdf",
          appPathRoutesManifest,
          routesManifest.rsc
        )
=======
        await getHeadersFromMetaFiles(".", distDir, "/asdf", appPathRoutesManifest),
>>>>>>> cecf08b0
      ).to.deep.equal([
        {
          source: "/asdf/api/static",
          headers: [
            {
              key: "content-type",
              value: "application/json",
            },
            {
              key: "custom-header",
              value: "custom-value",
            },
            {
              key: "Vary",
              value: RSC_VARY_HEADER,
            },
          ],
        },
      ]);
    });
  });

  describe("getNextVersion", () => {
    let sandbox: sinon.SinonSandbox;
    beforeEach(() => (sandbox = sinon.createSandbox()));
    afterEach(() => sandbox.restore());

    it("should get version", () => {
      sandbox.stub(frameworksUtils, "findDependency").returns({ version: "13.4.10" });

      expect(getNextVersion("")).to.equal("13.4.10");
    });

    it("should ignore canary version", () => {
      sandbox.stub(frameworksUtils, "findDependency").returns({ version: "13.4.10-canary.0" });

      expect(getNextVersion("")).to.equal("13.4.10");
    });

    it("should return undefined if unable to get version", () => {
      sandbox.stub(frameworksUtils, "findDependency").returns(undefined);

      expect(getNextVersion("")).to.be.undefined;
    });
  });

  describe("getRoutesWithServerAction", () => {
    it("should get routes with server action", () => {
      expect(
        getRoutesWithServerAction(serverReferenceManifest, appPathRoutesManifest),
      ).to.deep.equal(["/another-s-a", "/server-action", "/server-action/edge"]);
    });
  });
});<|MERGE_RESOLUTION|>--- conflicted
+++ resolved
@@ -65,11 +65,8 @@
   pageClientReferenceManifestWithoutImage,
   clientReferenceManifestWithImage,
   clientReferenceManifestWithoutImage,
-<<<<<<< HEAD
   routesManifest,
-=======
   serverReferenceManifest,
->>>>>>> cecf08b0
 } from "./helpers";
 import { pathsWithCustomRoutesInternalPrefix } from "./helpers/i18n";
 
@@ -488,17 +485,13 @@
       readJsonStub.withArgs(`${distDir}/server/app/api/static.meta`).resolves(metaFileContents);
 
       expect(
-<<<<<<< HEAD
         await getHeadersFromMetaFiles(
           ".",
           distDir,
           "/asdf",
           appPathRoutesManifest,
-          routesManifest.rsc
-        )
-=======
-        await getHeadersFromMetaFiles(".", distDir, "/asdf", appPathRoutesManifest),
->>>>>>> cecf08b0
+          routesManifest.rsc,
+        ),
       ).to.deep.equal([
         {
           source: "/asdf/api/static",
