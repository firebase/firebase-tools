import { expect } from "chai";
import * as fs from "fs";
import * as fsExtra from "fs-extra";
import * as sinon from "sinon";

import {
  EXPORT_MARKER,
  IMAGES_MANIFEST,
  APP_PATH_ROUTES_MANIFEST,
} from "../../../frameworks/next/constants";
import {
  pathHasRegex,
  cleanEscapedChars,
  isRewriteSupportedByHosting,
  isRedirectSupportedByHosting,
  isHeaderSupportedByHosting,
  getNextjsRewritesToUse,
  usesAppDirRouter,
  usesNextImage,
  hasUnoptimizedImage,
  isUsingMiddleware,
  isUsingImageOptimization,
  isUsingAppDirectory,
  allDependencyNames,
<<<<<<< HEAD
  getMiddlewareMatcherRegexes,
=======
  getNonStaticRoutes,
  getNonStaticServerComponents,
  getHeadersFromMetaFiles,
>>>>>>> 155d80dd
} from "../../../frameworks/next/utils";
import * as frameworksUtils from "../../../frameworks/utils";
import * as fsUtils from "../../../fsutils";

import {
  exportMarkerWithImage,
  exportMarkerWithoutImage,
  imagesManifest,
  imagesManifestUnoptimized,
  middlewareV2ManifestWhenNotUsed,
  middlewareV2ManifestWhenUsed,
  pathsAsGlobs,
  pathsWithEscapedChars,
  pathsWithRegex,
  pathsWithRegexAndEscapedChars,
  supportedHeaders,
  supportedRedirects,
  supportedRewritesArray,
  supportedRewritesObject,
  unsupportedHeaders,
  unsupportedRedirects,
  unsupportedRewritesArray,
  npmLsReturn,
<<<<<<< HEAD
  middlewareV1ManifestWhenUsed,
  middlewareV1ManifestWhenNotUsed,
=======
  pagesManifest,
  prerenderManifest,
  appPathsManifest,
  appPathRoutesManifest,
  metaFileContents,
>>>>>>> 155d80dd
} from "./helpers";

describe("Next.js utils", () => {
  describe("pathHasRegex", () => {
    it("should identify regex", () => {
      for (const path of pathsWithRegex) {
        expect(pathHasRegex(path)).to.be.true;
      }
    });

    it("should not identify escaped parentheses as regex", () => {
      for (const path of pathsWithEscapedChars) {
        expect(pathHasRegex(path)).to.be.false;
      }
    });

    it("should identify regex along with escaped chars", () => {
      for (const path of pathsWithRegexAndEscapedChars) {
        expect(pathHasRegex(path)).to.be.true;
      }
    });

    it("should not identify globs as regex", () => {
      for (const path of pathsAsGlobs) {
        expect(pathHasRegex(path)).to.be.false;
      }
    });
  });

  describe("cleanEscapedChars", () => {
    it("should clean escaped chars", () => {
      // path containing all escaped chars
      const testPath = "/\\(\\)\\{\\}\\:\\+\\?\\*/:slug";

      expect(testPath.includes("\\(")).to.be.true;
      expect(cleanEscapedChars(testPath).includes("\\(")).to.be.false;

      expect(testPath.includes("\\)")).to.be.true;
      expect(cleanEscapedChars(testPath).includes("\\)")).to.be.false;

      expect(testPath.includes("\\{")).to.be.true;
      expect(cleanEscapedChars(testPath).includes("\\{")).to.be.false;

      expect(testPath.includes("\\}")).to.be.true;
      expect(cleanEscapedChars(testPath).includes("\\}")).to.be.false;

      expect(testPath.includes("\\:")).to.be.true;
      expect(cleanEscapedChars(testPath).includes("\\:")).to.be.false;

      expect(testPath.includes("\\+")).to.be.true;
      expect(cleanEscapedChars(testPath).includes("\\+")).to.be.false;

      expect(testPath.includes("\\?")).to.be.true;
      expect(cleanEscapedChars(testPath).includes("\\?")).to.be.false;

      expect(testPath.includes("\\*")).to.be.true;
      expect(cleanEscapedChars(testPath).includes("\\*")).to.be.false;
    });
  });

  describe("isRewriteSupportedByFirebase", () => {
    it("should allow supported rewrites", () => {
      for (const rewrite of supportedRewritesArray) {
        expect(isRewriteSupportedByHosting(rewrite)).to.be.true;
      }
    });

    it("should disallow unsupported rewrites", () => {
      for (const rewrite of unsupportedRewritesArray) {
        expect(isRewriteSupportedByHosting(rewrite)).to.be.false;
      }
    });
  });

  describe("isRedirectSupportedByFirebase", () => {
    it("should allow supported redirects", () => {
      for (const redirect of supportedRedirects) {
        expect(isRedirectSupportedByHosting(redirect)).to.be.true;
      }
    });

    it("should disallow unsupported redirects", () => {
      for (const redirect of unsupportedRedirects) {
        expect(isRedirectSupportedByHosting(redirect)).to.be.false;
      }
    });
  });

  describe("isHeaderSupportedByFirebase", () => {
    it("should allow supported headers", () => {
      for (const header of supportedHeaders) {
        expect(isHeaderSupportedByHosting(header)).to.be.true;
      }
    });

    it("should disallow unsupported headers", () => {
      for (const header of unsupportedHeaders) {
        expect(isHeaderSupportedByHosting(header)).to.be.false;
      }
    });
  });

  describe("getNextjsRewritesToUse", () => {
    it("should use only beforeFiles", () => {
      if (!supportedRewritesObject?.beforeFiles?.length) {
        throw new Error("beforeFiles must have rewrites");
      }

      const rewritesToUse = getNextjsRewritesToUse(supportedRewritesObject);

      for (const [i, rewrite] of supportedRewritesObject.beforeFiles.entries()) {
        expect(rewrite.source).to.equal(rewritesToUse[i].source);
        expect(rewrite.destination).to.equal(rewritesToUse[i].destination);
      }
    });

    it("should return all rewrites if in array format", () => {
      const rewritesToUse = getNextjsRewritesToUse(supportedRewritesArray);

      expect(rewritesToUse).to.have.length(supportedRewritesArray.length);
    });
  });

  describe("usesAppDirRouter", () => {
    let sandbox: sinon.SinonSandbox;

    beforeEach(() => {
      sandbox = sinon.createSandbox();
    });

    afterEach(() => {
      sandbox.restore();
    });

    it("should return false when app dir doesn't exist", () => {
      sandbox.stub(fs, "existsSync").returns(false);
      expect(usesAppDirRouter("")).to.be.false;
    });

    it("should return true when app dir does exist", () => {
      sandbox.stub(fs, "existsSync").returns(true);
      expect(usesAppDirRouter("")).to.be.true;
    });
  });

  describe("usesNextImage", () => {
    let sandbox: sinon.SinonSandbox;

    beforeEach(() => {
      sandbox = sinon.createSandbox();
    });

    afterEach(() => {
      sandbox.restore();
    });

    it("should return true when export marker has isNextImageImported", async () => {
      sandbox.stub(fsExtra, "readJSON").resolves({
        isNextImageImported: true,
      });
      expect(await usesNextImage("", "")).to.be.true;
    });

    it("should return false when export marker has !isNextImageImported", async () => {
      sandbox.stub(fsExtra, "readJSON").resolves({
        isNextImageImported: false,
      });
      expect(await usesNextImage("", "")).to.be.false;
    });
  });

  describe("hasUnoptimizedImage", () => {
    let sandbox: sinon.SinonSandbox;

    beforeEach(() => {
      sandbox = sinon.createSandbox();
    });

    afterEach(() => {
      sandbox.restore();
    });

    it("should return true when images manfiest indicates unoptimized", async () => {
      sandbox.stub(fsExtra, "readJSON").resolves({
        images: { unoptimized: true },
      });
      expect(await hasUnoptimizedImage("", "")).to.be.true;
    });

    it("should return true when images manfiest indicates !unoptimized", async () => {
      sandbox.stub(fsExtra, "readJSON").resolves({
        images: { unoptimized: false },
      });
      expect(await hasUnoptimizedImage("", "")).to.be.false;
    });
  });

  describe("isUsingMiddleware", () => {
    let sandbox: sinon.SinonSandbox;
    beforeEach(() => (sandbox = sinon.createSandbox()));
    afterEach(() => sandbox.restore());

    it("should return true if using middleware in development", async () => {
      sandbox.stub(fsExtra, "pathExists").resolves(true);
      expect(await isUsingMiddleware("", true)).to.be.true;
    });

    it("should return false if not using middleware in development", async () => {
      sandbox.stub(fsExtra, "pathExists").resolves(false);
      expect(await isUsingMiddleware("", true)).to.be.false;
    });

    it("should return true if using middleware in production", async () => {
      sandbox.stub(fsExtra, "readJSON").resolves(middlewareV2ManifestWhenUsed);
      expect(await isUsingMiddleware("", false)).to.be.true;
    });

    it("should return false if not using middleware in production", async () => {
      sandbox.stub(fsExtra, "readJSON").resolves(middlewareV2ManifestWhenNotUsed);
      expect(await isUsingMiddleware("", false)).to.be.false;
    });
  });

  describe("isUsingImageOptimization", () => {
    let sandbox: sinon.SinonSandbox;
    beforeEach(() => (sandbox = sinon.createSandbox()));
    afterEach(() => sandbox.restore());

    it("should return true if images optimization is used", async () => {
      const stub = sandbox.stub(frameworksUtils, "readJSON");
      stub.withArgs(EXPORT_MARKER).resolves(exportMarkerWithImage);
      stub.withArgs(IMAGES_MANIFEST).resolves(imagesManifest);

      expect(await isUsingImageOptimization("")).to.be.true;
    });

    it("should return false if isNextImageImported is false", async () => {
      const stub = sandbox.stub(frameworksUtils, "readJSON");
      stub.withArgs(EXPORT_MARKER).resolves(exportMarkerWithoutImage);

      expect(await isUsingImageOptimization("")).to.be.false;
    });

    it("should return false if `unoptimized` option is used", async () => {
      const stub = sandbox.stub(frameworksUtils, "readJSON");
      stub.withArgs(EXPORT_MARKER).resolves(exportMarkerWithImage);
      stub.withArgs(IMAGES_MANIFEST).resolves(imagesManifestUnoptimized);

      expect(await isUsingImageOptimization("")).to.be.false;
    });
  });

  describe("isUsingAppDirectory", () => {
    let sandbox: sinon.SinonSandbox;
    beforeEach(() => (sandbox = sinon.createSandbox()));
    afterEach(() => sandbox.restore());

    it(`should return true if ${APP_PATH_ROUTES_MANIFEST} exists`, () => {
      sandbox.stub(fsUtils, "fileExistsSync").returns(true);

      expect(isUsingAppDirectory("")).to.be.true;
    });

    it(`should return false if ${APP_PATH_ROUTES_MANIFEST} did not exist`, () => {
      sandbox.stub(fsUtils, "fileExistsSync").returns(false);

      expect(isUsingAppDirectory("")).to.be.false;
    });
  });

  describe("allDependencyNames", () => {
    it("should return empty on stopping conditions", () => {
      expect(allDependencyNames({})).to.eql([]);
      expect(allDependencyNames({ version: "foo" })).to.eql([]);
    });

    it("should return expected dependency names", () => {
      expect(allDependencyNames(npmLsReturn)).to.eql([
        "@next/font",
        "next",
        "@next/env",
        "@next/swc-android-arm-eabi",
        "@next/swc-android-arm64",
        "@next/swc-darwin-arm64",
        "@next/swc-darwin-x64",
        "@next/swc-freebsd-x64",
        "@next/swc-linux-arm-gnueabihf",
        "@next/swc-linux-arm64-gnu",
        "@next/swc-linux-arm64-musl",
        "@next/swc-linux-x64-gnu",
        "@next/swc-linux-x64-musl",
        "@next/swc-win32-arm64-msvc",
        "@next/swc-win32-ia32-msvc",
        "@next/swc-win32-x64-msvc",
        "@swc/helpers",
        "tslib",
        "caniuse-lite",
        "fibers",
        "node-sass",
        "postcss",
        "nanoid",
        "picocolors",
        "source-map-js",
        "react-dom",
        "react",
        "sass",
        "styled-jsx",
        "client-only",
        "react",
        "react-dom",
        "loose-envify",
        "js-tokens",
        "react",
        "scheduler",
        "loose-envify",
        "react",
        "loose-envify",
      ]);
    });
  });

<<<<<<< HEAD
  describe("getMiddlewareMatcherRegexes", () => {
    it("should return regexes when using version 1", () => {
      const middlewareMatcherRegexes = getMiddlewareMatcherRegexes(middlewareV1ManifestWhenUsed);

      for (const regex of middlewareMatcherRegexes) {
        expect(regex).to.be.an.instanceOf(RegExp);
      }
    });

    it("should return empty array when using version 1 but not using middleware", () => {
      const middlewareMatcherRegexes = getMiddlewareMatcherRegexes(middlewareV1ManifestWhenNotUsed);

      expect(middlewareMatcherRegexes).to.eql([]);
    });

    it("should return regexes when using version 2", () => {
      const middlewareMatcherRegexes = getMiddlewareMatcherRegexes(middlewareV2ManifestWhenUsed);

      for (const regex of middlewareMatcherRegexes) {
        expect(regex).to.be.an.instanceOf(RegExp);
      }
    });

    it("should return empty array when using version 2 but not using middleware", () => {
      const middlewareMatcherRegexes = getMiddlewareMatcherRegexes(middlewareV2ManifestWhenNotUsed);

      expect(middlewareMatcherRegexes).to.eql([]);
=======
  describe("getNonStaticRoutes", () => {
    it("should get non-static routes", () => {
      expect(
        getNonStaticRoutes(
          pagesManifest,
          Object.keys(prerenderManifest.routes),
          Object.keys(prerenderManifest.dynamicRoutes)
        )
      ).to.deep.equal(["/dynamic/[dynamic-slug]"]);
    });
  });

  describe("getNonStaticServerComponents", () => {
    it("should get non-static server components", () => {
      expect(
        getNonStaticServerComponents(
          appPathsManifest,
          appPathRoutesManifest,
          Object.keys(prerenderManifest.routes),
          Object.keys(prerenderManifest.dynamicRoutes)
        )
      ).to.deep.equal(["/api/test/route"]);
    });
  });

  describe("getHeadersFromMetaFiles", () => {
    let sandbox: sinon.SinonSandbox;
    beforeEach(() => (sandbox = sinon.createSandbox()));
    afterEach(() => sandbox.restore());

    it("should get headers from meta files", async () => {
      const distDir = ".next";
      const readJsonStub = sandbox.stub(frameworksUtils, "readJSON");
      const dirExistsSyncStub = sandbox.stub(fsUtils, "dirExistsSync");
      const fileExistsSyncStub = sandbox.stub(fsUtils, "fileExistsSync");

      dirExistsSyncStub.withArgs(`${distDir}/server/app/api/static`).returns(true);
      fileExistsSyncStub.withArgs(`${distDir}/server/app/api/static.meta`).returns(true);
      readJsonStub.withArgs(`${distDir}/server/app/api/static.meta`).resolves(metaFileContents);

      expect(await getHeadersFromMetaFiles(".", distDir, appPathRoutesManifest)).to.deep.equal([
        {
          source: "/api/static",
          headers: [
            {
              key: "content-type",
              value: "application/json",
            },
            {
              key: "custom-header",
              value: "custom-value",
            },
          ],
        },
      ]);
>>>>>>> 155d80dd
    });
  });
});<|MERGE_RESOLUTION|>--- conflicted
+++ resolved
@@ -22,13 +22,10 @@
   isUsingImageOptimization,
   isUsingAppDirectory,
   allDependencyNames,
-<<<<<<< HEAD
   getMiddlewareMatcherRegexes,
-=======
   getNonStaticRoutes,
   getNonStaticServerComponents,
   getHeadersFromMetaFiles,
->>>>>>> 155d80dd
 } from "../../../frameworks/next/utils";
 import * as frameworksUtils from "../../../frameworks/utils";
 import * as fsUtils from "../../../fsutils";
@@ -52,16 +49,13 @@
   unsupportedRedirects,
   unsupportedRewritesArray,
   npmLsReturn,
-<<<<<<< HEAD
   middlewareV1ManifestWhenUsed,
   middlewareV1ManifestWhenNotUsed,
-=======
   pagesManifest,
   prerenderManifest,
   appPathsManifest,
   appPathRoutesManifest,
   metaFileContents,
->>>>>>> 155d80dd
 } from "./helpers";
 
 describe("Next.js utils", () => {
@@ -383,7 +377,6 @@
     });
   });
 
-<<<<<<< HEAD
   describe("getMiddlewareMatcherRegexes", () => {
     it("should return regexes when using version 1", () => {
       const middlewareMatcherRegexes = getMiddlewareMatcherRegexes(middlewareV1ManifestWhenUsed);
@@ -411,7 +404,9 @@
       const middlewareMatcherRegexes = getMiddlewareMatcherRegexes(middlewareV2ManifestWhenNotUsed);
 
       expect(middlewareMatcherRegexes).to.eql([]);
-=======
+    });
+  });
+
   describe("getNonStaticRoutes", () => {
     it("should get non-static routes", () => {
       expect(
@@ -467,7 +462,6 @@
           ],
         },
       ]);
->>>>>>> 155d80dd
     });
   });
 });