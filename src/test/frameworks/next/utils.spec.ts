import { expect } from "chai";
import * as fs from "fs";
import * as fsExtra from "fs-extra";
import * as sinon from "sinon";

import {
  EXPORT_MARKER,
  IMAGES_MANIFEST,
  APP_PATH_ROUTES_MANIFEST,
} from "../../../frameworks/next/constants";
import {
  cleanEscapedChars,
  isRewriteSupportedByHosting,
  isRedirectSupportedByHosting,
  isHeaderSupportedByHosting,
  getNextjsRewritesToUse,
  usesAppDirRouter,
  usesNextImage,
  hasUnoptimizedImage,
  isUsingMiddleware,
  isUsingImageOptimization,
  isUsingAppDirectory,
  cleanCustomRouteI18n,
  I18N_CUSTOM_ROUTE_PREFIX,
  allDependencyNames,
  getMiddlewareMatcherRegexes,
  getNonStaticRoutes,
  getNonStaticServerComponents,
  getHeadersFromMetaFiles,
} from "../../../frameworks/next/utils";
import * as frameworksUtils from "../../../frameworks/utils";
import * as fsUtils from "../../../fsutils";

import {
  exportMarkerWithImage,
  exportMarkerWithoutImage,
  imagesManifest,
  imagesManifestUnoptimized,
<<<<<<< HEAD
  middlewareManifestWhenNotUsed,
  middlewareManifestWhenUsed,
=======
  middlewareV2ManifestWhenNotUsed,
  middlewareV2ManifestWhenUsed,
  pathsAsGlobs,
  pathsWithEscapedChars,
  pathsWithRegex,
  pathsWithRegexAndEscapedChars,
>>>>>>> 660c7eca
  supportedHeaders,
  supportedRedirects,
  supportedRewritesArray,
  supportedRewritesObject,
  unsupportedHeaders,
  unsupportedRedirects,
  unsupportedRewritesArray,
  npmLsReturn,
  middlewareV1ManifestWhenUsed,
  middlewareV1ManifestWhenNotUsed,
  pagesManifest,
  prerenderManifest,
  appPathsManifest,
  appPathRoutesManifest,
  metaFileContents,
} from "./helpers";
import { pathsWithCustomRoutesInternalPrefix } from "./helpers/i18n";

describe("Next.js utils", () => {
  describe("cleanEscapedChars", () => {
    it("should clean escaped chars", () => {
      // path containing all escaped chars
      const testPath = "/\\(\\)\\{\\}\\:\\+\\?\\*/:slug";

      expect(testPath.includes("\\(")).to.be.true;
      expect(cleanEscapedChars(testPath).includes("\\(")).to.be.false;

      expect(testPath.includes("\\)")).to.be.true;
      expect(cleanEscapedChars(testPath).includes("\\)")).to.be.false;

      expect(testPath.includes("\\{")).to.be.true;
      expect(cleanEscapedChars(testPath).includes("\\{")).to.be.false;

      expect(testPath.includes("\\}")).to.be.true;
      expect(cleanEscapedChars(testPath).includes("\\}")).to.be.false;

      expect(testPath.includes("\\:")).to.be.true;
      expect(cleanEscapedChars(testPath).includes("\\:")).to.be.false;

      expect(testPath.includes("\\+")).to.be.true;
      expect(cleanEscapedChars(testPath).includes("\\+")).to.be.false;

      expect(testPath.includes("\\?")).to.be.true;
      expect(cleanEscapedChars(testPath).includes("\\?")).to.be.false;

      expect(testPath.includes("\\*")).to.be.true;
      expect(cleanEscapedChars(testPath).includes("\\*")).to.be.false;
    });
  });

  it("should allow supported rewrites", () => {
    expect(
      [...supportedRewritesArray, ...unsupportedRewritesArray].filter((it) =>
        isRewriteSupportedByHosting(it)
      )
    ).to.have.members(supportedRewritesArray);
  });

  describe("isRedirectSupportedByFirebase", () => {
    it("should allow supported redirects", () => {
      expect(
        [...supportedRedirects, ...unsupportedRedirects].filter((it) =>
          isRedirectSupportedByHosting(it)
        )
      ).to.have.members(supportedRedirects);
    });
  });

  describe("isHeaderSupportedByFirebase", () => {
    it("should allow supported headers", () => {
      expect(
        [...supportedHeaders, ...unsupportedHeaders].filter((it) => isHeaderSupportedByHosting(it))
      ).to.have.members(supportedHeaders);
    });
  });

  describe("getNextjsRewritesToUse", () => {
    it("should use only beforeFiles", () => {
      if (!supportedRewritesObject?.beforeFiles?.length) {
        throw new Error("beforeFiles must have rewrites");
      }

      const rewritesToUse = getNextjsRewritesToUse(supportedRewritesObject);

      for (const [i, rewrite] of supportedRewritesObject.beforeFiles.entries()) {
        expect(rewrite.source).to.equal(rewritesToUse[i].source);
        expect(rewrite.destination).to.equal(rewritesToUse[i].destination);
      }
    });

    it("should return all rewrites if in array format", () => {
      const rewritesToUse = getNextjsRewritesToUse(supportedRewritesArray);

      expect(rewritesToUse).to.have.length(supportedRewritesArray.length);
    });
  });

  describe("usesAppDirRouter", () => {
    let sandbox: sinon.SinonSandbox;

    beforeEach(() => {
      sandbox = sinon.createSandbox();
    });

    afterEach(() => {
      sandbox.restore();
    });

    it("should return false when app dir doesn't exist", () => {
      sandbox.stub(fs, "existsSync").returns(false);
      expect(usesAppDirRouter("")).to.be.false;
    });

    it("should return true when app dir does exist", () => {
      sandbox.stub(fs, "existsSync").returns(true);
      expect(usesAppDirRouter("")).to.be.true;
    });
  });

  describe("usesNextImage", () => {
    let sandbox: sinon.SinonSandbox;

    beforeEach(() => {
      sandbox = sinon.createSandbox();
    });

    afterEach(() => {
      sandbox.restore();
    });

    it("should return true when export marker has isNextImageImported", async () => {
      sandbox.stub(fsExtra, "readJSON").resolves({
        isNextImageImported: true,
      });
      expect(await usesNextImage("", "")).to.be.true;
    });

    it("should return false when export marker has !isNextImageImported", async () => {
      sandbox.stub(fsExtra, "readJSON").resolves({
        isNextImageImported: false,
      });
      expect(await usesNextImage("", "")).to.be.false;
    });
  });

  describe("hasUnoptimizedImage", () => {
    let sandbox: sinon.SinonSandbox;

    beforeEach(() => {
      sandbox = sinon.createSandbox();
    });

    afterEach(() => {
      sandbox.restore();
    });

    it("should return true when images manfiest indicates unoptimized", async () => {
      sandbox.stub(fsExtra, "readJSON").resolves({
        images: { unoptimized: true },
      });
      expect(await hasUnoptimizedImage("", "")).to.be.true;
    });

    it("should return true when images manfiest indicates !unoptimized", async () => {
      sandbox.stub(fsExtra, "readJSON").resolves({
        images: { unoptimized: false },
      });
      expect(await hasUnoptimizedImage("", "")).to.be.false;
    });
  });

  describe("isUsingMiddleware", () => {
    let sandbox: sinon.SinonSandbox;
    beforeEach(() => (sandbox = sinon.createSandbox()));
    afterEach(() => sandbox.restore());

    it("should return true if using middleware in development", async () => {
      sandbox.stub(fsExtra, "pathExists").resolves(true);
      expect(await isUsingMiddleware("", true)).to.be.true;
    });

    it("should return false if not using middleware in development", async () => {
      sandbox.stub(fsExtra, "pathExists").resolves(false);
      expect(await isUsingMiddleware("", true)).to.be.false;
    });

    it("should return true if using middleware in production", async () => {
      sandbox.stub(fsExtra, "readJSON").resolves(middlewareV2ManifestWhenUsed);
      expect(await isUsingMiddleware("", false)).to.be.true;
    });

    it("should return false if not using middleware in production", async () => {
      sandbox.stub(fsExtra, "readJSON").resolves(middlewareV2ManifestWhenNotUsed);
      expect(await isUsingMiddleware("", false)).to.be.false;
    });
  });

  describe("isUsingImageOptimization", () => {
    let sandbox: sinon.SinonSandbox;
    beforeEach(() => (sandbox = sinon.createSandbox()));
    afterEach(() => sandbox.restore());

    it("should return true if images optimization is used", async () => {
      const stub = sandbox.stub(frameworksUtils, "readJSON");
      stub.withArgs(EXPORT_MARKER).resolves(exportMarkerWithImage);
      stub.withArgs(IMAGES_MANIFEST).resolves(imagesManifest);

      expect(await isUsingImageOptimization("")).to.be.true;
    });

    it("should return false if isNextImageImported is false", async () => {
      const stub = sandbox.stub(frameworksUtils, "readJSON");
      stub.withArgs(EXPORT_MARKER).resolves(exportMarkerWithoutImage);

      expect(await isUsingImageOptimization("")).to.be.false;
    });

    it("should return false if `unoptimized` option is used", async () => {
      const stub = sandbox.stub(frameworksUtils, "readJSON");
      stub.withArgs(EXPORT_MARKER).resolves(exportMarkerWithImage);
      stub.withArgs(IMAGES_MANIFEST).resolves(imagesManifestUnoptimized);

      expect(await isUsingImageOptimization("")).to.be.false;
    });
  });

  describe("isUsingAppDirectory", () => {
    let sandbox: sinon.SinonSandbox;
    beforeEach(() => (sandbox = sinon.createSandbox()));
    afterEach(() => sandbox.restore());

    it(`should return true if ${APP_PATH_ROUTES_MANIFEST} exists`, () => {
      sandbox.stub(fsUtils, "fileExistsSync").returns(true);

      expect(isUsingAppDirectory("")).to.be.true;
    });

    it(`should return false if ${APP_PATH_ROUTES_MANIFEST} did not exist`, () => {
      sandbox.stub(fsUtils, "fileExistsSync").returns(false);

      expect(isUsingAppDirectory("")).to.be.false;
    });
  });

  describe("cleanCustomRouteI18n", () => {
    it("should remove Next.js i18n prefix", () => {
      for (const path of pathsWithCustomRoutesInternalPrefix) {
        const cleanPath = cleanCustomRouteI18n(path);

        expect(path.includes(I18N_CUSTOM_ROUTE_PREFIX)).to.be.true;
        expect(cleanPath.includes(I18N_CUSTOM_ROUTE_PREFIX)).to.be.false;

        // should not keep double slashes
        expect(cleanPath.startsWith("//")).to.be.false;
      }
    });
  });

  describe("allDependencyNames", () => {
    it("should return empty on stopping conditions", () => {
      expect(allDependencyNames({})).to.eql([]);
      expect(allDependencyNames({ version: "foo" })).to.eql([]);
    });

    it("should return expected dependency names", () => {
      expect(allDependencyNames(npmLsReturn)).to.eql([
        "@next/font",
        "next",
        "@next/env",
        "@next/swc-android-arm-eabi",
        "@next/swc-android-arm64",
        "@next/swc-darwin-arm64",
        "@next/swc-darwin-x64",
        "@next/swc-freebsd-x64",
        "@next/swc-linux-arm-gnueabihf",
        "@next/swc-linux-arm64-gnu",
        "@next/swc-linux-arm64-musl",
        "@next/swc-linux-x64-gnu",
        "@next/swc-linux-x64-musl",
        "@next/swc-win32-arm64-msvc",
        "@next/swc-win32-ia32-msvc",
        "@next/swc-win32-x64-msvc",
        "@swc/helpers",
        "tslib",
        "caniuse-lite",
        "fibers",
        "node-sass",
        "postcss",
        "nanoid",
        "picocolors",
        "source-map-js",
        "react-dom",
        "react",
        "sass",
        "styled-jsx",
        "client-only",
        "react",
        "react-dom",
        "loose-envify",
        "js-tokens",
        "react",
        "scheduler",
        "loose-envify",
        "react",
        "loose-envify",
      ]);
    });
  });

  describe("getMiddlewareMatcherRegexes", () => {
    it("should return regexes when using version 1", () => {
      const middlewareMatcherRegexes = getMiddlewareMatcherRegexes(middlewareV1ManifestWhenUsed);

      for (const regex of middlewareMatcherRegexes) {
        expect(regex).to.be.an.instanceOf(RegExp);
      }
    });

    it("should return empty array when using version 1 but not using middleware", () => {
      const middlewareMatcherRegexes = getMiddlewareMatcherRegexes(middlewareV1ManifestWhenNotUsed);

      expect(middlewareMatcherRegexes).to.eql([]);
    });

    it("should return regexes when using version 2", () => {
      const middlewareMatcherRegexes = getMiddlewareMatcherRegexes(middlewareV2ManifestWhenUsed);

      for (const regex of middlewareMatcherRegexes) {
        expect(regex).to.be.an.instanceOf(RegExp);
      }
    });

    it("should return empty array when using version 2 but not using middleware", () => {
      const middlewareMatcherRegexes = getMiddlewareMatcherRegexes(middlewareV2ManifestWhenNotUsed);

      expect(middlewareMatcherRegexes).to.eql([]);
    });
  });

  describe("getNonStaticRoutes", () => {
    it("should get non-static routes", () => {
      expect(
        getNonStaticRoutes(
          pagesManifest,
          Object.keys(prerenderManifest.routes),
          Object.keys(prerenderManifest.dynamicRoutes)
        )
      ).to.deep.equal(["/dynamic/[dynamic-slug]"]);
    });
  });

  describe("getNonStaticServerComponents", () => {
    it("should get non-static server components", () => {
      expect(
        getNonStaticServerComponents(
          appPathsManifest,
          appPathRoutesManifest,
          Object.keys(prerenderManifest.routes),
          Object.keys(prerenderManifest.dynamicRoutes)
        )
      ).to.deep.equal(["/api/test/route"]);
    });
  });

  describe("getHeadersFromMetaFiles", () => {
    let sandbox: sinon.SinonSandbox;
    beforeEach(() => (sandbox = sinon.createSandbox()));
    afterEach(() => sandbox.restore());

    it("should get headers from meta files", async () => {
      const distDir = ".next";
      const readJsonStub = sandbox.stub(frameworksUtils, "readJSON");
      const dirExistsSyncStub = sandbox.stub(fsUtils, "dirExistsSync");
      const fileExistsSyncStub = sandbox.stub(fsUtils, "fileExistsSync");

      dirExistsSyncStub.withArgs(`${distDir}/server/app/api/static`).returns(true);
      fileExistsSyncStub.withArgs(`${distDir}/server/app/api/static.meta`).returns(true);
      readJsonStub.withArgs(`${distDir}/server/app/api/static.meta`).resolves(metaFileContents);

      expect(
        await getHeadersFromMetaFiles(".", distDir, "/asdf", appPathRoutesManifest)
      ).to.deep.equal([
        {
          source: "/asdf/api/static",
          headers: [
            {
              key: "content-type",
              value: "application/json",
            },
            {
              key: "custom-header",
              value: "custom-value",
            },
          ],
        },
      ]);
    });
  });
});<|MERGE_RESOLUTION|>--- conflicted
+++ resolved
@@ -36,17 +36,8 @@
   exportMarkerWithoutImage,
   imagesManifest,
   imagesManifestUnoptimized,
-<<<<<<< HEAD
-  middlewareManifestWhenNotUsed,
-  middlewareManifestWhenUsed,
-=======
   middlewareV2ManifestWhenNotUsed,
   middlewareV2ManifestWhenUsed,
-  pathsAsGlobs,
-  pathsWithEscapedChars,
-  pathsWithRegex,
-  pathsWithRegexAndEscapedChars,
->>>>>>> 660c7eca
   supportedHeaders,
   supportedRedirects,
   supportedRewritesArray,
