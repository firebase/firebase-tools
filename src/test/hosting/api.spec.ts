import { expect } from "chai";
import * as nock from "nock";

import { identityOrigin, hostingApiOrigin } from "../../api";
import { FirebaseError } from "../../error";
import * as hostingApi from "../../hosting/api";

const TEST_CHANNELS_RESPONSE = {
  channels: [
    // domain exists in TEST_GET_DOMAINS_RESPONSE
    { url: "https://my-site--ch1-4iyrl1uo.web.app" },
    // domain does not exist in TEST_GET_DOMAINS_RESPONSE
    // we assume this domain was manually removed by
    // the user from the identity api
    { url: "https://my-site--ch2-ygd8582v.web.app" },
  ],
};
const TEST_GET_DOMAINS_RESPONSE = {
  authorizedDomains: [
    "my-site.firebaseapp.com",
    "localhost",
    "randomurl.com",
    "my-site--ch1-4iyrl1uo.web.app",
    // domain that should be removed
    "my-site--expiredchannel-difhyc76.web.app",
  ],
};

const EXPECTED_DOMAINS_RESPONSE = [
  "my-site.firebaseapp.com",
  "localhost",
  "randomurl.com",
  "my-site--ch1-4iyrl1uo.web.app",
];
const PROJECT_ID = "test-project";
const SITE = "my-site";

describe("hosting", () => {
  describe("getChannel", () => {
    afterEach(nock.cleanAll);

    it("should make the API request for a channel", async () => {
      const CHANNEL_ID = "my-channel";
      const CHANNEL = { name: "my-channel" };
      nock(hostingApiOrigin)
        .get(`/v1beta1/projects/${PROJECT_ID}/sites/${SITE}/channels/${CHANNEL_ID}`)
        .reply(200, CHANNEL);

      const res = await hostingApi.getChannel(PROJECT_ID, SITE, CHANNEL_ID);

      expect(res).to.deep.equal({ name: "my-channel" });
      expect(nock.isDone()).to.be.true;
    });

    it("should return null if there's no channel", async () => {
      const CHANNEL_ID = "my-channel";
      nock(hostingApiOrigin)
        .get(`/v1beta1/projects/${PROJECT_ID}/sites/${SITE}/channels/${CHANNEL_ID}`)
        .reply(404, {});

      const res = await hostingApi.getChannel(PROJECT_ID, SITE, CHANNEL_ID);

      expect(res).to.deep.equal(null);
      expect(nock.isDone()).to.be.true;
    });

    it("should throw an error if the server returns an error", async () => {
      const CHANNEL_ID = "my-channel";
      nock(hostingApiOrigin)
        .get(`/v1beta1/projects/${PROJECT_ID}/sites/${SITE}/channels/${CHANNEL_ID}`)
        .reply(500, { error: "server boo-boo" });

      await expect(
        hostingApi.getChannel(PROJECT_ID, SITE, CHANNEL_ID)
      ).to.eventually.be.rejectedWith(FirebaseError, /server boo-boo/);

      expect(nock.isDone()).to.be.true;
    });
  });

  describe("listChannels", () => {
    afterEach(nock.cleanAll);

    it("should make a single API requests to list a small number of channels", async () => {
      nock(hostingApiOrigin)
        .get(`/v1beta1/projects/${PROJECT_ID}/sites/${SITE}/channels`)
        .query({ pageToken: "", pageSize: 10 })
        .reply(200, { channels: [{ name: "channel01" }] });

      const res = await hostingApi.listChannels(PROJECT_ID, SITE);

      expect(res).to.deep.equal([{ name: "channel01" }]);
      expect(nock.isDone()).to.be.true;
    });

    it("should make multiple API requests to list channels", async () => {
      nock(hostingApiOrigin)
        .get(`/v1beta1/projects/${PROJECT_ID}/sites/${SITE}/channels`)
        .query({ pageToken: "", pageSize: 10 })
        .reply(200, { channels: [{ name: "channel01" }], nextPageToken: "02" });
      nock(hostingApiOrigin)
        .get(`/v1beta1/projects/${PROJECT_ID}/sites/${SITE}/channels`)
        .query({ pageToken: "02", pageSize: 10 })
        .reply(200, { channels: [{ name: "channel02" }] });

      const res = await hostingApi.listChannels(PROJECT_ID, SITE);

      expect(res).to.deep.equal([{ name: "channel01" }, { name: "channel02" }]);
      expect(nock.isDone()).to.be.true;
    });

    it("should return an error if there's no channel", async () => {
      nock(hostingApiOrigin)
        .get(`/v1beta1/projects/${PROJECT_ID}/sites/${SITE}/channels`)
        .query({ pageToken: "", pageSize: 10 })
        .reply(404, {});

      await expect(hostingApi.listChannels(PROJECT_ID, SITE)).to.eventually.be.rejectedWith(
        FirebaseError,
        /could not find channels/
      );

      expect(nock.isDone()).to.be.true;
    });

    it("should throw an error if the server returns an error", async () => {
      nock(hostingApiOrigin)
        .get(`/v1beta1/projects/${PROJECT_ID}/sites/${SITE}/channels`)
        .query({ pageToken: "", pageSize: 10 })
        .reply(500, { error: "server boo-boo" });

      await expect(hostingApi.listChannels(PROJECT_ID, SITE)).to.eventually.be.rejectedWith(
        FirebaseError,
        /server boo-boo/
      );

      expect(nock.isDone()).to.be.true;
    });
  });

  describe("createChannel", () => {
    afterEach(nock.cleanAll);

    it("should make the API request to create a channel", async () => {
      const CHANNEL_ID = "my-channel";
      const CHANNEL = { name: "my-channel" };
      nock(hostingApiOrigin)
        .post(`/v1beta1/projects/${PROJECT_ID}/sites/${SITE}/channels`, { ttl: "604800s" })
        .query({ channelId: CHANNEL_ID })
        .reply(201, CHANNEL);

      const res = await hostingApi.createChannel(PROJECT_ID, SITE, CHANNEL_ID);

      expect(res).to.deep.equal(CHANNEL);
      expect(nock.isDone()).to.be.true;
    });

    it("should let us customize the TTL", async () => {
      const CHANNEL_ID = "my-channel";
      const CHANNEL = { name: "my-channel" };
      const TTL = "60s";
      nock(hostingApiOrigin)
        .post(`/v1beta1/projects/${PROJECT_ID}/sites/${SITE}/channels`, { ttl: TTL })
        .query({ channelId: CHANNEL_ID })
        .reply(201, CHANNEL);

      const res = await hostingApi.createChannel(PROJECT_ID, SITE, CHANNEL_ID, 60_000);

      expect(res).to.deep.equal(CHANNEL);
      expect(nock.isDone()).to.be.true;
    });

    it("should throw an error if the server returns an error", async () => {
      const CHANNEL_ID = "my-channel";
      nock(hostingApiOrigin)
        .post(`/v1beta1/projects/${PROJECT_ID}/sites/${SITE}/channels`, { ttl: "604800s" })
        .query({ channelId: CHANNEL_ID })
        .reply(500, { error: "server boo-boo" });

      await expect(
        hostingApi.createChannel(PROJECT_ID, SITE, CHANNEL_ID)
      ).to.eventually.be.rejectedWith(FirebaseError, /server boo-boo/);

      expect(nock.isDone()).to.be.true;
    });
  });

  describe("updateChannelTtl", () => {
    afterEach(nock.cleanAll);

    it("should make the API request to update a channel", async () => {
      const CHANNEL_ID = "my-channel";
      const CHANNEL = { name: "my-channel" };
      nock(hostingApiOrigin)
        .patch(`/v1beta1/projects/${PROJECT_ID}/sites/${SITE}/channels/${CHANNEL_ID}`, {
          ttl: "604800s",
        })
        .query({ updateMask: "ttl" })
        .reply(201, CHANNEL);

      const res = await hostingApi.updateChannelTtl(PROJECT_ID, SITE, CHANNEL_ID);

      expect(res).to.deep.equal(CHANNEL);
      expect(nock.isDone()).to.be.true;
    });

    it("should let us customize the TTL", async () => {
      const CHANNEL_ID = "my-channel";
      const CHANNEL = { name: "my-channel" };
      const TTL = "60s";
      nock(hostingApiOrigin)
        .patch(`/v1beta1/projects/${PROJECT_ID}/sites/${SITE}/channels/${CHANNEL_ID}`, { ttl: TTL })
        .query({ updateMask: "ttl" })
        .reply(201, CHANNEL);

      const res = await hostingApi.updateChannelTtl(PROJECT_ID, SITE, CHANNEL_ID, 60_000);

      expect(res).to.deep.equal(CHANNEL);
      expect(nock.isDone()).to.be.true;
    });

    it("should throw an error if the server returns an error", async () => {
      const CHANNEL_ID = "my-channel";
      nock(hostingApiOrigin)
        .patch(`/v1beta1/projects/${PROJECT_ID}/sites/${SITE}/channels/${CHANNEL_ID}`, {
          ttl: "604800s",
        })
        .query({ updateMask: "ttl" })
        .reply(500, { error: "server boo-boo" });

      await expect(
        hostingApi.updateChannelTtl(PROJECT_ID, SITE, CHANNEL_ID)
      ).to.eventually.be.rejectedWith(FirebaseError, /server boo-boo/);

      expect(nock.isDone()).to.be.true;
    });
  });

  describe("deleteChannel", () => {
    afterEach(nock.cleanAll);

    it("should make the API request to delete a channel", async () => {
      const CHANNEL_ID = "my-channel";
      const CHANNEL = { name: "my-channel" };
      nock(hostingApiOrigin)
        .delete(`/v1beta1/projects/${PROJECT_ID}/sites/${SITE}/channels/${CHANNEL_ID}`)
        .reply(204, CHANNEL);

      const res = await hostingApi.deleteChannel(PROJECT_ID, SITE, CHANNEL_ID);

      expect(res).to.be.undefined;
      expect(nock.isDone()).to.be.true;
    });

    it("should throw an error if the server returns an error", async () => {
      const CHANNEL_ID = "my-channel";
      nock(hostingApiOrigin)
        .delete(`/v1beta1/projects/${PROJECT_ID}/sites/${SITE}/channels/${CHANNEL_ID}`)
        .reply(500, { error: "server boo-boo" });

      await expect(
        hostingApi.deleteChannel(PROJECT_ID, SITE, CHANNEL_ID)
      ).to.eventually.be.rejectedWith(FirebaseError, /server boo-boo/);

      expect(nock.isDone()).to.be.true;
    });
  });

  describe("createVersion", () => {
    afterEach(nock.cleanAll);

    it("should make the API requests to create a version", async () => {
      const VERSION = { status: "CREATED" } as const;
      const FULL_NAME = `projects/-/sites/${SITE}/versions/my-new-version`;
      nock(hostingApiOrigin)
        .post(`/v1beta1/projects/-/sites/${SITE}/versions`, VERSION)
        .reply(200, { name: FULL_NAME });

      const res = await hostingApi.createVersion(SITE, VERSION);

      expect(res).to.deep.equal(FULL_NAME);
      expect(nock.isDone()).to.be.true;
    });

    it("should throw an error if the server returns an error", async () => {
      const VERSION = { status: "CREATED" } as const;
      nock(hostingApiOrigin)
        .post(`/v1beta1/projects/-/sites/${SITE}/versions`, VERSION)
        .reply(500, { error: "server boo-boo" });

      await expect(hostingApi.createVersion(SITE, VERSION)).to.eventually.be.rejectedWith(
        FirebaseError,
        /server boo-boo/
      );

      expect(nock.isDone()).to.be.true;
    });
  });

  describe("updateVersion", () => {
    afterEach(nock.cleanAll);

    it("should make the API requests to update a version", async () => {
      const VERSION = { status: "FINALIZED" } as const;
      nock(hostingApiOrigin)
        .patch(`/v1beta1/projects/-/sites/${SITE}/versions/my-version`, VERSION)
        .query({ updateMask: "status" })
        .reply(200, VERSION);

      const res = await hostingApi.updateVersion(SITE, "my-version", VERSION);

      expect(res).to.deep.equal(VERSION);
      expect(nock.isDone()).to.be.true;
    });

    it("should throw an error if the server returns an error", async () => {
      const VERSION = { status: "FINALIZED" } as const;
      nock(hostingApiOrigin)
        .patch(`/v1beta1/projects/-/sites/${SITE}/versions/my-version`, VERSION)
        .query({ updateMask: "status" })
        .reply(500, { error: "server boo-boo" });

      await expect(
        hostingApi.updateVersion(SITE, "my-version", VERSION)
      ).to.eventually.be.rejectedWith(FirebaseError, /server boo-boo/);

      expect(nock.isDone()).to.be.true;
    });
  });

  describe("listVersions", () => {
    afterEach(nock.cleanAll);

    const VERSION_1: hostingApi.Version = {
      name: `projects/-/sites/${SITE}/versions/v1`,
      status: "FINALIZED",
      config: {},
      createTime: "now",
      createUser: {
        email: "inlined@google.com",
      },
      fileCount: 0,
      versionBytes: 0,
    };
    const VERSION_2 = {
      ...VERSION_1,
      name: `projects/-/sites/${SITE}/versions/v2`,
    };

<<<<<<< HEAD
    it("Returns a single page of versions", async () => {
=======
    it("returns a single page of versions", async () => {
>>>>>>> 979ec46d
      nock(hostingApiOrigin)
        .get(`/v1beta1/projects/-/sites/${SITE}/versions`)
        .reply(200, { versions: [VERSION_1] });
      nock(hostingApiOrigin);

      const versions = await hostingApi.listVersions(SITE);
      expect(versions).deep.equals([VERSION_1]);
      expect(nock.isDone()).to.be.true;
    });

    it("paginates through many versions", async () => {
      nock(hostingApiOrigin)
        .get(`/v1beta1/projects/-/sites/${SITE}/versions`)
        .reply(200, { versions: [VERSION_1], nextPageToken: "page2" });
      nock(hostingApiOrigin)
        .get(`/v1beta1/projects/-/sites/${SITE}/versions?pageToken=page2`)
        .reply(200, { versions: [VERSION_2] });

      const versions = await hostingApi.listVersions(SITE);
      expect(versions).deep.equals([VERSION_1, VERSION_2]);
      expect(nock.isDone()).to.be.true;
    });

    it("handles errors", async () => {
      nock(hostingApiOrigin)
        .get(`/v1beta1/projects/-/sites/${SITE}/versions`)
        .reply(500, { error: "server boo-boo" });

      await expect(hostingApi.listVersions(SITE)).to.eventually.be.rejectedWith(
        FirebaseError,
        /server boo-boo/
      );

      expect(nock.isDone()).to.be.true;
    });
  });

  describe("cloneVersion", () => {
    afterEach(nock.cleanAll);

    it("should make the API requests to clone a version", async () => {
      const SOURCE_VERSION = "my-version";
      const VERSION = { name: "my-new-version" };
      nock(hostingApiOrigin)
        .post(`/v1beta1/projects/-/sites/${SITE}/versions:clone`, {
          sourceVersion: SOURCE_VERSION,
          finalize: false,
        })
        .reply(200, { name: `projects/${PROJECT_ID}/operations/op` });
      nock(hostingApiOrigin)
        .get(`/v1beta1/projects/${PROJECT_ID}/operations/op`)
        .reply(200, {
          name: `projects/${PROJECT_ID}/operations/op`,
          done: true,
          response: VERSION,
        });

      const res = await hostingApi.cloneVersion(SITE, SOURCE_VERSION);

      expect(res).to.deep.equal(VERSION);
      expect(nock.isDone()).to.be.true;
    });

    it("should throw an error if the server returns an error", async () => {
      const SOURCE_VERSION = "my-version";
      nock(hostingApiOrigin)
        .post(`/v1beta1/projects/-/sites/${SITE}/versions:clone`, {
          sourceVersion: SOURCE_VERSION,
          finalize: false,
        })
        .reply(500, { error: "server boo-boo" });

      await expect(hostingApi.cloneVersion(SITE, SOURCE_VERSION)).to.eventually.be.rejectedWith(
        FirebaseError,
        /server boo-boo/
      );

      expect(nock.isDone()).to.be.true;
    });
  });

  describe("createRelease", () => {
    afterEach(nock.cleanAll);

    it("should make the API request to create a release", async () => {
      const CHANNEL_ID = "my-channel";
      const RELEASE = { name: "my-new-release" };
      const VERSION_NAME = "versions/me";
      nock(hostingApiOrigin)
        .post(`/v1beta1/projects/-/sites/${SITE}/channels/${CHANNEL_ID}/releases`)
        .query({ versionName: VERSION_NAME })
        .reply(201, RELEASE);

      const res = await hostingApi.createRelease(SITE, CHANNEL_ID, VERSION_NAME);

      expect(res).to.deep.equal(RELEASE);
      expect(nock.isDone()).to.be.true;
    });

    it("should throw an error if the server returns an error", async () => {
      const CHANNEL_ID = "my-channel";
      const VERSION_NAME = "versions/me";
      nock(hostingApiOrigin)
        .post(`/v1beta1/projects/-/sites/${SITE}/channels/${CHANNEL_ID}/releases`)
        .query({ versionName: VERSION_NAME })
        .reply(500, { error: "server boo-boo" });

      await expect(
        hostingApi.createRelease(SITE, CHANNEL_ID, VERSION_NAME)
      ).to.eventually.be.rejectedWith(FirebaseError, /server boo-boo/);

      expect(nock.isDone()).to.be.true;
    });
  });

  describe("getSite", () => {
    afterEach(nock.cleanAll);

    it("should make the API request for a channel", async () => {
      const SITE_BODY = { name: "my-site" };
      nock(hostingApiOrigin)
        .get(`/v1beta1/projects/${PROJECT_ID}/sites/${SITE}`)
        .reply(200, SITE_BODY);

      const res = await hostingApi.getSite(PROJECT_ID, SITE);

      expect(res).to.deep.equal(SITE_BODY);
      expect(nock.isDone()).to.be.true;
    });

    it("should throw an error if the site doesn't exist", async () => {
      nock(hostingApiOrigin).get(`/v1beta1/projects/${PROJECT_ID}/sites/${SITE}`).reply(404, {});

      await expect(hostingApi.getSite(PROJECT_ID, SITE)).to.eventually.be.rejectedWith(
        FirebaseError,
        /could not find site/
      );

      expect(nock.isDone()).to.be.true;
    });

    it("should throw an error if the server returns an error", async () => {
      nock(hostingApiOrigin)
        .get(`/v1beta1/projects/${PROJECT_ID}/sites/${SITE}`)
        .reply(500, { error: "server boo-boo" });

      await expect(hostingApi.getSite(PROJECT_ID, SITE)).to.eventually.be.rejectedWith(
        FirebaseError,
        /server boo-boo/
      );

      expect(nock.isDone()).to.be.true;
    });
  });

  describe("listSites", () => {
    afterEach(nock.cleanAll);

    it("should make a single API requests to list a small number of sites", async () => {
      nock(hostingApiOrigin)
        .get(`/v1beta1/projects/${PROJECT_ID}/sites`)
        .query({ pageToken: "", pageSize: 10 })
        .reply(200, { sites: [{ name: "site01" }] });

      const res = await hostingApi.listSites(PROJECT_ID);

      expect(res).to.deep.equal([{ name: "site01" }]);
      expect(nock.isDone()).to.be.true;
    });

    it("should make multiple API requests to list sites", async () => {
      nock(hostingApiOrigin)
        .get(`/v1beta1/projects/${PROJECT_ID}/sites`)
        .query({ pageToken: "", pageSize: 10 })
        .reply(200, { sites: [{ name: "site01" }], nextPageToken: "02" });
      nock(hostingApiOrigin)
        .get(`/v1beta1/projects/${PROJECT_ID}/sites`)
        .query({ pageToken: "02", pageSize: 10 })
        .reply(200, { sites: [{ name: "site02" }] });

      const res = await hostingApi.listSites(PROJECT_ID);

      expect(res).to.deep.equal([{ name: "site01" }, { name: "site02" }]);
      expect(nock.isDone()).to.be.true;
    });

    it("should return an error if there's no site", async () => {
      nock(hostingApiOrigin)
        .get(`/v1beta1/projects/${PROJECT_ID}/sites`)
        .query({ pageToken: "", pageSize: 10 })
        .reply(404, {});

      await expect(hostingApi.listSites(PROJECT_ID)).to.eventually.be.rejectedWith(
        FirebaseError,
        /could not find sites/
      );

      expect(nock.isDone()).to.be.true;
    });

    it("should throw an error if the server returns an error", async () => {
      nock(hostingApiOrigin)
        .get(`/v1beta1/projects/${PROJECT_ID}/sites`)
        .query({ pageToken: "", pageSize: 10 })
        .reply(500, { error: "server boo-boo" });

      await expect(hostingApi.listSites(PROJECT_ID)).to.eventually.be.rejectedWith(
        FirebaseError,
        /server boo-boo/
      );

      expect(nock.isDone()).to.be.true;
    });
  });

  describe("createSite", () => {
    afterEach(nock.cleanAll);

    it("should make the API request to create a channel", async () => {
      const SITE_BODY = { name: "my-new-site" };
      nock(hostingApiOrigin)
        .post(`/v1beta1/projects/${PROJECT_ID}/sites`, { appId: "" })
        .query({ siteId: SITE })
        .reply(201, SITE_BODY);

      const res = await hostingApi.createSite(PROJECT_ID, SITE);

      expect(res).to.deep.equal(SITE_BODY);
      expect(nock.isDone()).to.be.true;
    });

    it("should throw an error if the server returns an error", async () => {
      nock(hostingApiOrigin)
        .post(`/v1beta1/projects/${PROJECT_ID}/sites`, { appId: "" })
        .query({ siteId: SITE })
        .reply(500, { error: "server boo-boo" });

      await expect(hostingApi.createSite(PROJECT_ID, SITE)).to.eventually.be.rejectedWith(
        FirebaseError,
        /server boo-boo/
      );

      expect(nock.isDone()).to.be.true;
    });
  });

  describe("updateSite", () => {
    const SITE_OBJ: hostingApi.Site = {
      name: "my-site",
      defaultUrl: "",
      appId: "foo",
      labels: {},
    };

    afterEach(nock.cleanAll);

    it("should make the API request to update a site", async () => {
      nock(hostingApiOrigin)
        .patch(`/v1beta1/projects/${PROJECT_ID}/sites/${SITE}`)
        .query({ updateMask: "appId" })
        .reply(201, SITE_OBJ);

      const res = await hostingApi.updateSite(PROJECT_ID, SITE_OBJ, ["appId"]);

      expect(res).to.deep.equal(SITE_OBJ);
      expect(nock.isDone()).to.be.true;
    });

    it("should throw an error if the server returns an error", async () => {
      nock(hostingApiOrigin)
        .patch(`/v1beta1/projects/${PROJECT_ID}/sites/${SITE}`)
        .query({ updateMask: "appId" })
        .reply(500, { error: "server boo-boo" });

      await expect(
        hostingApi.updateSite(PROJECT_ID, SITE_OBJ, ["appId"])
      ).to.eventually.be.rejectedWith(FirebaseError, /server boo-boo/);

      expect(nock.isDone()).to.be.true;
    });
  });

  describe("deleteSite", () => {
    afterEach(nock.cleanAll);

    it("should make the API request to delete a site", async () => {
      nock(hostingApiOrigin).delete(`/v1beta1/projects/${PROJECT_ID}/sites/${SITE}`).reply(201, {});

      const res = await hostingApi.deleteSite(PROJECT_ID, SITE);

      expect(res).to.be.undefined;
      expect(nock.isDone()).to.be.true;
    });

    it("should throw an error if the server returns an error", async () => {
      nock(hostingApiOrigin)
        .delete(`/v1beta1/projects/${PROJECT_ID}/sites/${SITE}`)
        .reply(500, { error: "server boo-boo" });

      await expect(hostingApi.deleteSite(PROJECT_ID, SITE)).to.eventually.be.rejectedWith(
        FirebaseError,
        /server boo-boo/
      );

      expect(nock.isDone()).to.be.true;
    });
  });

  describe("getCleanDomains", () => {
    afterEach(() => {
      nock.cleanAll();
    });

    it("should return the list of expected auth domains after syncing", async () => {
      // mock listChannels response
      nock(hostingApiOrigin)
        .get(`/v1beta1/projects/${PROJECT_ID}/sites/${SITE}/channels`)
        .query(() => true)
        .reply(200, TEST_CHANNELS_RESPONSE);
      // mock getAuthDomains response
      nock(identityOrigin)
        .get(`/admin/v2/projects/${PROJECT_ID}/config`)
        .reply(200, TEST_GET_DOMAINS_RESPONSE);

      const res = await hostingApi.getCleanDomains(PROJECT_ID, SITE);

      expect(res).to.deep.equal(EXPECTED_DOMAINS_RESPONSE);
      expect(nock.isDone()).to.be.true;
    });
  });
});

describe("normalizeName", () => {
  const tests = [
    { in: "happy-path", out: "happy-path" },
    { in: "feature/branch", out: "feature-branch" },
    { in: "featuRe/Branch", out: "featuRe-Branch" },
    { in: "what/are:you_thinking", out: "what-are-you-thinking" },
    { in: "happyBranch", out: "happyBranch" },
    { in: "happy:branch", out: "happy-branch" },
    { in: "happy_branch", out: "happy-branch" },
    { in: "happy#branch", out: "happy-branch" },
  ];

  for (const t of tests) {
    it(`should handle the normalization of ${t.in}`, () => {
      expect(hostingApi.normalizeName(t.in)).to.equal(t.out);
    });
  }
});<|MERGE_RESOLUTION|>--- conflicted
+++ resolved
@@ -347,11 +347,7 @@
       name: `projects/-/sites/${SITE}/versions/v2`,
     };
 
-<<<<<<< HEAD
-    it("Returns a single page of versions", async () => {
-=======
     it("returns a single page of versions", async () => {
->>>>>>> 979ec46d
       nock(hostingApiOrigin)
         .get(`/v1beta1/projects/-/sites/${SITE}/versions`)
         .reply(200, { versions: [VERSION_1] });
