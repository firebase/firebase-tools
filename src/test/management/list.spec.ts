import { expect } from "chai";
import * as sinon from "sinon";

import * as api from "../../api";
import { listFirebaseApps, listFirebaseProjects } from "../../management/list";
import { AppMetadata, AppPlatform, FirebaseProjectMetadata } from "../../management/metadata";
import { mockAuth } from "../helpers";

const PROJECT_ID = "project-id";

function generateProjectList(counts: number): FirebaseProjectMetadata[] {
  return Array.from(Array(counts), (_, i: number) => ({
    name: `projects/project-id-${i}`,
    projectId: `project-id-${i}`,
    displayName: `Project ${i}`,
    projectNumber: `${i}`,
    resources: {
      hostingSite: `site-${i}`,
      realtimeDatabaseInstance: `instance-${i}`,
      storageBucket: `bucket-${i}`,
      locationId: `location-${i}`,
    },
  }));
}

function generateAppList(counts: number, platform: AppPlatform): AppMetadata[] {
  return Array.from(Array(counts), (_, i: number) => ({
    name: `projects/project-id-${i}/apps/app-id-${i}`,
    projectId: `project-id-${i}`,
    appId: `app-id-${i}`,
    platform,
    displayName: `Project ${i}`,
  }));
}

describe("list", () => {
  let sandbox: sinon.SinonSandbox;
  let apiRequestStub: sinon.SinonStub;

  beforeEach(() => {
    sandbox = sinon.createSandbox();
    mockAuth(sandbox);
    apiRequestStub = sandbox.stub(api, "request");
  });

  afterEach(() => {
    sandbox.restore();
  });

  describe("listFirebaseProjects", () => {
    it("should resolve with project list if it succeeds with only 1 api call", async () => {
      const projectCounts = 10;
      const expectedProjectList = generateProjectList(projectCounts);
      const listProjectsStub = listProjectsApiStub().resolves({
        body: { results: expectedProjectList },
      });

      expect(await listFirebaseProjects()).to.deep.equal(expectedProjectList);
      expect(listProjectsStub).to.be.calledOnce;
    });

    it("should concatenate pages to get project list if it succeeds with multiple api calls", async () => {
      const projectCounts = 10;
      const pageSize = 5;
      const nextPageToken = "next-page-token";
      const expectedProjectList = generateProjectList(projectCounts);
      const firstCallStub = listProjectsApiStub(pageSize).resolves({
        body: { results: expectedProjectList.slice(0, pageSize), nextPageToken },
      });
      const secondCallStub = listProjectsApiStub(pageSize, nextPageToken).resolves({
        body: { results: expectedProjectList.slice(pageSize, projectCounts) },
      });

      expect(await listFirebaseProjects(pageSize)).to.deep.equal(expectedProjectList);
      expect(firstCallStub).to.be.calledOnce;
      expect(secondCallStub).to.be.calledOnce;
    });

    it("should reject if the first api call fails", async () => {
      const expectedError = new Error("HTTP Error 404: Not Found");
      const listProjectsStub = listProjectsApiStub().rejects(expectedError);

      let err;
      try {
        await listFirebaseProjects();
      } catch (e) {
        err = e;
      }
      expect(err.message).to.equal(
        "Failed to list Firebase project. See firebase-debug.log for more info."
      );
      expect(err.original).to.equal(expectedError);
      expect(listProjectsStub).to.be.calledOnce;
    });

    it("should rejects if error is thrown in subsequence api call", async () => {
      const projectCounts = 10;
      const pageSize = 5;
      const nextPageToken = "next-page-token";
      const expectedProjectList = generateProjectList(projectCounts);
      const expectedError = new Error("HTTP Error 400: unexpected error");
      const firstCallStub = listProjectsApiStub(pageSize).resolves({
        body: { results: expectedProjectList.slice(0, pageSize), nextPageToken },
      });
      const secondCallStub = listProjectsApiStub(pageSize, nextPageToken).rejects(expectedError);

      let err;
      try {
        await listFirebaseProjects(pageSize);
      } catch (e) {
        err = e;
      }
      expect(err.message).to.equal(
        "Failed to list Firebase project. See firebase-debug.log for more info."
      );
      expect(err.original).to.equal(expectedError);
      expect(firstCallStub).to.be.calledOnce;
      expect(secondCallStub).to.be.calledOnce;
    });

    function listProjectsApiStub(pageSize: number = 1000, nextPageToken?: string): sinon.SinonStub {
      const pageTokenQueryString = nextPageToken ? `&pageToken=${nextPageToken}` : "";
      return apiRequestStub.withArgs(
        "GET",
        `/v1beta1/projects?pageSize=${pageSize}${pageTokenQueryString}`,
        {
          auth: true,
          origin: api.firebaseApiOrigin,
          timeout: 30000,
        }
      );
    }
<<<<<<< HEAD
=======
    expect(err.message).to.equal(
      "Failed to list Firebase projects. See firebase-debug.log for more info."
    );
    expect(err.original).to.equal(expectedError);
    expect(listProjectsStub).to.be.calledOnce;
>>>>>>> bd89ec57
  });

  describe("listFirebaseApps", () => {
    it("should resolve with app list if it succeeds with only 1 api call", async () => {
      const appCounts = 10;
      const expectedAppList = generateAppList(appCounts, AppPlatform.PLATFORM_UNSPECIFIED);
      const listAppsStub = listAppsApiRequestStub().resolves({
        body: { apps: expectedAppList },
      });

      expect(await listFirebaseApps(PROJECT_ID)).to.deep.equal(expectedAppList);
      expect(listAppsStub).to.be.calledOnce;
    });

<<<<<<< HEAD
    it("should resolve with iOS app list", async () => {
      const appCounts = 10;
      const expectedAppList = generateAppList(appCounts, AppPlatform.IOS);
      const listAppsStub = listAppsApiRequestStub(AppPlatform.IOS).resolves({
        body: { apps: expectedAppList },
      });

      expect(await listFirebaseApps(PROJECT_ID, AppPlatform.IOS)).to.deep.equal(expectedAppList);
      expect(listAppsStub).to.be.calledOnce;
    });

    it("should resolve with Android app list", async () => {
      const appCounts = 10;
      const expectedAppList = generateAppList(appCounts, AppPlatform.ANDROID);
      const listAppsStub = listAppsApiRequestStub(AppPlatform.ANDROID).resolves({
        body: { apps: expectedAppList },
      });

      expect(await listFirebaseApps(PROJECT_ID, AppPlatform.ANDROID)).to.deep.equal(
        expectedAppList
      );
      expect(listAppsStub).to.be.calledOnce;
    });

    it("should resolve with Web app list", async () => {
      const appCounts = 10;
      const expectedAppList = generateAppList(appCounts, AppPlatform.WEB);
      const listAppsStub = listAppsApiRequestStub(AppPlatform.WEB).resolves({
        body: { apps: expectedAppList },
      });

      expect(await listFirebaseApps(PROJECT_ID, AppPlatform.WEB)).to.deep.equal(expectedAppList);
      expect(listAppsStub).to.be.calledOnce;
    });

    it("should concatenate pages to get app list if it succeeds", async () => {
      const appCounts = 10;
      const pageSize = 5;
      const nextPageToken = "next-page-token";
      const expectedAppList = generateAppList(appCounts, AppPlatform.PLATFORM_UNSPECIFIED);
      const firstCallStub = listAppsApiRequestStub(undefined, pageSize).resolves({
        body: { apps: expectedAppList.slice(0, pageSize), nextPageToken },
      });
      const secondCallStub = listAppsApiRequestStub(undefined, pageSize, nextPageToken).resolves({
        body: { apps: expectedAppList.slice(pageSize, appCounts) },
      });
=======
    let err;
    try {
      await listFirebaseProjects(pageSize);
    } catch (e) {
      err = e;
    }
    expect(err.message).to.equal(
      "Failed to list Firebase projects. See firebase-debug.log for more info."
    );
    expect(err.original).to.equal(expectedError);
    expect(firstCallStub).to.be.calledOnce;
    expect(secondCallStub).to.be.calledOnce;
  });
>>>>>>> bd89ec57

      expect(await listFirebaseApps(PROJECT_ID, undefined, pageSize)).to.deep.equal(
        expectedAppList
      );
      expect(firstCallStub).to.be.calledOnce;
      expect(secondCallStub).to.be.calledOnce;
    });

    it("should reject if the first api call fails", async () => {
      const expectedError = new Error("HTTP Error 404: Not Found");
      const listAppsStub = listAppsApiRequestStub().rejects(expectedError);

      let err;
      try {
        await listFirebaseApps(PROJECT_ID);
      } catch (e) {
        err = e;
      }
      expect(err.message).to.equal(
        "Failed to list Firebase apps. See firebase-debug.log for more info."
      );
      expect(err.original).to.equal(expectedError);
      expect(listAppsStub).to.be.calledOnce;
    });

    it("should rejects if error is thrown in subsequence api call", async () => {
      const appCounts = 10;
      const pageSize = 5;
      const nextPageToken = "next-page-token";
      const expectedAppList = generateAppList(appCounts, AppPlatform.PLATFORM_UNSPECIFIED);
      const expectedError = new Error("HTTP Error 400: unexpected error");
      const firstCallStub = listAppsApiRequestStub(undefined, pageSize).resolves({
        body: { apps: expectedAppList.slice(0, pageSize), nextPageToken },
      });
      const secondCallStub = listAppsApiRequestStub(undefined, pageSize, nextPageToken).rejects(
        expectedError
      );

      let err;
      try {
        await listFirebaseApps(PROJECT_ID, undefined, pageSize);
      } catch (e) {
        err = e;
      }
      expect(err.message).to.equal(
        "Failed to list Firebase apps. See firebase-debug.log for more info."
      );
      expect(err.original).to.equal(expectedError);
      expect(firstCallStub).to.be.calledOnce;
      expect(secondCallStub).to.be.calledOnce;
    });

    it("should reject if the list iOS apps fails", async () => {
      const expectedError = new Error("HTTP Error 404: Not Found");
      const listAppsStub = listAppsApiRequestStub(AppPlatform.IOS).rejects(expectedError);

      let err;
      try {
        await listFirebaseApps(PROJECT_ID, AppPlatform.IOS);
      } catch (e) {
        err = e;
      }
      expect(err.message).to.equal(
        "Failed to list Firebase IOS apps. See firebase-debug.log for more info."
      );
      expect(err.original).to.equal(expectedError);
      expect(listAppsStub).to.be.calledOnce;
    });

    it("should reject if the list Android apps fails", async () => {
      const expectedError = new Error("HTTP Error 404: Not Found");
      const listAppsStub = listAppsApiRequestStub(AppPlatform.ANDROID).rejects(expectedError);

      let err;
      try {
        await listFirebaseApps(PROJECT_ID, AppPlatform.ANDROID);
      } catch (e) {
        err = e;
      }
      expect(err.message).to.equal(
        "Failed to list Firebase ANDROID apps. See firebase-debug.log for more info."
      );
      expect(err.original).to.equal(expectedError);
      expect(listAppsStub).to.be.calledOnce;
    });

    it("should reject if the list Web apps fails", async () => {
      const expectedError = new Error("HTTP Error 404: Not Found");
      const listAppsStub = listAppsApiRequestStub(AppPlatform.WEB).rejects(expectedError);

      let err;
      try {
        await listFirebaseApps(PROJECT_ID, AppPlatform.WEB);
      } catch (e) {
        err = e;
      }
      expect(err.message).to.equal(
        "Failed to list Firebase WEB apps. See firebase-debug.log for more info."
      );
      expect(err.original).to.equal(expectedError);
      expect(listAppsStub).to.be.calledOnce;
    });

    function getListAppsResourceString(projectId: string, platform?: AppPlatform): string {
      let resourceSuffix;
      switch (platform) {
        case AppPlatform.IOS:
          resourceSuffix = "/iosApps";
          break;
        case AppPlatform.ANDROID:
          resourceSuffix = "/androidApps";
          break;
        case AppPlatform.WEB:
          resourceSuffix = "/webApps";
          break;
        default:
          resourceSuffix = ":searchApps";
          break;
      }

      return `/v1beta1/projects/${projectId}${resourceSuffix}`;
    }

    function listAppsApiRequestStub(
      platform?: AppPlatform,
      pageSize: number = 100,
      nextPageToken?: string
    ): sinon.SinonStub {
      const resource = getListAppsResourceString(PROJECT_ID, platform);
      const pageTokenQueryString = nextPageToken ? `&pageToken=${nextPageToken}` : "";
      return apiRequestStub.withArgs(
        "GET",
        `${resource}?pageSize=${pageSize}${pageTokenQueryString}`,
        {
          auth: true,
          origin: api.firebaseApiOrigin,
          timeout: 30000,
        }
      );
    }
  });
});<|MERGE_RESOLUTION|>--- conflicted
+++ resolved
@@ -87,7 +87,7 @@
         err = e;
       }
       expect(err.message).to.equal(
-        "Failed to list Firebase project. See firebase-debug.log for more info."
+        "Failed to list Firebase projects. See firebase-debug.log for more info."
       );
       expect(err.original).to.equal(expectedError);
       expect(listProjectsStub).to.be.calledOnce;
@@ -111,7 +111,7 @@
         err = e;
       }
       expect(err.message).to.equal(
-        "Failed to list Firebase project. See firebase-debug.log for more info."
+        "Failed to list Firebase projects. See firebase-debug.log for more info."
       );
       expect(err.original).to.equal(expectedError);
       expect(firstCallStub).to.be.calledOnce;
@@ -130,14 +130,6 @@
         }
       );
     }
-<<<<<<< HEAD
-=======
-    expect(err.message).to.equal(
-      "Failed to list Firebase projects. See firebase-debug.log for more info."
-    );
-    expect(err.original).to.equal(expectedError);
-    expect(listProjectsStub).to.be.calledOnce;
->>>>>>> bd89ec57
   });
 
   describe("listFirebaseApps", () => {
@@ -152,7 +144,6 @@
       expect(listAppsStub).to.be.calledOnce;
     });
 
-<<<<<<< HEAD
     it("should resolve with iOS app list", async () => {
       const appCounts = 10;
       const expectedAppList = generateAppList(appCounts, AppPlatform.IOS);
@@ -199,21 +190,6 @@
       const secondCallStub = listAppsApiRequestStub(undefined, pageSize, nextPageToken).resolves({
         body: { apps: expectedAppList.slice(pageSize, appCounts) },
       });
-=======
-    let err;
-    try {
-      await listFirebaseProjects(pageSize);
-    } catch (e) {
-      err = e;
-    }
-    expect(err.message).to.equal(
-      "Failed to list Firebase projects. See firebase-debug.log for more info."
-    );
-    expect(err.original).to.equal(expectedError);
-    expect(firstCallStub).to.be.calledOnce;
-    expect(secondCallStub).to.be.calledOnce;
-  });
->>>>>>> bd89ec57
 
       expect(await listFirebaseApps(PROJECT_ID, undefined, pageSize)).to.deep.equal(
         expectedAppList
