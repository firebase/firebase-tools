--- conflicted
+++ resolved
@@ -1,7 +1,3 @@
-<<<<<<< HEAD
-import * as _ from "lodash";
-=======
->>>>>>> 28589f0b
 import * as clc from "cli-color";
 import * as chai from "chai";
 chai.use(require("chai-as-promised"));
