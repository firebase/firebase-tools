import { expect } from "chai";
import * as sinon from "sinon";

import * as manifest from "../../extensions/manifest";
import * as paramHelper from "../../extensions/paramHelper";
import * as refs from "../../extensions/refs";

import { Config } from "../../config";
import * as prompt from "../../prompt";
import { FirebaseError } from "../../error";

const BASE_CONFIG = new Config(
  {
    extensions: {
      "delete-user-data": "firebase/delete-user-data@0.1.12",
      "delete-user-data-gm2h": "firebase/delete-user-data@0.1.12",
    },
  },
  {}
);

describe("manifest", () => {
  const sandbox: sinon.SinonSandbox = sinon.createSandbox();

  describe(`${manifest.instanceExists.name}`, () => {
    it("should return true for an existing instance", () => {
      const result = manifest.instanceExists("delete-user-data", BASE_CONFIG);

      expect(result).to.be.true;
    });

    it("should return false for a non-existing instance", () => {
      const result = manifest.instanceExists("does-not-exist", BASE_CONFIG);

      expect(result).to.be.false;
    });
  });

<<<<<<< HEAD
  describe(`${manifest.removeFromManifest.name}`, () => {
    let deleteProjectFileStub: sinon.SinonStub;
    let writeProjectFileStub: sinon.SinonStub;
    beforeEach(() => {
      deleteProjectFileStub = sandbox.stub(Config.prototype, "deleteProjectFile");
      writeProjectFileStub = sandbox.stub(Config.prototype, "writeProjectFile");
    });

    afterEach(() => {
      sandbox.restore();
    });

    it("should remove form firebase.json and remove .env file", () => {
      const result = manifest.removeFromManifest("delete-user-data", BASE_CONFIG);

      expect(writeProjectFileStub).calledWithExactly("firebase.json", {
        extensions: {
          "delete-user-data": undefined,
          "delete-user-data-gm2h": "firebase/delete-user-data@0.1.12",
        },
      });

      expect(deleteProjectFileStub).calledWithExactly("extensions/delete-user-data.env");
    });
  });

  describe(`${manifest.writeToManifest}`, () => {
=======
  describe(`${manifest.getInstanceRef.name}`, () => {
    it("should return the correct ref for an existing instance", () => {
      const result = manifest.getInstanceRef("delete-user-data", BASE_CONFIG);

      expect(refs.toExtensionVersionRef(result)).to.equal(
        refs.toExtensionVersionRef({
          publisherId: "firebase",
          extensionId: "delete-user-data",
          version: "0.1.12",
        })
      );
    });

    it("should throw when looking for a non-existing instance", () => {
      expect(() => manifest.getInstanceRef("does-not-exist", BASE_CONFIG)).to.throw(FirebaseError);
    });
  });

  describe(`${manifest.writeToManifest.name}`, () => {
>>>>>>> c547eb05
    let askWriteProjectFileStub: sinon.SinonStub;
    let writeProjectFileStub: sinon.SinonStub;
    beforeEach(() => {
      askWriteProjectFileStub = sandbox.stub(Config.prototype, "askWriteProjectFile");
      writeProjectFileStub = sandbox.stub(Config.prototype, "writeProjectFile");
    });

    afterEach(() => {
      sandbox.restore();
    });

    it("should write to both firebase.json and env files", async () => {
      await manifest.writeToManifest(
        [
          {
            instanceId: "instance-1",
            ref: {
              publisherId: "firebase",
              extensionId: "bigquery-export",
              version: "1.0.0",
            },
            params: { a: "pikachu", b: "bulbasaur" },
          },
          {
            instanceId: "instance-2",
            ref: {
              publisherId: "firebase",
              extensionId: "bigquery-export",
              version: "2.0.0",
            },
            params: { a: "eevee", b: "squirtle" },
          },
        ],
        BASE_CONFIG,
        { nonInteractive: false, force: false }
      );
      expect(writeProjectFileStub).calledWithExactly("firebase.json", {
        extensions: {
          "delete-user-data": "firebase/delete-user-data@0.1.12",
          "delete-user-data-gm2h": "firebase/delete-user-data@0.1.12",
          "instance-1": "firebase/bigquery-export@1.0.0",
          "instance-2": "firebase/bigquery-export@2.0.0",
        },
      });

      expect(askWriteProjectFileStub).to.have.been.calledTwice;
      expect(askWriteProjectFileStub).calledWithExactly(
        "extensions/instance-1.env",
        `a=pikachu\nb=bulbasaur`,
        false
      );
      expect(askWriteProjectFileStub).calledWithExactly(
        "extensions/instance-2.env",
        `a=eevee\nb=squirtle`,
        false
      );
    });

    it("should overwrite when user chooses to", async () => {
      // Chooses to overwrite instead of merge.
      sandbox.stub(prompt, "promptOnce").resolves(true);

      await manifest.writeToManifest(
        [
          {
            instanceId: "instance-1",
            ref: {
              publisherId: "firebase",
              extensionId: "bigquery-export",
              version: "1.0.0",
            },
            params: { a: "pikachu", b: "bulbasaur" },
          },
          {
            instanceId: "instance-2",
            ref: {
              publisherId: "firebase",
              extensionId: "bigquery-export",
              version: "2.0.0",
            },
            params: { a: "eevee", b: "squirtle" },
          },
        ],
        BASE_CONFIG,
        { nonInteractive: false, force: false },
        true /** allowOverwrite */
      );
      expect(writeProjectFileStub).calledWithExactly("firebase.json", {
        extensions: {
          // Original list deleted here.
          "instance-1": "firebase/bigquery-export@1.0.0",
          "instance-2": "firebase/bigquery-export@2.0.0",
        },
      });

      expect(askWriteProjectFileStub).to.have.been.calledTwice;
      expect(askWriteProjectFileStub).calledWithExactly(
        "extensions/instance-1.env",
        `a=pikachu\nb=bulbasaur`,
        false
      );
      expect(askWriteProjectFileStub).calledWithExactly(
        "extensions/instance-2.env",
        `a=eevee\nb=squirtle`,
        false
      );
    });
  });

  describe("readParams", () => {
    let readEnvFileStub: sinon.SinonStub;
    const testProjectDir = "test";
    const testProjectId = "my-project";
    const testProjectNumber = "123456";
    const testInstanceId = "extensionId";

    beforeEach(() => {
      readEnvFileStub = sinon.stub(paramHelper, "readEnvFile").returns({});
    });

    afterEach(() => {
      readEnvFileStub.restore();
    });

    it("should read from generic .env file", () => {
      readEnvFileStub
        .withArgs("test/extensions/extensionId.env")
        .returns({ param: "otherValue", param2: "value2" });

      expect(
        manifest.readInstanceParam({
          projectDir: testProjectDir,
          instanceId: testInstanceId,
          projectId: testProjectId,
          projectNumber: testProjectNumber,
          aliases: [],
        })
      ).to.deep.equal({ param: "otherValue", param2: "value2" });
    });

    it("should read from project id .env file", () => {
      readEnvFileStub
        .withArgs("test/extensions/extensionId.env.my-project")
        .returns({ param: "otherValue", param2: "value2" });

      expect(
        manifest.readInstanceParam({
          projectDir: testProjectDir,
          instanceId: testInstanceId,
          projectId: testProjectId,
          projectNumber: testProjectNumber,
          aliases: [],
        })
      ).to.deep.equal({ param: "otherValue", param2: "value2" });
    });

    it("should read from project number .env file", () => {
      readEnvFileStub
        .withArgs("test/extensions/extensionId.env.123456")
        .returns({ param: "otherValue", param2: "value2" });

      expect(
        manifest.readInstanceParam({
          projectDir: testProjectDir,
          instanceId: testInstanceId,
          projectId: testProjectId,
          projectNumber: testProjectNumber,
          aliases: [],
        })
      ).to.deep.equal({ param: "otherValue", param2: "value2" });
    });

    it("should read from an alias .env file", () => {
      readEnvFileStub
        .withArgs("test/extensions/extensionId.env.prod")
        .returns({ param: "otherValue", param2: "value2" });

      expect(
        manifest.readInstanceParam({
          projectDir: testProjectDir,
          instanceId: testInstanceId,
          projectId: testProjectId,
          projectNumber: testProjectNumber,
          aliases: ["prod"],
        })
      ).to.deep.equal({ param: "otherValue", param2: "value2" });
    });

    it("should prefer values from project specific env files", () => {
      readEnvFileStub
        .withArgs("test/extensions/extensionId.env.my-project")
        .returns({ param: "value" });
      readEnvFileStub
        .withArgs("test/extensions/extensionId.env")
        .returns({ param: "otherValue", param2: "value2" });

      expect(
        manifest.readInstanceParam({
          projectDir: testProjectDir,
          instanceId: testInstanceId,
          projectId: testProjectId,
          projectNumber: testProjectNumber,
          aliases: [],
        })
      ).to.deep.equal({ param: "value", param2: "value2" });
    });
  });
});<|MERGE_RESOLUTION|>--- conflicted
+++ resolved
@@ -36,7 +36,24 @@
     });
   });
 
-<<<<<<< HEAD
+  describe(`${manifest.getInstanceRef.name}`, () => {
+    it("should return the correct ref for an existing instance", () => {
+      const result = manifest.getInstanceRef("delete-user-data", BASE_CONFIG);
+
+      expect(refs.toExtensionVersionRef(result)).to.equal(
+        refs.toExtensionVersionRef({
+          publisherId: "firebase",
+          extensionId: "delete-user-data",
+          version: "0.1.12",
+        })
+      );
+    });
+
+    it("should throw when looking for a non-existing instance", () => {
+      expect(() => manifest.getInstanceRef("does-not-exist", BASE_CONFIG)).to.throw(FirebaseError);
+    });
+  });
+
   describe(`${manifest.removeFromManifest.name}`, () => {
     let deleteProjectFileStub: sinon.SinonStub;
     let writeProjectFileStub: sinon.SinonStub;
@@ -63,28 +80,7 @@
     });
   });
 
-  describe(`${manifest.writeToManifest}`, () => {
-=======
-  describe(`${manifest.getInstanceRef.name}`, () => {
-    it("should return the correct ref for an existing instance", () => {
-      const result = manifest.getInstanceRef("delete-user-data", BASE_CONFIG);
-
-      expect(refs.toExtensionVersionRef(result)).to.equal(
-        refs.toExtensionVersionRef({
-          publisherId: "firebase",
-          extensionId: "delete-user-data",
-          version: "0.1.12",
-        })
-      );
-    });
-
-    it("should throw when looking for a non-existing instance", () => {
-      expect(() => manifest.getInstanceRef("does-not-exist", BASE_CONFIG)).to.throw(FirebaseError);
-    });
-  });
-
   describe(`${manifest.writeToManifest.name}`, () => {
->>>>>>> c547eb05
     let askWriteProjectFileStub: sinon.SinonStub;
     let writeProjectFileStub: sinon.SinonStub;
     beforeEach(() => {
