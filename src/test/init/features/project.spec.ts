--- conflicted
+++ resolved
@@ -60,7 +60,7 @@
       getProjectPageStub.resolves({
         projects: [TEST_FIREBASE_PROJECT, ANOTHER_FIREBASE_PROJECT],
       });
-      promptOnceStub.returns("my-project-123");
+      promptOnceStub.resolves("my-project-123");
 
       const project = await getProjectInfo(options);
 
@@ -206,13 +206,6 @@
       });
     });
 
-<<<<<<< HEAD
-    it("should set up the correct properties when not choosing a project", async () => {
-      const options = {};
-      const setup = { config: {}, rcfile: {} };
-      getProjectPageStub.returns({ projects: [TEST_FIREBASE_PROJECT, ANOTHER_FIREBASE_PROJECT] });
-      promptStub.returns("Don't set up a default project");
-=======
     describe('with "Don\'t set up a default project" option', () => {
       it("should set up the correct properties when not choosing a project", async () => {
         const options = {};
@@ -221,7 +214,6 @@
           projects: [TEST_FIREBASE_PROJECT, ANOTHER_FIREBASE_PROJECT],
         });
         promptOnceStub.resolves("Don't set up a default project");
->>>>>>> 4f13afcd
 
         await doSetup(setup, {}, options);
 
