import * as sinon from "sinon";
import { expect } from "chai";

import * as apphosting from "../../gcp/apphosting";
import * as iam from "../../gcp/iam";
import * as resourceManager from "../../gcp/resourceManager";
import * as poller from "../../operation-poller";
import {
  createBackend,
  deleteBackendAndPoll,
  setDefaultTrafficPolicy,
} from "../../apphosting/index";
import * as deploymentTool from "../../deploymentTool";
import { FirebaseError } from "../../error";

describe("operationsConverter", () => {
  const sandbox: sinon.SinonSandbox = sinon.createSandbox();
  const projectId = "projectId";
  const location = "us-central1";
  const backendId = "backendId";

  let pollOperationStub: sinon.SinonStub;
  let createBackendStub: sinon.SinonStub;
  let deleteBackendStub: sinon.SinonStub;
  let updateTrafficStub: sinon.SinonStub;
  let createServiceAccountStub: sinon.SinonStub;
  let addServiceAccountToRolesStub: sinon.SinonStub;

  beforeEach(() => {
    pollOperationStub = sandbox
      .stub(poller, "pollOperation")
      .throws("Unexpected pollOperation call");
    createBackendStub = sandbox
      .stub(apphosting, "createBackend")
      .throws("Unexpected createBackend call");
    deleteBackendStub = sandbox
      .stub(apphosting, "deleteBackend")
      .throws("Unexpected deleteBackend call");
    updateTrafficStub = sandbox
      .stub(apphosting, "updateTraffic")
      .throws("Unexpected updateTraffic call");
    createServiceAccountStub = sandbox
      .stub(iam, "createServiceAccount")
      .throws("Unexpected createServiceAccount call");
    addServiceAccountToRolesStub = sandbox
      .stub(resourceManager, "addServiceAccountToRoles")
      .throws("Unexpected addServiceAccountToRoles call");
  });

  afterEach(() => {
    sandbox.verifyAndRestore();
  });

  describe("onboardBackend", () => {
    const webAppId = "webAppId";

    const op = {
      name: `projects/${projectId}/locations/${location}/backends/${backendId}`,
      done: true,
    };

    const completeBackend = {
      name: `projects/${projectId}/locations/${location}/backends/${backendId}`,
      labels: {},
      createTime: "0",
      updateTime: "1",
      uri: "https://placeholder.com",
    };

    const cloudBuildConnRepo = {
      name: `projects/${projectId}/locations/${location}/connections/framework-${location}/repositories/repoId`,
      remoteUri: "remoteUri",
      createTime: "0",
      updateTime: "1",
    };

    it("should create a new backend", async () => {
      createBackendStub.resolves(op);
      pollOperationStub.resolves(completeBackend);

      await createBackend(
        projectId,
        location,
        backendId,
        cloudBuildConnRepo,
        "custom-service-account",
        webAppId,
      );

      const backendInput: Omit<apphosting.Backend, apphosting.BackendOutputOnlyFields> = {
        servingLocality: "GLOBAL_ACCESS",
        codebase: {
          repository: cloudBuildConnRepo.name,
          rootDirectory: "/",
        },
        labels: deploymentTool.labels(),
<<<<<<< HEAD
        serviceAccount: "custom-service-account",
=======
        appId: webAppId,
>>>>>>> cc870c7d
      };
      expect(createBackendStub).to.be.calledWith(projectId, location, backendInput);
    });

    it("should provision the default compute service account", async () => {
      createBackendStub.resolves(op);
      pollOperationStub
        // Initial CreateBackend operation should throw a permission denied to trigger service account creation.
        .onFirstCall()
        .throws(
          new FirebaseError(
            `missing actAs permission on firebase-app-hosting-compute@${projectId}.iam.gserviceaccount.com`,
            { status: 403 },
          ),
        )
        .onSecondCall()
        .resolves(completeBackend);
      createServiceAccountStub.resolves({});
      addServiceAccountToRolesStub.resolves({});

      await createBackend(
        projectId,
        location,
        backendId,
        cloudBuildConnRepo,
        /* serviceAccount= */ null,
        webAppId,
      );

      // CreateBackend should be called twice; once initially and once after the service account was created
      expect(createBackendStub).to.be.calledTwice;
      expect(createServiceAccountStub).to.be.calledOnce;
      expect(addServiceAccountToRolesStub).to.be.calledOnce;
    });

    it("does not try to provision a custom service account", () => {
      createBackendStub.resolves(op);
      pollOperationStub
        // Initial CreateBackend operation should throw a permission denied to
        // potentially trigger service account creation.
        .onFirstCall()
        .throws(
          new FirebaseError("missing actAs permission on my-service-account", { status: 403 }),
        )
        .onSecondCall()
        .resolves(completeBackend);

      expect(
        createBackend(
          projectId,
          location,
          backendId,
          cloudBuildConnRepo,
          /* serviceAccount= */ "my-service-account",
          webAppId,
        ),
      ).to.be.rejectedWith(
        FirebaseError,
        "Failed to create backend due to missing delegation permissions for my-service-account. Make sure you have the iam.serviceAccounts.actAs permission.",
      );

      expect(createBackendStub).to.be.calledOnce;
      expect(createServiceAccountStub).to.not.have.been.called;
      expect(addServiceAccountToRolesStub).to.not.have.been.called;
    });

    it("should set default rollout policy to 100% all at once", async () => {
      const completeTraffic: apphosting.Traffic = {
        name: `projects/${projectId}/locations/${location}/backends/${backendId}/traffic`,
        current: { splits: [] },
        reconciling: false,
        createTime: "0",
        updateTime: "1",
        etag: "",
        uid: "",
      };
      updateTrafficStub.resolves(op);
      pollOperationStub.resolves(completeTraffic);

      await setDefaultTrafficPolicy(projectId, location, backendId, "main");

      expect(updateTrafficStub).to.be.calledWith(projectId, location, backendId, {
        rolloutPolicy: {
          codebaseBranch: "main",
          stages: [
            {
              progression: "IMMEDIATE",
              targetPercent: 100,
            },
          ],
        },
      });
    });
  });

  describe("delete backend", () => {
    it("should delete a backend", async () => {
      const op = {
        name: `projects/${projectId}/locations/${location}/backends/${backendId}`,
        done: true,
      };

      deleteBackendStub.resolves(op);
      pollOperationStub.resolves();

      await deleteBackendAndPoll(projectId, location, backendId);
      expect(deleteBackendStub).to.be.calledWith(projectId, location, backendId);
    });
  });
});<|MERGE_RESOLUTION|>--- conflicted
+++ resolved
@@ -94,11 +94,8 @@
           rootDirectory: "/",
         },
         labels: deploymentTool.labels(),
-<<<<<<< HEAD
         serviceAccount: "custom-service-account",
-=======
         appId: webAppId,
->>>>>>> cc870c7d
       };
       expect(createBackendStub).to.be.calledWith(projectId, location, backendInput);
     });
