--- conflicted
+++ resolved
@@ -1,9 +1,5 @@
 import * as nock from "nock";
-<<<<<<< HEAD
-import { /* APPHOSTING_TOS_ID,*/ APP_CHECK_TOS_ID } from "../gcp/firedata";
-=======
 import { APPHOSTING_TOS_ID, APP_CHECK_TOS_ID } from "../gcp/firedata";
->>>>>>> 75b52e19
 import { requireTosAcceptance } from "../requireTosAcceptance";
 import { Options } from "../options";
 import { RC } from "../rc";
