import { expect } from "chai";
import * as path from "path";
import * as sinon from "sinon";

import { FirebaseError } from "../error";
import * as prompt from "../prompt";
import * as resourceManager from "../gcp/resourceManager";
import * as projectNumber from "../getProjectNumber";
import { readFileSync } from "fs-extra";
import { RulesetFile } from "../gcp/rules";
import { Config } from "../config";
import gcp = require("../gcp");

import { RulesDeploy, RulesetServiceType } from "../rulesDeploy";
<<<<<<< HEAD
import * as experiments from "../experiments";
=======
>>>>>>> a2b93899

describe("RulesDeploy", () => {
  const FIXTURE_DIR = path.resolve(__dirname, "fixtures/rulesDeploy");
  const BASE_OPTIONS: { cwd: string; project: string; config: any } = {
    cwd: FIXTURE_DIR,
    project: "test-project",
    config: null,
  };
  BASE_OPTIONS.config = Config.load(BASE_OPTIONS, false);
  const FIRESTORE_RULES_CONTENT = readFileSync(
    path.resolve(FIXTURE_DIR, "firestore.rules")
  ).toString();

  describe("addFile", () => {
    it("should successfully add a file that exists", () => {
      const rd = new RulesDeploy(BASE_OPTIONS, RulesetServiceType.CLOUD_FIRESTORE);

      expect(() => {
        rd.addFile("firestore.rules");
      }).to.not.throw();
    });

    it("should throw an error if the file does not exist", () => {
      const rd = new RulesDeploy(BASE_OPTIONS, RulesetServiceType.CLOUD_FIRESTORE);

      expect(() => {
        rd.addFile("no.way");
      }).to.throw(FirebaseError, /Error reading rules/);
    });
  });

  describe("compile", () => {
    let rd = new RulesDeploy(BASE_OPTIONS, RulesetServiceType.CLOUD_FIRESTORE);

    beforeEach(() => {
      rd = new RulesDeploy(BASE_OPTIONS, RulesetServiceType.CLOUD_FIRESTORE);
      sinon.stub(gcp.rules, "testRuleset").rejects(new Error("behavior unspecified"));
    });

    afterEach(() => {
      sinon.restore();
    });

    it("should succeed if there are no files to compile", async () => {
      const result = rd.compile();
      await expect(result).to.eventually.be.fulfilled;

      expect(gcp.rules.testRuleset).not.called;
    });

    it("should succeed if there is one file to compile", async () => {
      (gcp.rules.testRuleset as sinon.SinonStub).onFirstCall().resolves();
      rd.addFile("firestore.rules");

      const result = rd.compile();
      await expect(result).to.eventually.be.fulfilled;

      expect(gcp.rules.testRuleset).calledOnce;
      expect(gcp.rules.testRuleset).calledWithExactly(BASE_OPTIONS.project, [
        { name: "firestore.rules", content: sinon.match.string },
      ]);
    });

    it("should succeed if there are multiple files to compile", async () => {
      (gcp.rules.testRuleset as sinon.SinonStub).onFirstCall().resolves().onSecondCall().resolves();
      rd.addFile("firestore.rules");
      rd.addFile("storage.rules");

      const result = rd.compile();
      await expect(result).to.eventually.be.fulfilled;

      expect(gcp.rules.testRuleset).calledTwice;
      expect(gcp.rules.testRuleset).calledWithExactly(BASE_OPTIONS.project, [
        { name: "firestore.rules", content: sinon.match.string },
      ]);
      expect(gcp.rules.testRuleset).calledWithExactly(BASE_OPTIONS.project, [
        { name: "storage.rules", content: sinon.match.string },
      ]);
    });

    it("should fail if one file fails to compile (method error)", async () => {
      (gcp.rules.testRuleset as sinon.SinonStub)
        .onFirstCall()
        .resolves()
        .onSecondCall()
        .rejects(new Error("failed to compile"));
      rd.addFile("firestore.rules");
      rd.addFile("storage.rules");

      const result = rd.compile();
      await expect(result).to.eventually.be.rejectedWith(Error, "failed to compile");
    });

    it("should fail if one file fails to compile (returned an error in the response)", async () => {
      (gcp.rules.testRuleset as sinon.SinonStub)
        .onFirstCall()
        .resolves()
        .onSecondCall()
        .resolves({
          body: {
            issues: [
              {
                severity: "ERROR",
                sourcePosition: { line: 0, column: 0 },
                description: "oopsie",
              },
            ],
          },
        });
      rd.addFile("firestore.rules");
      rd.addFile("storage.rules");

      const result = rd.compile();
      await expect(result).to.eventually.be.rejectedWith(
        Error,
        /Compilation error in .*storage.rules.*:\n\[E\] 0:0 - oopsie/
      );
    });

    it("should fail if one file fails to compile (returned multiple errors in the response)", async () => {
      (gcp.rules.testRuleset as sinon.SinonStub)
        .onFirstCall()
        .resolves()
        .onSecondCall()
        .resolves({
          body: {
            issues: [
              {
                severity: "ERROR",
                sourcePosition: { line: 0, column: 0 },
                description: "oopsie",
              },
              {
                severity: "ERROR",
                sourcePosition: { line: 1, column: 1 },
                description: "daisey",
              },
            ],
          },
        });
      rd.addFile("firestore.rules");
      rd.addFile("storage.rules");

      const result = rd.compile();
      await expect(result).to.eventually.be.rejectedWith(
        Error,
        /Compilation errors in .*storage.rules.*:\n\[E\] 0:0 - oopsie\n\[E\] 1:1 - daisey/
      );
    });

    it("should succeed if the compile returns a warning (returned a warning in the response)", async () => {
      (gcp.rules.testRuleset as sinon.SinonStub)
        .onFirstCall()
        .resolves()
        .onSecondCall()
        .resolves({
          body: {
            issues: [
              {
                severity: "WARNING",
                sourcePosition: { line: 0, column: 0 },
                description: "oopsie",
              },
            ],
          },
        });
      rd.addFile("firestore.rules");
      rd.addFile("storage.rules");

      const result = rd.compile();
      await expect(result).to.eventually.be.fulfilled;
    });
  });

  describe("createRulesets", () => {
    let rd = new RulesDeploy(BASE_OPTIONS, RulesetServiceType.CLOUD_FIRESTORE);

    beforeEach(() => {
      rd = new RulesDeploy(BASE_OPTIONS, RulesetServiceType.CLOUD_FIRESTORE);
      sinon
        .stub(gcp.rules, "getLatestRulesetName")
        .rejects(new Error("getLatestRulesetName behavior unspecified"));
      sinon
        .stub(gcp.rules, "getRulesetContent")
        .rejects(new Error("getRulesetContent behavior unspecified"));
      sinon
        .stub(gcp.rules, "createRuleset")
        .rejects(new Error("createRuleset behavior unspecified"));
    });

    afterEach(() => {
      sinon.restore();
    });

    describe("with no initial rules", () => {
      beforeEach(() => {
        (gcp.rules.getLatestRulesetName as sinon.SinonStub).resolves(null);
      });

      it("should not create rulesets if none were provided", async () => {
        const result = rd.createRulesets(RulesetServiceType.CLOUD_FIRESTORE);
        await expect(result).to.eventually.deep.equal([]);

        expect(gcp.rules.createRuleset).not.called;
      });

      it("should create rulesets if one was provided", async () => {
        (gcp.rules.createRuleset as sinon.SinonStub).onFirstCall().resolves("compiled");
        rd.addFile("firestore.rules");

        const result = rd.createRulesets(RulesetServiceType.CLOUD_FIRESTORE);
        await expect(result).to.eventually.deep.equal(["compiled"]);

        expect(gcp.rules.createRuleset).calledOnceWithExactly(BASE_OPTIONS.project, [
          { name: "firestore.rules", content: sinon.match.string },
        ]);
      });

      it("should throw an error if createRuleset fails", async () => {
        rd.addFile("firestore.rules");
        (gcp.rules.createRuleset as sinon.SinonStub).rejects(new Error("oh no!"));

        const result = rd.createRulesets(RulesetServiceType.CLOUD_FIRESTORE);
        await expect(result).to.eventually.be.rejectedWith(Error, "oh no!");
      });

      it("should create multiple rulesets if multiple are provided", async () => {
        (gcp.rules.createRuleset as sinon.SinonStub)
          .onFirstCall()
          .resolves("one")
          .onSecondCall()
          .resolves("two");
        rd.addFile("firestore.rules");
        rd.addFile("storage.rules");

        const result = rd.createRulesets(RulesetServiceType.CLOUD_FIRESTORE);
        await expect(result).to.eventually.deep.equal(["one", "two"]);

        expect(gcp.rules.createRuleset).calledTwice;
        expect(gcp.rules.createRuleset).calledWithExactly(BASE_OPTIONS.project, [
          { name: "firestore.rules", content: sinon.match.string },
        ]);
        expect(gcp.rules.createRuleset).calledWithExactly(BASE_OPTIONS.project, [
          { name: "storage.rules", content: sinon.match.string },
        ]);
      });
    });

    describe("with initial rules", () => {
      const content: RulesetFile[] = [
        {
          name: "firestore.rules",
          content: FIRESTORE_RULES_CONTENT,
        },
      ];

      beforeEach(() => {
        (gcp.rules.getLatestRulesetName as sinon.SinonStub).resolves("deadbeef");
        (gcp.rules.getRulesetContent as sinon.SinonStub).resolves(content);
      });

      afterEach(() => {
        sinon.restore();
      });

      it("should throw an error if createRuleset fails", async () => {
        rd.addFile("storage.rules");
        (gcp.rules.createRuleset as sinon.SinonStub).rejects(new Error("oh no!"));

        const result = rd.createRulesets(RulesetServiceType.CLOUD_FIRESTORE);
        await expect(result).to.eventually.be.rejectedWith(Error, "oh no!");
      });

      it("should not create rulesets if none were provided", async () => {
        const result = rd.createRulesets(RulesetServiceType.CLOUD_FIRESTORE);
        await expect(result).to.eventually.deep.equal([]);

        expect(gcp.rules.createRuleset).not.called;
      });

      it("should not create any additional rules if they all match", async () => {
        rd.addFile("firestore.rules");
        rd.addFile("firestore.rules");

        const result = rd.createRulesets(RulesetServiceType.CLOUD_FIRESTORE);
        await expect(result).to.eventually.deep.equal([]);

        expect(gcp.rules.createRuleset).not.called;
      });

      it("should create any rules for a single one that does not match", async () => {
        (gcp.rules.createRuleset as sinon.SinonStub).resolves("created");
        rd.addFile("firestore.rules");
        rd.addFile("storage.rules");

        const result = rd.createRulesets(RulesetServiceType.CLOUD_FIRESTORE);
        await expect(result).to.eventually.deep.equal(["created"]);

        expect(gcp.rules.createRuleset).calledOnce;
        expect(gcp.rules.createRuleset).calledOnceWithExactly(BASE_OPTIONS.project, [
          { name: "storage.rules", content: sinon.match.string },
        ]);
      });

      it("should create all rules if none match", async () => {
        (gcp.rules.getRulesetContent as sinon.SinonStub).resolves([]);
        (gcp.rules.createRuleset as sinon.SinonStub)
          .onFirstCall()
          .resolves("one")
          .onSecondCall()
          .resolves("two");
        rd.addFile("firestore.rules");
        rd.addFile("storage.rules");

        const result = rd.createRulesets(RulesetServiceType.CLOUD_FIRESTORE);
        await expect(result).to.eventually.deep.equal(["one", "two"]);

        expect(gcp.rules.createRuleset).calledTwice;
        expect(gcp.rules.createRuleset).calledWithExactly(BASE_OPTIONS.project, [
          { name: "firestore.rules", content: sinon.match.string },
        ]);
        expect(gcp.rules.createRuleset).calledWithExactly(BASE_OPTIONS.project, [
          { name: "storage.rules", content: sinon.match.string },
        ]);
      });
    });

    describe("with cross-service rules", () => {
      const FIXTURE_DIR = path.resolve(__dirname, "fixtures/rulesDeployCrossService");
      const CROSS_SERVICE_OPTIONS: { cwd: string; project: string; config: any } = {
        cwd: FIXTURE_DIR,
        project: "test-project",
        config: null,
      };
      CROSS_SERVICE_OPTIONS.config = Config.load(CROSS_SERVICE_OPTIONS, false);

      beforeEach(() => {
<<<<<<< HEAD
        experiments.setEnabled("crossservicerules", true);
=======
>>>>>>> a2b93899
        (gcp.rules.getLatestRulesetName as sinon.SinonStub).resolves(null);
        (gcp.rules.createRuleset as sinon.SinonStub).onFirstCall().resolves("compiled");
        sinon.stub(projectNumber, "getProjectNumber").resolves("12345");
        rd = new RulesDeploy(CROSS_SERVICE_OPTIONS, RulesetServiceType.FIREBASE_STORAGE);
        rd.addFile("storage.rules");
      });

      afterEach(() => {
        sinon.restore();
<<<<<<< HEAD
        experiments.setEnabled("crossservicerules", false);
=======
>>>>>>> a2b93899
      });

      it("should deploy even with IAM failure", async () => {
        sinon.stub(resourceManager, "serviceAccountHasRoles").rejects();
        const result = rd.createRulesets(RulesetServiceType.FIREBASE_STORAGE);
        await expect(result).to.eventually.deep.equal(["compiled"]);

        expect(gcp.rules.createRuleset).calledOnceWithExactly(BASE_OPTIONS.project, [
          { name: "storage.rules", content: sinon.match.string },
        ]);
        expect(resourceManager.serviceAccountHasRoles).calledOnce;
      });

      it("should update permissions if prompted", async () => {
        sinon.stub(resourceManager, "serviceAccountHasRoles").resolves(false);
        sinon.stub(resourceManager, "addServiceAccountToRoles").resolves();
        sinon.stub(prompt, "promptOnce").onFirstCall().resolves(true);

        const result = rd.createRulesets(RulesetServiceType.FIREBASE_STORAGE);
        await expect(result).to.eventually.deep.equal(["compiled"]);

        expect(gcp.rules.createRuleset).calledOnceWithExactly(BASE_OPTIONS.project, [
          { name: "storage.rules", content: sinon.match.string },
        ]);
        expect(resourceManager.addServiceAccountToRoles).calledOnceWithExactly(
          "12345",
          "service-12345@gcp-sa-firebasestorage.iam.gserviceaccount.com",
          ["roles/firebaserules.firestoreServiceAgent"],
          true
        );
      });

      it("should not update permissions if declined", async () => {
        sinon.stub(resourceManager, "serviceAccountHasRoles").resolves(false);
        sinon.stub(resourceManager, "addServiceAccountToRoles").resolves();
        sinon.stub(prompt, "promptOnce").onFirstCall().resolves(false);

        const result = rd.createRulesets(RulesetServiceType.FIREBASE_STORAGE);
        await expect(result).to.eventually.deep.equal(["compiled"]);

        expect(gcp.rules.createRuleset).calledOnceWithExactly(BASE_OPTIONS.project, [
          { name: "storage.rules", content: sinon.match.string },
        ]);
        expect(resourceManager.addServiceAccountToRoles).not.called;
      });

      it("should not prompt if role already granted", async () => {
        sinon.stub(resourceManager, "serviceAccountHasRoles").resolves(true);
        sinon.stub(resourceManager, "addServiceAccountToRoles").resolves();
        const promptSpy = sinon.spy(prompt, "promptOnce");

        const result = rd.createRulesets(RulesetServiceType.FIREBASE_STORAGE);
        await expect(result).to.eventually.deep.equal(["compiled"]);

        expect(gcp.rules.createRuleset).calledOnceWithExactly(BASE_OPTIONS.project, [
          { name: "storage.rules", content: sinon.match.string },
        ]);
        expect(resourceManager.addServiceAccountToRoles).not.called;
        expect(promptSpy).not.called;
      });
<<<<<<< HEAD

      it("should not prompt if feature is disabled", async () => {
        experiments.setEnabled("crossservicerules", false);
        sinon.stub(resourceManager, "serviceAccountHasRoles").resolves(false);
        sinon.stub(resourceManager, "addServiceAccountToRoles").resolves();
        sinon.spy(prompt, "promptOnce");

        const result = rd.createRulesets(RulesetServiceType.FIREBASE_STORAGE);
        await expect(result).to.eventually.deep.equal(["compiled"]);

        expect(gcp.rules.createRuleset).calledOnceWithExactly(BASE_OPTIONS.project, [
          { name: "storage.rules", content: sinon.match.string },
        ]);
        expect(resourceManager.addServiceAccountToRoles).not.called;
        expect(prompt.promptOnce).not.called;
      });
=======
>>>>>>> a2b93899
    });

    describe("when there are quota issues", () => {
      const QUOTA_ERROR = new Error("quota error");
      (QUOTA_ERROR as any).status = 429;

      beforeEach(() => {
        (gcp.rules.getLatestRulesetName as sinon.SinonStub).resolves("deadbeef");
        (gcp.rules.getRulesetContent as sinon.SinonStub).resolves([]);
        (gcp.rules.createRuleset as sinon.SinonStub).rejects(new Error("failing"));

        sinon.stub(gcp.rules, "listAllRulesets").rejects(new Error("listAllRulesets failing"));
      });

      afterEach(() => {
        sinon.restore();
      });

      it("should throw if it return not a quota issue", async () => {
        rd.addFile("firestore.rules");

        const result = rd.createRulesets(RulesetServiceType.CLOUD_FIRESTORE);
        await expect(result).to.be.rejectedWith(Error, "failing");
      });

      it("should do nothing if there are not a lot of previous rulesets", async () => {
        (gcp.rules.createRuleset as sinon.SinonStub).onFirstCall().rejects(QUOTA_ERROR);
        (gcp.rules.listAllRulesets as sinon.SinonStub).resolves(Array(1));
        rd.addFile("firestore.rules");

        const result = rd.createRulesets(RulesetServiceType.CLOUD_FIRESTORE);
        await expect(result).to.eventually.be.fulfilled;
      });

      describe("and a prompt is made", () => {
        beforeEach(() => {
          sinon.stub(prompt, "promptOnce").rejects(new Error("behavior unspecified"));
          sinon.stub(gcp.rules, "listAllReleases").rejects(new Error("listAllReleases failing"));
          sinon.stub(gcp.rules, "deleteRuleset").rejects(new Error("deleteRuleset failing"));
          sinon.stub(gcp.rules, "getRulesetId").throws(new Error("getRulesetId failing"));
        });

        afterEach(() => {
          sinon.restore();
        });

        it("should prompt for a choice (no)", async () => {
          (gcp.rules.createRuleset as sinon.SinonStub).onFirstCall().rejects(QUOTA_ERROR);
          (gcp.rules.listAllRulesets as sinon.SinonStub).resolves(Array(1001));
          (prompt.promptOnce as sinon.SinonStub).onFirstCall().resolves(false);
          rd.addFile("firestore.rules");

          const result = rd.createRulesets(RulesetServiceType.CLOUD_FIRESTORE);
          await expect(result).to.eventually.deep.equal([]);
          expect(gcp.rules.createRuleset).to.be.calledOnce;
          expect(prompt.promptOnce).to.be.calledOnce;
        });

        it("should prompt for a choice (yes) and delete and retry creation", async () => {
          (gcp.rules.createRuleset as sinon.SinonStub).onFirstCall().rejects(QUOTA_ERROR);
          (gcp.rules.listAllRulesets as sinon.SinonStub).resolves(
            new Array(1001).fill(0).map(() => ({ name: "foo" }))
          );
          (prompt.promptOnce as sinon.SinonStub).onFirstCall().resolves(true);
          (gcp.rules.listAllReleases as sinon.SinonStub).resolves([
            { rulesetName: "name", name: "bar" },
          ]);
          (gcp.rules.getRulesetId as sinon.SinonStub).returns("");
          (gcp.rules.deleteRuleset as sinon.SinonStub).resolves();
          (gcp.rules.createRuleset as sinon.SinonStub).onSecondCall().resolves("created");
          rd.addFile("firestore.rules");

          const result = rd.createRulesets(RulesetServiceType.CLOUD_FIRESTORE);
          await expect(result).to.eventually.deep.equal(["created"]);
          expect(gcp.rules.createRuleset).to.be.calledTwice;
        });
      });
    });
  });

  describe("release", () => {
    let rd = new RulesDeploy(BASE_OPTIONS, RulesetServiceType.CLOUD_FIRESTORE);

    beforeEach(() => {
      rd = new RulesDeploy(BASE_OPTIONS, RulesetServiceType.CLOUD_FIRESTORE);
      sinon
        .stub(gcp.rules, "updateOrCreateRelease")
        .rejects(new Error("updateOrCreateRelease behavior unspecified"));
    });

    afterEach(() => {
      sinon.restore();
    });

    it("should release the rules", async () => {
      (gcp.rules.updateOrCreateRelease as sinon.SinonStub).resolves();

      const result = rd.release("firestore.rules", RulesetServiceType.CLOUD_FIRESTORE);
      await expect(result).to.eventually.be.fulfilled;

      expect(gcp.rules.updateOrCreateRelease).calledOnceWithExactly(
        BASE_OPTIONS.project,
        undefined, // Because we didn't compile anything.
        RulesetServiceType.CLOUD_FIRESTORE
      );
    });

    it("should enforce a subresource for storage", async () => {
      const result = rd.release("firestore.rules", RulesetServiceType.FIREBASE_STORAGE);
      await expect(result).to.eventually.be.rejectedWith(
        FirebaseError,
        /Cannot release resource type "firebase.storage"/
      );

      expect(gcp.rules.updateOrCreateRelease).not.called;
    });

    it("should append a subresource for storage", async () => {
      (gcp.rules.updateOrCreateRelease as sinon.SinonStub).resolves();

      const result = rd.release("firestore.rules", RulesetServiceType.FIREBASE_STORAGE, "bar");
      await expect(result).to.eventually.be.fulfilled;

      expect(gcp.rules.updateOrCreateRelease).calledOnceWithExactly(
        BASE_OPTIONS.project,
        undefined, // Because we didn't compile anything.
        `${RulesetServiceType.FIREBASE_STORAGE}/bar`
      );
    });
  });
});<|MERGE_RESOLUTION|>--- conflicted
+++ resolved
@@ -12,10 +12,6 @@
 import gcp = require("../gcp");
 
 import { RulesDeploy, RulesetServiceType } from "../rulesDeploy";
-<<<<<<< HEAD
-import * as experiments from "../experiments";
-=======
->>>>>>> a2b93899
 
 describe("RulesDeploy", () => {
   const FIXTURE_DIR = path.resolve(__dirname, "fixtures/rulesDeploy");
@@ -353,10 +349,6 @@
       CROSS_SERVICE_OPTIONS.config = Config.load(CROSS_SERVICE_OPTIONS, false);
 
       beforeEach(() => {
-<<<<<<< HEAD
-        experiments.setEnabled("crossservicerules", true);
-=======
->>>>>>> a2b93899
         (gcp.rules.getLatestRulesetName as sinon.SinonStub).resolves(null);
         (gcp.rules.createRuleset as sinon.SinonStub).onFirstCall().resolves("compiled");
         sinon.stub(projectNumber, "getProjectNumber").resolves("12345");
@@ -366,10 +358,6 @@
 
       afterEach(() => {
         sinon.restore();
-<<<<<<< HEAD
-        experiments.setEnabled("crossservicerules", false);
-=======
->>>>>>> a2b93899
       });
 
       it("should deploy even with IAM failure", async () => {
@@ -430,25 +418,6 @@
         expect(resourceManager.addServiceAccountToRoles).not.called;
         expect(promptSpy).not.called;
       });
-<<<<<<< HEAD
-
-      it("should not prompt if feature is disabled", async () => {
-        experiments.setEnabled("crossservicerules", false);
-        sinon.stub(resourceManager, "serviceAccountHasRoles").resolves(false);
-        sinon.stub(resourceManager, "addServiceAccountToRoles").resolves();
-        sinon.spy(prompt, "promptOnce");
-
-        const result = rd.createRulesets(RulesetServiceType.FIREBASE_STORAGE);
-        await expect(result).to.eventually.deep.equal(["compiled"]);
-
-        expect(gcp.rules.createRuleset).calledOnceWithExactly(BASE_OPTIONS.project, [
-          { name: "storage.rules", content: sinon.match.string },
-        ]);
-        expect(resourceManager.addServiceAccountToRoles).not.called;
-        expect(prompt.promptOnce).not.called;
-      });
-=======
->>>>>>> a2b93899
     });
 
     describe("when there are quota issues", () => {
