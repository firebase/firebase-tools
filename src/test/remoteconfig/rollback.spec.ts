--- conflicted
+++ resolved
@@ -73,29 +73,12 @@
     });
 
     it("should reject if the api call fails", async () => {
-<<<<<<< HEAD
       nock(remoteConfigApiOrigin)
         .post(`/v1/projects/${PROJECT_ID}/remoteConfig:rollback?versionNumber=${4}`)
         .reply(404, {});
       await expect(remoteconfig.rollbackTemplate(PROJECT_ID, 4)).to.eventually.be.rejectedWith(
         FirebaseError,
         /Not Found/
-=======
-      try {
-        await remoteconfig.rollbackTemplate(PROJECT_ID);
-      } catch (e: any) {
-        e;
-      }
-
-      expect(apiRequestStub).to.be.calledWith(
-        "POST",
-        `/v1/projects/${PROJECT_ID}/remoteConfig:rollback?versionNumber=undefined`,
-        {
-          auth: true,
-          origin: api.remoteConfigApiOrigin,
-          timeout: 30000,
-        }
->>>>>>> 9ae4fefd
       );
     });
   });
