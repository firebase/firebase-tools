--- conflicted
+++ resolved
@@ -8,8 +8,6 @@
 
 const PROJECT_ID = "the-remoteconfig-test-project";
 
-<<<<<<< HEAD
-=======
 function createVersion(version: string, date: string): Version {
   return {
     versionNumber: version,
@@ -17,7 +15,6 @@
     updateUser: { email: "jackiechu@google.com" },
   };
 }
->>>>>>> a56e9195
 // Test template with limit of 2
 const expectedProjectInfoLimit: ListVersionsResult = {
   versions: [
@@ -40,10 +37,7 @@
     createVersion("105", "2020-06-16T21:44:13.860Z"),
   ],
 };
-<<<<<<< HEAD
-=======
 
->>>>>>> a56e9195
 // Test template with limit of 0
 const expectedProjectInfoNoLimit: ListVersionsResult = {
   versions: [
