--- conflicted
+++ resolved
@@ -3,12 +3,7 @@
 
 import { Client } from "../apiv2";
 import { FirebaseError } from "../error";
-<<<<<<< HEAD
 import { streamToString, stringToStream } from "../utils";
-import * as helpers from "./helpers";
-=======
-import { streamToString } from "../utils";
->>>>>>> cd6e7ef8
 
 describe("apiv2", () => {
   beforeEach(() => {
