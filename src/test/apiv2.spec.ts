import { createServer, Server } from "http";
import { expect } from "chai";
import * as nock from "nock";
import AbortController from "abort-controller";
import proxySetup = require("proxy");

import { Client } from "../apiv2";
import { FirebaseError } from "../error";
import { streamToString, stringToStream } from "../utils";

describe("apiv2", () => {
  beforeEach(() => {
    // The api module has package variables that we don't want sticking around.
    delete require.cache[require.resolve("../apiv2")];

    nock.cleanAll();
  });

  after(() => {
    delete require.cache[require.resolve("../apiv2")];
  });

  describe("request", () => {
    it("should throw on a basic 404 GET request", async () => {
      nock("https://example.com").get("/path/to/foo").reply(404, { message: "not found" });

      const c = new Client({ urlPrefix: "https://example.com" });
      const r = c.request({
        method: "GET",
        path: "/path/to/foo",
      });
      await expect(r).to.eventually.be.rejectedWith(FirebaseError, /Not Found/);
      expect(nock.isDone()).to.be.true;
    });

    it("should be able to resolve on a 404 GET request", async () => {
      nock("https://example.com").get("/path/to/foo").reply(404, { message: "not found" });

      const c = new Client({ urlPrefix: "https://example.com" });
      const r = await c.request({
        method: "GET",
        path: "/path/to/foo",
        resolveOnHTTPError: true,
      });
      expect(r.status).to.equal(404);
      expect(r.body).to.deep.equal({ message: "not found" });
      expect(nock.isDone()).to.be.true;
    });

    it("should make a basic GET request", async () => {
      nock("https://example.com").get("/path/to/foo").reply(200, { foo: "bar" });

      const c = new Client({ urlPrefix: "https://example.com" });
      const r = await c.request({
        method: "GET",
        path: "/path/to/foo",
      });
      expect(r.body).to.deep.equal({ foo: "bar" });
      expect(nock.isDone()).to.be.true;
    });

    it("should be able to handle specified retry codes", async () => {
      nock("https://example.com").get("/path/to/foo").once().reply(503, {});
      nock("https://example.com").get("/path/to/foo").once().reply(200, { foo: "bar" });

      const c = new Client({ urlPrefix: "https://example.com" });
      const r = await c.request({
        method: "GET",
        path: "/path/to/foo",
        retryCodes: [503],
<<<<<<< HEAD
=======
        retries: 1,
        retryMinTimeout: 10,
        retryMaxTimeout: 15,
>>>>>>> abf01b3d
      });
      expect(r.body).to.deep.equal({ foo: "bar" });
      expect(nock.isDone()).to.be.true;
    });

<<<<<<< HEAD
=======
    it("should return an error if the retry never succeeds", async () => {
      nock("https://example.com").get("/path/to/foo").twice().reply(503, {});

      const c = new Client({ urlPrefix: "https://example.com" });
      const r = c.request({
        method: "GET",
        path: "/path/to/foo",
        retryCodes: [503],
        retries: 1,
        retryMinTimeout: 10,
        retryMaxTimeout: 15,
      });
      await expect(r).to.eventually.be.rejectedWith(FirebaseError, /503.+Error/);
      expect(nock.isDone()).to.be.true;
    });

    it("should be able to resolve the error response if retry codes never succeed", async () => {
      nock("https://example.com").get("/path/to/foo").twice().reply(503, {});

      const c = new Client({ urlPrefix: "https://example.com" });
      const r = await c.request({
        method: "GET",
        path: "/path/to/foo",
        resolveOnHTTPError: true,
        retryCodes: [503],
        retries: 1,
        retryMinTimeout: 10,
        retryMaxTimeout: 15,
      });
      expect(r.status).to.equal(503);
      expect(nock.isDone()).to.be.true;
    });

>>>>>>> abf01b3d
    it("should not allow resolving on http error when streaming", async () => {
      const c = new Client({ urlPrefix: "https://example.com" });
      const r = c.request<unknown, NodeJS.ReadableStream>({
        method: "GET",
        path: "/path/to/foo",
        responseType: "stream",
        resolveOnHTTPError: false,
      });
      await expect(r).to.eventually.be.rejectedWith(FirebaseError, /streaming.+resolveOnHTTPError/);
    });

    it("should be able to stream a GET request", async () => {
      nock("https://example.com").get("/path/to/foo").reply(200, "ablobofdata");

      const c = new Client({ urlPrefix: "https://example.com" });
      const r = await c.request<unknown, NodeJS.ReadableStream>({
        method: "GET",
        path: "/path/to/foo",
        responseType: "stream",
        resolveOnHTTPError: true,
      });
      const data = await streamToString(r.body);
      expect(data).to.deep.equal("ablobofdata");
      expect(nock.isDone()).to.be.true;
    });

    it("should set a bearer token to 'owner' if making an insecure, local request", async () => {
      nock("http://localhost")
        .get("/path/to/foo")
        .matchHeader("Authorization", "Bearer owner")
        .reply(200, { request: "insecure" });

      const c = new Client({ urlPrefix: "http://localhost" });
      const r = await c.request({
        method: "GET",
        path: "/path/to/foo",
      });
      expect(r.body).to.deep.equal({ request: "insecure" });
      expect(nock.isDone()).to.be.true;
    });

    it("should error with a FirebaseError if JSON is malformed", async () => {
      nock("https://example.com").get("/path/to/foo").reply(200, `{not:"json"}`);

      const c = new Client({ urlPrefix: "https://example.com" });
      const r = c.request({
        method: "GET",
        path: "/path/to/foo",
      });
      await expect(r).to.eventually.be.rejectedWith(FirebaseError, /Unexpected token.+JSON/);
      expect(nock.isDone()).to.be.true;
    });

    it("should error with a FirebaseError if an error happens", async () => {
      nock("https://example.com").get("/path/to/foo").replyWithError("boom");

      const c = new Client({ urlPrefix: "https://example.com" });
      const r = c.request({
        method: "GET",
        path: "/path/to/foo",
      });
      await expect(r).to.eventually.be.rejectedWith(FirebaseError, /Failed to make request.+/);
      expect(nock.isDone()).to.be.true;
    });

    it("should error with a FirebaseError if an invalid responseType is provided", async () => {
      nock("https://example.com").get("/path/to/foo").reply(200, "");

      const c = new Client({ urlPrefix: "https://example.com" });
      const r = c.request({
        method: "GET",
        path: "/path/to/foo",
        // Don't really do this. This is for testing only.
        responseType: "notjson" as "json",
      });
      await expect(r).to.eventually.be.rejectedWith(
        FirebaseError,
        /Unable to interpret response.+/
      );
      expect(nock.isDone()).to.be.true;
    });

    it("should resolve a 400 GET request", async () => {
      nock("https://example.com").get("/path/to/foo").reply(400, "who dis?");

      const c = new Client({ urlPrefix: "https://example.com" });
      const r = await c.request<unknown, NodeJS.ReadableStream>({
        method: "GET",
        path: "/path/to/foo",
        responseType: "stream",
        resolveOnHTTPError: true,
      });
      expect(r.status).to.equal(400);
      expect(await streamToString(r.body)).to.equal("who dis?");
      expect(nock.isDone()).to.be.true;
    });

    it("should resolve a 404 GET request", async () => {
      nock("https://example.com").get("/path/to/foo").reply(404, "not here");

      const c = new Client({ urlPrefix: "https://example.com" });
      const r = await c.request<unknown, NodeJS.ReadableStream>({
        method: "GET",
        path: "/path/to/foo",
        responseType: "stream",
        resolveOnHTTPError: true,
      });
      expect(r.status).to.equal(404);
      expect(await streamToString(r.body)).to.equal("not here");
      expect(nock.isDone()).to.be.true;
    });

    it("should be able to resolve a stream on a 404 GET request", async () => {
      nock("https://example.com").get("/path/to/foo").reply(404, "does not exist");

      const c = new Client({ urlPrefix: "https://example.com" });
      const r = await c.request<unknown, NodeJS.ReadableStream>({
        method: "GET",
        path: "/path/to/foo",
        responseType: "stream",
        resolveOnHTTPError: true,
      });
      const data = await streamToString(r.body);
      expect(data).to.deep.equal("does not exist");
      expect(nock.isDone()).to.be.true;
    });

    it("should make a basic GET request if path didn't include a leading slash", async () => {
      nock("https://example.com").get("/path/to/foo").reply(200, { foo: "bar" });

      const c = new Client({ urlPrefix: "https://example.com" });
      const r = await c.request({
        method: "GET",
        path: "path/to/foo",
      });
      expect(r.body).to.deep.equal({ foo: "bar" });
      expect(nock.isDone()).to.be.true;
    });

    it("should make a basic GET request if urlPrefix did have a trailing slash", async () => {
      nock("https://example.com").get("/path/to/foo").reply(200, { foo: "bar" });

      const c = new Client({ urlPrefix: "https://example.com/" });
      const r = await c.request({
        method: "GET",
        path: "/path/to/foo",
      });
      expect(r.body).to.deep.equal({ foo: "bar" });
      expect(nock.isDone()).to.be.true;
    });

    it("should make a basic GET request with an api version", async () => {
      nock("https://example.com").get("/v1/path/to/foo").reply(200, { foo: "bar" });

      const c = new Client({ urlPrefix: "https://example.com", apiVersion: "v1" });
      const r = await c.request({
        method: "GET",
        path: "/path/to/foo",
      });
      expect(r.body).to.deep.equal({ foo: "bar" });
      expect(nock.isDone()).to.be.true;
    });

    it("should make a basic GET request with a query string", async () => {
      nock("https://example.com")
        .get("/path/to/foo")
        .query({ key: "value" })
        .reply(200, { success: true });

      const c = new Client({ urlPrefix: "https://example.com" });
      const r = await c.request({
        method: "GET",
        path: "/path/to/foo",
        queryParams: { key: "value" },
      });
      expect(r.body).to.deep.equal({ success: true });
      expect(nock.isDone()).to.be.true;
    });

    it("should make a basic GET request and not override the user-agent", async () => {
      nock("https://example.com")
        .get("/path/to/foo")
        .matchHeader("user-agent", "unit tests, silly")
        .reply(200, { success: true });

      const c = new Client({ urlPrefix: "https://example.com" });
      const r = await c.request({
        method: "GET",
        path: "/path/to/foo",
        headers: { "user-agent": "unit tests, silly" },
      });
      expect(r.body).to.deep.equal({ success: true });
      expect(nock.isDone()).to.be.true;
    });

    it("should handle a 204 response with no data", async () => {
      nock("https://example.com").get("/path/to/foo").reply(204);

      const c = new Client({ urlPrefix: "https://example.com" });
      const r = await c.request({
        method: "GET",
        path: "/path/to/foo",
      });
      expect(r.body).to.deep.equal(undefined);
      expect(nock.isDone()).to.be.true;
    });

    it("should be able to time out if the request takes too long", async () => {
      nock("https://example.com").get("/path/to/foo").delay(200).reply(200, { foo: "bar" });

      const c = new Client({ urlPrefix: "https://example.com/" });
      await expect(
        c.request({
          method: "GET",
          path: "/path/to/foo",
          timeout: 10,
        })
      ).to.eventually.be.rejectedWith(FirebaseError, "Timeout reached making request");
      expect(nock.isDone()).to.be.true;
    });

    it("should be able to be killed by a signal", async () => {
      nock("https://example.com").get("/path/to/foo").delay(200).reply(200, { foo: "bar" });

      const controller = new AbortController();
      setTimeout(() => controller.abort(), 10);
      const c = new Client({ urlPrefix: "https://example.com/" });
      await expect(
        c.request({
          method: "GET",
          path: "/path/to/foo",
          signal: controller.signal,
        })
      ).to.eventually.be.rejectedWith(FirebaseError, "Timeout reached making request");
      expect(nock.isDone()).to.be.true;
    });

    it("should make a basic POST request", async () => {
      const POST_DATA = { post: "data" };
      nock("https://example.com")
        .matchHeader("Content-Type", "application/json")
        .post("/path/to/foo", POST_DATA)
        .reply(200, { success: true });

      const c = new Client({ urlPrefix: "https://example.com" });
      const r = await c.request({
        method: "POST",
        path: "/path/to/foo",
        body: POST_DATA,
      });
      expect(r.body).to.deep.equal({ success: true });
      expect(nock.isDone()).to.be.true;
    });

    it("should make a basic POST request without overriding Content-Type", async () => {
      const POST_DATA = { post: "data" };
      nock("https://example.com")
        .matchHeader("Content-Type", "application/json+customcontent")
        .post("/path/to/foo", POST_DATA)
        .reply(200, { success: true });

      const c = new Client({ urlPrefix: "https://example.com" });
      const r = await c.request({
        method: "POST",
        path: "/path/to/foo",
        body: POST_DATA,
        headers: { "Content-Type": "application/json+customcontent" },
      });
      expect(r.body).to.deep.equal({ success: true });
      expect(nock.isDone()).to.be.true;
    });

    it("should make a basic POST request with a stream", async () => {
      nock("https://example.com").post("/path/to/foo", "hello world").reply(200, { success: true });

      const c = new Client({ urlPrefix: "https://example.com" });
      const r = await c.request({
        method: "POST",
        path: "/path/to/foo",
        body: stringToStream("hello world"),
      });
      expect(r.body).to.deep.equal({ success: true });
      expect(nock.isDone()).to.be.true;
    });

    describe("with a proxy", () => {
      let proxyServer: Server;
      let targetServer: Server;
      before(async () => {
        proxyServer = proxySetup(createServer());
        targetServer = createServer((req, res) => {
          res.writeHead(200, { "content-type": "application/json" });
          res.end(JSON.stringify({ proxied: true }));
        });
        await Promise.all([
          new Promise<void>((resolve) => {
            proxyServer.listen(52672, () => resolve());
          }),
          new Promise<void>((resolve) => {
            targetServer.listen(52673, () => resolve());
          }),
        ]);
      });

      after(async () => {
        await Promise.all([
          new Promise((resolve) => proxyServer.close(resolve)),
          new Promise((resolve) => targetServer.close(resolve)),
        ]);
      });

      it("should be able to make a basic GET request", async () => {
        const c = new Client({
          urlPrefix: "http://127.0.0.1:52673",
          proxy: "http://127.0.0.1:52672",
        });
        const r = await c.request({
          method: "GET",
          path: "/path/to/foo",
        });
        expect(r.body).to.deep.equal({ proxied: true });
        expect(nock.isDone()).to.be.true;
      });
    });
  });

  describe("verbs", () => {
    it("should make a GET request", async () => {
      nock("https://example.com").get("/path/to/foo").reply(200, { foo: "bar" });

      const c = new Client({ urlPrefix: "https://example.com" });
      const r = await c.get("/path/to/foo");
      expect(r.body).to.deep.equal({ foo: "bar" });
      expect(nock.isDone()).to.be.true;
    });

    it("should make a POST request", async () => {
      const POST_DATA = { post: "data" };
      nock("https://example.com").post("/path/to/foo", POST_DATA).reply(200, { foo: "bar" });

      const c = new Client({ urlPrefix: "https://example.com" });
      const r = await c.post("/path/to/foo", POST_DATA);
      expect(r.body).to.deep.equal({ foo: "bar" });
      expect(nock.isDone()).to.be.true;
    });

    it("should make a PUT request", async () => {
      const DATA = { post: "data" };
      nock("https://example.com").put("/path/to/foo", DATA).reply(200, { foo: "bar" });

      const c = new Client({ urlPrefix: "https://example.com" });
      const r = await c.put("/path/to/foo", DATA);
      expect(r.body).to.deep.equal({ foo: "bar" });
      expect(nock.isDone()).to.be.true;
    });

    it("should make a PATCH request", async () => {
      const DATA = { post: "data" };
      nock("https://example.com").patch("/path/to/foo", DATA).reply(200, { foo: "bar" });

      const c = new Client({ urlPrefix: "https://example.com" });
      const r = await c.patch("/path/to/foo", DATA);
      expect(r.body).to.deep.equal({ foo: "bar" });
      expect(nock.isDone()).to.be.true;
    });

    it("should make a DELETE request", async () => {
      nock("https://example.com").delete("/path/to/foo").reply(200, { foo: "bar" });

      const c = new Client({ urlPrefix: "https://example.com" });
      const r = await c.delete("/path/to/foo");
      expect(r.body).to.deep.equal({ foo: "bar" });
      expect(nock.isDone()).to.be.true;
    });
  });
});<|MERGE_RESOLUTION|>--- conflicted
+++ resolved
@@ -68,19 +68,14 @@
         method: "GET",
         path: "/path/to/foo",
         retryCodes: [503],
-<<<<<<< HEAD
-=======
         retries: 1,
         retryMinTimeout: 10,
         retryMaxTimeout: 15,
->>>>>>> abf01b3d
-      });
-      expect(r.body).to.deep.equal({ foo: "bar" });
-      expect(nock.isDone()).to.be.true;
-    });
-
-<<<<<<< HEAD
-=======
+      });
+      expect(r.body).to.deep.equal({ foo: "bar" });
+      expect(nock.isDone()).to.be.true;
+    });
+
     it("should return an error if the retry never succeeds", async () => {
       nock("https://example.com").get("/path/to/foo").twice().reply(503, {});
 
@@ -114,7 +109,6 @@
       expect(nock.isDone()).to.be.true;
     });
 
->>>>>>> abf01b3d
     it("should not allow resolving on http error when streaming", async () => {
       const c = new Client({ urlPrefix: "https://example.com" });
       const r = c.request<unknown, NodeJS.ReadableStream>({
