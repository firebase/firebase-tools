--- conflicted
+++ resolved
@@ -397,7 +397,6 @@
       expect(parsed).to.deep.equal(expected);
     });
 
-<<<<<<< HEAD
     it("copies blocking triggers", () => {
       const blockingTrigger: backend.BlockingTrigger = {
         eventType: BEFORE_CREATE_EVENT,
@@ -442,7 +441,8 @@
       });
       const parsed = v1alpha1.backendFromV1Alpha1(yaml, PROJECT, REGION, RUNTIME);
       expect(parsed).to.deep.equal(expected);
-=======
+    });
+
     describe("channel name", () => {
       it("resolves partial (channel ID only) channel resource name", () => {
         const eventTrigger: backend.EventTrigger = {
@@ -533,7 +533,6 @@
         const parsed = v1alpha1.backendFromV1Alpha1(yaml, PROJECT, REGION, RUNTIME);
         expect(parsed).to.deep.equal(expected);
       });
->>>>>>> 8e19a6fa
     });
 
     it("copies optional fields", () => {
