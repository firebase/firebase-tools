import { expect } from "chai";

import { FirebaseError } from "../../../../../error";
import * as backend from "../../../../../deploy/functions/backend";
import * as parseTriggers from "../../../../../deploy/functions/runtimes/node/parseTriggers";
import * as api from "../../../../../api";

describe("addResourcesToBackend", () => {
  const oldDefaultRegion = api.functionsDefaultRegion;
  before(() => {
    (api as any).functionsDefaultRegion = "us-central1";
  });

  after(() => {
    (api as any).functionsDefaultRegion = oldDefaultRegion;
  });

  const BASIC_TRIGGER: parseTriggers.TriggerAnnotation = Object.freeze({
    name: "func",
    entryPoint: "func",
  });

  const BASIC_FUNCTION_NAME: backend.TargetIds = Object.freeze({
    id: "func",
    region: api.functionsDefaultRegion,
    project: "project",
  });

  const BASIC_ENDPOINT: Omit<backend.Endpoint, "httpsTrigger"> = Object.freeze({
    platform: "gcfv1",
    ...BASIC_FUNCTION_NAME,
    runtime: "nodejs16",
    entryPoint: "func",
  });

  it("should assert against impossible configurations", () => {
    expect(() => {
      parseTriggers.addResourcesToBackend(
        "project",
        "nodejs16",
        {
          ...BASIC_TRIGGER,
          httpsTrigger: {},
          eventTrigger: {
            eventType: "google.pubsub.topic.publish",
            resource: "projects/project/topics/topic",
            service: "pubsub.googleapis.com",
          },
        },
        backend.empty()
      );
    }).to.throw(FirebaseError);
  });

  it("should handle a minimal https trigger", () => {
    const trigger: parseTriggers.TriggerAnnotation = {
      ...BASIC_TRIGGER,
      httpsTrigger: {},
    };

    const result = backend.empty();
    parseTriggers.addResourcesToBackend("project", "nodejs16", trigger, result);

    const expected: backend.Backend = backend.of({ ...BASIC_ENDPOINT, httpsTrigger: {} });
    expect(result).to.deep.equal(expected);
  });

  it("should handle a minimal task queue trigger", () => {
    const trigger: parseTriggers.TriggerAnnotation = {
      ...BASIC_TRIGGER,
      taskQueueTrigger: {},
    };

    const result = backend.empty();
    parseTriggers.addResourcesToBackend("project", "nodejs16", trigger, result);

    const expected: backend.Backend = {
      ...backend.of({ ...BASIC_ENDPOINT, taskQueueTrigger: {} }),
      requiredAPIs: {
        cloudtasks: "cloudtasks.googleapis.com",
      },
    };
    expect(result).to.deep.equal(expected);
  });

  describe("should handle a minimal event trigger", () => {
    for (const failurePolicy of [undefined, false, true, { retry: {} }]) {
      const name =
        typeof failurePolicy === "undefined" ? "undefined" : JSON.stringify(failurePolicy);
      it(`should handle failurePolicy=${name}`, () => {
        const trigger: parseTriggers.TriggerAnnotation = {
          ...BASIC_TRIGGER,
          eventTrigger: {
            service: "pubsub.googleapis.com",
            eventType: "google.pubsub.topic.publish",
            resource: "projects/project/topics/topic",
          },
        };
        if (typeof failurePolicy !== "undefined") {
          trigger.failurePolicy = failurePolicy;
        }

        const result = backend.empty();
        parseTriggers.addResourcesToBackend("project", "nodejs16", trigger, result);

        const eventTrigger: backend.EventTrigger = {
          eventType: "google.pubsub.topic.publish",
          eventFilters: {
            resource: "projects/project/topics/topic",
          },
          retry: !!failurePolicy,
        };
        const expected: backend.Backend = backend.of({ ...BASIC_ENDPOINT, eventTrigger });
        expect(result).to.deep.equal(expected);
      });
    }
  });

  it("should copy fields", () => {
    const trigger: parseTriggers.TriggerAnnotation = {
      ...BASIC_TRIGGER,
      httpsTrigger: {
        invoker: ["public"],
      },
      maxInstances: 42,
      minInstances: 1,
      serviceAccountEmail: "inlined@google.com",
      vpcConnectorEgressSettings: "PRIVATE_RANGES_ONLY",
      vpcConnector: "projects/project/locations/region/connectors/connector",
      ingressSettings: "ALLOW_ALL",
      timeout: "60s",
      labels: {
        test: "testing",
      },
    };

    const result = backend.empty();
    parseTriggers.addResourcesToBackend("project", "nodejs16", trigger, result);

    const config: backend.ServiceConfiguration = {
      maxInstances: 42,
      minInstances: 1,
      serviceAccountEmail: "inlined@google.com",
      vpcConnectorEgressSettings: "PRIVATE_RANGES_ONLY",
      vpcConnector: "projects/project/locations/region/connectors/connector",
      ingressSettings: "ALLOW_ALL",
      timeout: "60s",
      labels: {
        test: "testing",
      },
    };
    const expected: backend.Backend = backend.of({
      ...BASIC_ENDPOINT,
      httpsTrigger: {
        invoker: ["public"],
      },
      ...config,
    });
    expect(result).to.deep.equal(expected);
  });

  it("should rename/transform fields", () => {
    const trigger: parseTriggers.TriggerAnnotation = {
      ...BASIC_TRIGGER,
      eventTrigger: {
        eventType: "google.pubsub.topic.publish",
        resource: "projects/p/topics/t",
        service: "pubsub.googleapis.com",
      },
    };

    const result = backend.empty();
    parseTriggers.addResourcesToBackend("project", "nodejs16", trigger, result);

    const eventTrigger: backend.EventTrigger = {
      eventType: "google.pubsub.topic.publish",
      eventFilters: {
        resource: "projects/p/topics/t",
      },
      retry: false,
    };

    const expected: backend.Backend = backend.of({ ...BASIC_ENDPOINT, eventTrigger });
    expect(result).to.deep.equal(expected);
  });

  it("should support explicit regions", () => {
    const trigger: parseTriggers.TriggerAnnotation = {
      ...BASIC_TRIGGER,
      httpsTrigger: {},
      regions: ["europe-west1"],
    };

    const result = backend.empty();
    parseTriggers.addResourcesToBackend("project", "nodejs16", trigger, result);

    const expected: backend.Backend = backend.of({
      ...BASIC_ENDPOINT,
      region: "europe-west1",
      httpsTrigger: {},
    });
    expect(result).to.deep.equal(expected);
  });

  it("should support multiple regions", () => {
    const trigger: parseTriggers.TriggerAnnotation = {
      ...BASIC_TRIGGER,
      httpsTrigger: {},
      regions: ["us-central1", "europe-west1"],
    };

    const result = backend.empty();
    parseTriggers.addResourcesToBackend("project", "nodejs16", trigger, result);

    const expected: backend.Backend = backend.of(
      {
        ...BASIC_ENDPOINT,
        httpsTrigger: {},
        region: "us-central1",
      },
      {
        ...BASIC_ENDPOINT,
        httpsTrigger: {},
        region: "europe-west1",
      }
    );

    expect(result).to.deep.equal(expected);
  });

  it("should support schedules", () => {
    const schedule = {
      schedule: "every 10 minutes",
      timeZone: "America/Los_Angeles",
      retryConfig: {
        retryCount: 20,
        maxRetryDuration: "200s",
        minBackoffDuration: "1s",
        maxBackoffDuration: "10s",
        maxDoublings: 10,
      },
    };
    const trigger: parseTriggers.TriggerAnnotation = {
      ...BASIC_TRIGGER,
      eventTrigger: {
        eventType: "google.pubsub.topic.publish",
        resource: "projects/project/topics",
        service: "pubsub.googleapis.com",
      },
      regions: ["us-central1", "europe-west1"],
      schedule,
      labels: {
        test: "testing",
      },
    };

    const result = backend.empty();
    parseTriggers.addResourcesToBackend("project", "nodejs16", trigger, result);

    const europeFunctionName = {
      ...BASIC_FUNCTION_NAME,
      region: "europe-west1",
    };

    const expected: backend.Backend = {
      ...backend.of(
        {
          ...BASIC_ENDPOINT,
          region: "us-central1",
          labels: {
            test: "testing",
          },
          scheduleTrigger: schedule,
        },
        {
          ...BASIC_ENDPOINT,
          region: "europe-west1",
          labels: {
            test: "testing",
          },
          scheduleTrigger: schedule,
        }
      ),
      requiredAPIs: {
        pubsub: "pubsub.googleapis.com",
        scheduler: "cloudscheduler.googleapis.com",
      },
    };

    expect(result).to.deep.equal(expected);
  });

  it("should preserve empty vpc connector setting", () => {
    const trigger: parseTriggers.TriggerAnnotation = {
      ...BASIC_TRIGGER,
      httpsTrigger: {},
      vpcConnector: "",
    };

    const result = backend.empty();
    parseTriggers.addResourcesToBackend("project", "nodejs16", trigger, result);

    const expected: backend.Backend = backend.of({
      ...BASIC_ENDPOINT,
      httpsTrigger: {},
      vpcConnector: "",
    });

    expect(result).to.deep.equal(expected);
  });

<<<<<<< HEAD
  describe("secrets", () => {
    it("should parse shorthand secret", () => {
      const trigger: parseTriggers.TriggerAnnotation = {
        ...BASIC_TRIGGER,
        httpsTrigger: {},
        secrets: ["MY_SECRET"],
      };

      const expected: backend.Backend = backend.of({
        ...BASIC_ENDPOINT,
        httpsTrigger: {},
        secretEnvironmentVariables: [
          {
            projectId: "project",
            secret: "MY_SECRET",
            key: "MY_SECRET",
          },
        ],
      });

      const result = backend.empty();
      parseTriggers.addResourcesToBackend("project", "nodejs16", trigger, result);
      expect(result).to.deep.equal(expected);
    });

    it("should parse shorthand secrets with version", () => {
      const trigger: parseTriggers.TriggerAnnotation = {
        ...BASIC_TRIGGER,
        httpsTrigger: {},
        secrets: ["MY_SECRET@3"],
      };

      const expected: backend.Backend = backend.of({
        ...BASIC_ENDPOINT,
        httpsTrigger: {},
        secretEnvironmentVariables: [
          {
            projectId: "project",
            secret: "MY_SECRET",
            key: "MY_SECRET",
            version: "3",
          },
        ],
      });

      const result = backend.empty();
      parseTriggers.addResourcesToBackend("project", "nodejs16", trigger, result);
      expect(result).to.deep.equal(expected);
    });

    it("should parse secret with full secret resource name", () => {
      const trigger: parseTriggers.TriggerAnnotation = {
        ...BASIC_TRIGGER,
        httpsTrigger: {},
        secrets: ["projects/another-project/secrets/ANOTHER_SECRET"],
      };

      const expected: backend.Backend = backend.of({
        ...BASIC_ENDPOINT,
        httpsTrigger: {},
        secretEnvironmentVariables: [
          {
            projectId: "another-project",
            secret: "ANOTHER_SECRET",
            key: "ANOTHER_SECRET",
          },
        ],
      });

      const result = backend.empty();
      parseTriggers.addResourcesToBackend("project", "nodejs16", trigger, result);
      expect(result).to.deep.equal(expected);
    });

    it("should parse secret with full secret version resource name", () => {
      const trigger: parseTriggers.TriggerAnnotation = {
        ...BASIC_TRIGGER,
        httpsTrigger: {},
        secrets: ["projects/another-project/secrets/ANOTHER_SECRET/versions/3"],
      };

      const expected: backend.Backend = backend.of({
        ...BASIC_ENDPOINT,
        httpsTrigger: {},
        secretEnvironmentVariables: [
          {
            projectId: "another-project",
            secret: "ANOTHER_SECRET",
            key: "ANOTHER_SECRET",
            version: "3",
          },
        ],
      });

      const result = backend.empty();
      parseTriggers.addResourcesToBackend("project", "nodejs16", trigger, result);
      expect(result).to.deep.equal(expected);
    });

    it("should parse combination of secrets", () => {
      const trigger: parseTriggers.TriggerAnnotation = {
        ...BASIC_TRIGGER,
        httpsTrigger: {},
        secrets: ["MY_SECRET@3", "projects/another-project/secrets/ANOTHER_SECRET/versions/3"],
      };

      const expected: backend.Backend = backend.of({
        ...BASIC_ENDPOINT,
        httpsTrigger: {},
        secretEnvironmentVariables: [
          {
            projectId: "project",
            secret: "MY_SECRET",
            key: "MY_SECRET",
            version: "3",
          },
          {
            projectId: "another-project",
            secret: "ANOTHER_SECRET",
            key: "ANOTHER_SECRET",
            version: "3",
          },
        ],
      });

      const result = backend.empty();
      parseTriggers.addResourcesToBackend("project", "nodejs16", trigger, result);
      expect(result).to.deep.equal(expected);
    });

    it("should blow up given invalid secret reference", () => {
      const trigger: parseTriggers.TriggerAnnotation = {
        ...BASIC_TRIGGER,
        httpsTrigger: {},
        secrets: ["ABC/EFG"],
      };

      const result = backend.empty();
      expect(() =>
        parseTriggers.addResourcesToBackend("project", "nodejs16", trigger, result)
      ).to.throw(FirebaseError);
    });
=======
  it("should parse secret", () => {
    const trigger: parseTriggers.TriggerAnnotation = {
      ...BASIC_TRIGGER,
      httpsTrigger: {},
      secrets: ["MY_SECRET"],
    };

    const expected: backend.Backend = backend.of({
      ...BASIC_ENDPOINT,
      httpsTrigger: {},
      secretEnvironmentVariables: [
        {
          secret: "MY_SECRET",
          key: "MY_SECRET",
        },
      ],
    });

    const result = backend.empty();
    parseTriggers.addResourcesToBackend("project", "nodejs16", trigger, result);
    expect(result).to.deep.equal(expected);
>>>>>>> 08f22361
  });
});<|MERGE_RESOLUTION|>--- conflicted
+++ resolved
@@ -309,150 +309,6 @@
     expect(result).to.deep.equal(expected);
   });
 
-<<<<<<< HEAD
-  describe("secrets", () => {
-    it("should parse shorthand secret", () => {
-      const trigger: parseTriggers.TriggerAnnotation = {
-        ...BASIC_TRIGGER,
-        httpsTrigger: {},
-        secrets: ["MY_SECRET"],
-      };
-
-      const expected: backend.Backend = backend.of({
-        ...BASIC_ENDPOINT,
-        httpsTrigger: {},
-        secretEnvironmentVariables: [
-          {
-            projectId: "project",
-            secret: "MY_SECRET",
-            key: "MY_SECRET",
-          },
-        ],
-      });
-
-      const result = backend.empty();
-      parseTriggers.addResourcesToBackend("project", "nodejs16", trigger, result);
-      expect(result).to.deep.equal(expected);
-    });
-
-    it("should parse shorthand secrets with version", () => {
-      const trigger: parseTriggers.TriggerAnnotation = {
-        ...BASIC_TRIGGER,
-        httpsTrigger: {},
-        secrets: ["MY_SECRET@3"],
-      };
-
-      const expected: backend.Backend = backend.of({
-        ...BASIC_ENDPOINT,
-        httpsTrigger: {},
-        secretEnvironmentVariables: [
-          {
-            projectId: "project",
-            secret: "MY_SECRET",
-            key: "MY_SECRET",
-            version: "3",
-          },
-        ],
-      });
-
-      const result = backend.empty();
-      parseTriggers.addResourcesToBackend("project", "nodejs16", trigger, result);
-      expect(result).to.deep.equal(expected);
-    });
-
-    it("should parse secret with full secret resource name", () => {
-      const trigger: parseTriggers.TriggerAnnotation = {
-        ...BASIC_TRIGGER,
-        httpsTrigger: {},
-        secrets: ["projects/another-project/secrets/ANOTHER_SECRET"],
-      };
-
-      const expected: backend.Backend = backend.of({
-        ...BASIC_ENDPOINT,
-        httpsTrigger: {},
-        secretEnvironmentVariables: [
-          {
-            projectId: "another-project",
-            secret: "ANOTHER_SECRET",
-            key: "ANOTHER_SECRET",
-          },
-        ],
-      });
-
-      const result = backend.empty();
-      parseTriggers.addResourcesToBackend("project", "nodejs16", trigger, result);
-      expect(result).to.deep.equal(expected);
-    });
-
-    it("should parse secret with full secret version resource name", () => {
-      const trigger: parseTriggers.TriggerAnnotation = {
-        ...BASIC_TRIGGER,
-        httpsTrigger: {},
-        secrets: ["projects/another-project/secrets/ANOTHER_SECRET/versions/3"],
-      };
-
-      const expected: backend.Backend = backend.of({
-        ...BASIC_ENDPOINT,
-        httpsTrigger: {},
-        secretEnvironmentVariables: [
-          {
-            projectId: "another-project",
-            secret: "ANOTHER_SECRET",
-            key: "ANOTHER_SECRET",
-            version: "3",
-          },
-        ],
-      });
-
-      const result = backend.empty();
-      parseTriggers.addResourcesToBackend("project", "nodejs16", trigger, result);
-      expect(result).to.deep.equal(expected);
-    });
-
-    it("should parse combination of secrets", () => {
-      const trigger: parseTriggers.TriggerAnnotation = {
-        ...BASIC_TRIGGER,
-        httpsTrigger: {},
-        secrets: ["MY_SECRET@3", "projects/another-project/secrets/ANOTHER_SECRET/versions/3"],
-      };
-
-      const expected: backend.Backend = backend.of({
-        ...BASIC_ENDPOINT,
-        httpsTrigger: {},
-        secretEnvironmentVariables: [
-          {
-            projectId: "project",
-            secret: "MY_SECRET",
-            key: "MY_SECRET",
-            version: "3",
-          },
-          {
-            projectId: "another-project",
-            secret: "ANOTHER_SECRET",
-            key: "ANOTHER_SECRET",
-            version: "3",
-          },
-        ],
-      });
-
-      const result = backend.empty();
-      parseTriggers.addResourcesToBackend("project", "nodejs16", trigger, result);
-      expect(result).to.deep.equal(expected);
-    });
-
-    it("should blow up given invalid secret reference", () => {
-      const trigger: parseTriggers.TriggerAnnotation = {
-        ...BASIC_TRIGGER,
-        httpsTrigger: {},
-        secrets: ["ABC/EFG"],
-      };
-
-      const result = backend.empty();
-      expect(() =>
-        parseTriggers.addResourcesToBackend("project", "nodejs16", trigger, result)
-      ).to.throw(FirebaseError);
-    });
-=======
   it("should parse secret", () => {
     const trigger: parseTriggers.TriggerAnnotation = {
       ...BASIC_TRIGGER,
@@ -474,6 +330,5 @@
     const result = backend.empty();
     parseTriggers.addResourcesToBackend("project", "nodejs16", trigger, result);
     expect(result).to.deep.equal(expected);
->>>>>>> 08f22361
   });
 });