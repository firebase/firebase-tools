--- conflicted
+++ resolved
@@ -290,7 +290,25 @@
     expect(result).to.deep.equal(expected);
   });
 
-<<<<<<< HEAD
+  it("should preserve empty vpc connector setting", () => {
+    const trigger: parseTriggers.TriggerAnnotation = {
+      ...BASIC_TRIGGER,
+      httpsTrigger: {},
+      vpcConnector: "",
+    };
+
+    const result = backend.empty();
+    parseTriggers.addResourcesToBackend("project", "nodejs16", trigger, result);
+
+    const expected: backend.Backend = backend.of({
+      ...BASIC_ENDPOINT,
+      httpsTrigger: {},
+      vpcConnector: "",
+    });
+
+    expect(result).to.deep.equal(expected);
+  });
+
   describe("secrets", () => {
     it("should parse shorthand secret", () => {
       const trigger: parseTriggers.TriggerAnnotation = {
@@ -409,24 +427,5 @@
         parseTriggers.addResourcesToBackend("project", "nodejs16", trigger, result)
       ).to.throw(FirebaseError);
     });
-=======
-  it("should preserve empty vpc connector setting", () => {
-    const trigger: parseTriggers.TriggerAnnotation = {
-      ...BASIC_TRIGGER,
-      httpsTrigger: {},
-      vpcConnector: "",
-    };
-
-    const result = backend.empty();
-    parseTriggers.addResourcesToBackend("project", "nodejs16", trigger, result);
-
-    const expected: backend.Backend = backend.of({
-      ...BASIC_ENDPOINT,
-      httpsTrigger: {},
-      vpcConnector: "",
-    });
-
-    expect(result).to.deep.equal(expected);
->>>>>>> 754c8e43
   });
 });