import { expect } from "chai";
import * as sinon from "sinon";

import { DeploymentTimer } from "../../../deploy/functions/deploymentTimer";
import { ErrorHandler } from "../../../deploy/functions/errorHandler";
import { FirebaseError } from "../../../error";
import * as backend from "../../../deploy/functions/backend";
import * as tasks from "../../../deploy/functions/tasks";
import * as track from "../../../track";

describe("Function Deployment tasks", () => {
  const CLOUD_FUNCTION: backend.FunctionSpec = {
    platform: "gcfv1",
    id: "id",
    region: "region",
    project: "project",
    entryPoint: "function",
<<<<<<< HEAD
    runtime: "nodejs14",
    trigger: {},
=======
    runtime: "nodejs16",
    trigger: {
      allowInsecure: true,
    },
>>>>>>> e95a517c
  };

  const SCHEDULE: backend.ScheduleSpec = {
    id: "id",
    project: "project",
    transport: "pubsub",
    targetService: {
      id: "id",
      region: "region",
      project: "project",
    },
  };

  describe("functionsDeploymentHandler", () => {
    let sandbox: sinon.SinonSandbox;
    let timerStub: sinon.SinonStubbedInstance<DeploymentTimer>;
    let errorHandlerStub: sinon.SinonStubbedInstance<ErrorHandler>;
    let trackStub: sinon.SinonStub;

    beforeEach(() => {
      sandbox = sinon.createSandbox();
      timerStub = sandbox.createStubInstance(DeploymentTimer);
      errorHandlerStub = sandbox.createStubInstance(ErrorHandler);
      trackStub = sinon.stub(track, "track");
    });

    afterEach(() => {
      sandbox.restore();
      trackStub.restore();
    });

    it("should execute the task and time it", async () => {
      const duration = (Math.random() * 10) ^ 6;
      timerStub.endTimer.returns(duration);

      const run = sinon.spy();
      const functionName = backend.functionName(CLOUD_FUNCTION);
      const testTask: tasks.DeploymentTask<backend.FunctionSpec> = {
        run,
        data: CLOUD_FUNCTION,
        operationType: "create",
      };

      const handler = tasks.functionsDeploymentHandler(timerStub, errorHandlerStub);
      await handler(testTask);

      expect(timerStub.startTimer).to.have.been.calledWith(functionName);
      expect(run).to.have.been.called;
      expect(timerStub.endTimer).to.have.been.calledWith(functionName);
      expect(errorHandlerStub.record).not.to.have.been.called;
      expect(trackStub).to.have.been.calledWith("function_deploy_success", "v1.https", duration);
    });

    it("should throw quota errors", async () => {
      const originalError = {
        name: "Quota Exceeded",
        message: "an error occurred",
        context: {
          response: {
            statusCode: 429,
          },
        },
      };
      const run = sinon.spy(() => {
        throw new FirebaseError("an error occurred", {
          original: originalError,
        });
      });
      const testTask: tasks.DeploymentTask<backend.FunctionSpec> = {
        run,
        data: CLOUD_FUNCTION,
        operationType: "create",
      };

      const handler = tasks.functionsDeploymentHandler(timerStub, errorHandlerStub);

      await expect(handler(testTask)).to.eventually.be.rejected;

      expect(run).to.have.been.called;
      expect(errorHandlerStub.record).not.to.have.been.called;
      expect(trackStub).to.not.have.been.called;
    });

    it("should handle other errors", async () => {
      const duration = (Math.random() * 10) ^ 6;
      timerStub.endTimer.returns(duration);

      const originalError = {
        name: "Some Other Error",
        message: "an error occurred",
        context: {
          response: {
            statusCode: 500,
          },
        },
      };
      const run = sinon.spy(() => {
        throw new FirebaseError("an error occurred", {
          original: originalError,
        });
      });
      const functionName = backend.functionName(CLOUD_FUNCTION);
      const testTask: tasks.DeploymentTask<backend.FunctionSpec> = {
        run,
        data: CLOUD_FUNCTION,
        operationType: "create",
      };

      const handler = tasks.functionsDeploymentHandler(timerStub, errorHandlerStub);
      await handler(testTask);

      expect(timerStub.startTimer).to.have.been.calledWith(functionName);
      expect(run).to.have.been.called;
      expect(timerStub.endTimer).to.have.been.calledWith(functionName);
      expect(errorHandlerStub.record).to.have.been.calledWith("error", functionName, "create");
      expect(trackStub).to.have.been.calledWith("function_deploy_failure", "v1.https", duration);
    });
  });

  describe("schedulerDeploymentHandler", () => {
    const sandbox = sinon.createSandbox();
    let errorHandlerStub: sinon.SinonStubbedInstance<ErrorHandler>;

    beforeEach(() => {
      errorHandlerStub = sandbox.createStubInstance(ErrorHandler);
    });

    afterEach(() => {
      sandbox.restore();
    });

    it("should execute the task", async () => {
      const run = sinon.spy();
      const testTask: tasks.DeploymentTask<backend.ScheduleSpec> = {
        run,
        data: SCHEDULE,
        operationType: "upsert schedule",
      };

      const handler = tasks.schedulerDeploymentHandler(errorHandlerStub);
      await handler(testTask);

      expect(run).to.have.been.called;
      expect(errorHandlerStub.record).not.to.have.been.called;
    });

    it("should throw quota errors", async () => {
      const run = sinon.spy(() => {
        throw new FirebaseError("an error occurred", {
          status: 429,
        });
      });
      const testTask: tasks.DeploymentTask<backend.ScheduleSpec> = {
        run,
        data: SCHEDULE,
        operationType: "upsert schedule",
      };

      const handler = tasks.schedulerDeploymentHandler(errorHandlerStub);
      await expect(handler(testTask)).to.eventually.be.rejected;

      expect(run).to.have.been.called;
      expect(errorHandlerStub.record).not.to.have.been.called;
    });

    it("should ignore 404 errors", async () => {
      const run = sinon.spy(() => {
        throw new FirebaseError("an error occurred", {
          status: 404,
        });
      });
      const testTask: tasks.DeploymentTask<backend.ScheduleSpec> = {
        run,
        data: SCHEDULE,
        operationType: "upsert schedule",
      };

      const handler = tasks.schedulerDeploymentHandler(errorHandlerStub);
      await handler(testTask);

      expect(run).to.have.been.called;
      expect(errorHandlerStub.record).not.to.have.been.called;
    });

    it("should handle other errors", async () => {
      const run = sinon.spy(() => {
        throw new FirebaseError("an error occurred", {
          status: 500,
        });
      });
      const functionName = backend.functionName(CLOUD_FUNCTION);
      const testTask: tasks.DeploymentTask<backend.ScheduleSpec> = {
        run,
        data: SCHEDULE,
        operationType: "upsert schedule",
      };

      const handler = tasks.schedulerDeploymentHandler(errorHandlerStub);
      await handler(testTask);

      expect(run).to.have.been.called;
      expect(errorHandlerStub.record).to.have.been.calledWith(
        "error",
        functionName,
        "upsert schedule"
      );
    });
  });
});<|MERGE_RESOLUTION|>--- conflicted
+++ resolved
@@ -15,15 +15,8 @@
     region: "region",
     project: "project",
     entryPoint: "function",
-<<<<<<< HEAD
-    runtime: "nodejs14",
+    runtime: "nodejs16",
     trigger: {},
-=======
-    runtime: "nodejs16",
-    trigger: {
-      allowInsecure: true,
-    },
->>>>>>> e95a517c
   };
 
   const SCHEDULE: backend.ScheduleSpec = {
