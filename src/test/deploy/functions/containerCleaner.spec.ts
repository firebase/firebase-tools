--- conflicted
+++ resolved
@@ -6,11 +6,9 @@
 import * as backend from "../../../deploy/functions/backend";
 import * as containerCleaner from "../../../deploy/functions/containerCleaner";
 import * as docker from "../../../gcp/docker";
-<<<<<<< HEAD
 import { getSubdomainMapping } from "../../../gcp/location";
 
 const SUBDOMAIN_MAPPING = getSubdomainMapping();
-=======
 import * as poller from "../../../operation-poller";
 import * as utils from "../../../utils";
 
@@ -75,7 +73,6 @@
     );
   });
 });
->>>>>>> 1771d4da
 
 describe("DockerHelper", () => {
   let listTags: sinon.SinonStub;
