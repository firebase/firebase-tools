--- conflicted
+++ resolved
@@ -415,23 +415,4 @@
     expect(promptStub).to.have.been.called;
     expect(logStub.firstCall.args[1]).to.match(/Cannot calculate the minimum monthly bill/);
   });
-<<<<<<< HEAD
-
-  it("Should advise customers of possible discounts", async () => {
-    const endpoint: backend.Endpoint = {
-      ...SAMPLE_ENDPOINT,
-      platform: "gcfv2",
-      cpu: 1,
-      minInstances: 2,
-    };
-    promptStub.resolves(true);
-
-    await expect(
-      functionPrompts.promptForMinInstances(SAMPLE_OPTIONS, backend.of(endpoint), backend.empty())
-    ).to.eventually.be.fulfilled;
-    expect(promptStub).to.have.been.called;
-    expect(logStub.firstCall.args[1]).to.match(new RegExp("https://cloud.google.com/run/cud"));
-  });
-=======
->>>>>>> 32a568b0
 });