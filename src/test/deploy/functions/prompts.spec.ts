--- conflicted
+++ resolved
@@ -5,7 +5,6 @@
 import * as functionPrompts from "../../../deploy/functions/prompts";
 import { FirebaseError } from "../../../error";
 import { CloudFunctionTrigger } from "../../../deploy/functions/deploymentPlanner";
-import * as gcp from "../../../gcp";
 import * as gcf from "../../../gcp/cloudfunctions";
 import * as args from "../../../deploy/functions/args";
 
@@ -21,11 +20,11 @@
 
   beforeEach(() => {
     promptStub = sinon.stub(prompt, "promptOnce");
+    existingFunctions = [];
   });
 
   afterEach(() => {
     promptStub.restore();
-    existingFunctions = [];
   });
 
   // Note: Context is used for caching values, so it must be reset between each test.
@@ -46,17 +45,10 @@
         failurePolicy: {},
       },
     ];
-<<<<<<< HEAD
     promptStub.resolves(true);
 
-    await expect(functionPrompts.promptForFailurePolicies(newContext(), SAMPLE_OPTIONS, funcs)).not
-      .to.be.rejected;
-=======
-    const options = {};
-    promptStub.resolves(true);
-
-    await expect(functionPrompts.promptForFailurePolicies(options, funcs, [])).not.to.be.rejected;
->>>>>>> 388208d0
+    await expect(functionPrompts.promptForFailurePolicies(SAMPLE_OPTIONS, funcs, [])).not.to.be
+      .rejected;
     expect(promptStub).to.have.been.calledOnce;
   });
 
@@ -76,16 +68,11 @@
       },
       runtime: "nodejs14" as gcf.Runtime,
     };
-    existingFunctions = [func];
-<<<<<<< HEAD
+    existingFunctions = [func as any];
 
-    await expect(functionPrompts.promptForFailurePolicies(newContext(), SAMPLE_OPTIONS, [func])).to
-=======
-    const options = {};
-
-    await expect(functionPrompts.promptForFailurePolicies(options, [func], existingFunctions)).to
->>>>>>> 388208d0
-      .eventually.be.fulfilled;
+    await expect(
+      functionPrompts.promptForFailurePolicies(SAMPLE_OPTIONS, [func], existingFunctions)
+    ).to.eventually.be.fulfilled;
     expect(promptStub).to.not.have.been.called;
   });
 
@@ -99,18 +86,10 @@
         failurePolicy: {},
       },
     ];
-<<<<<<< HEAD
     promptStub.resolves(false);
 
     await expect(
-      functionPrompts.promptForFailurePolicies(newContext(), SAMPLE_OPTIONS, funcs)
-=======
-    const options = {};
-    promptStub.resolves(false);
-
-    await expect(
-      functionPrompts.promptForFailurePolicies(options, funcs, [])
->>>>>>> 388208d0
+      functionPrompts.promptForFailurePolicies(SAMPLE_OPTIONS, funcs, [])
     ).to.eventually.be.rejectedWith(FirebaseError, /Deployment canceled/);
     expect(promptStub).to.have.been.calledOnce;
   });
@@ -134,13 +113,9 @@
     const newFunc = Object.assign({}, func, { failurePolicy: {} });
     promptStub.resolves(true);
 
-<<<<<<< HEAD
-    await expect(functionPrompts.promptForFailurePolicies(newContext(), SAMPLE_OPTIONS, [newFunc]))
-      .to.eventually.be.fulfilled;
-=======
-    await expect(functionPrompts.promptForFailurePolicies(options, [newFunc], existingFunctions)).to
-      .eventually.be.fulfilled;
->>>>>>> 388208d0
+    await expect(
+      functionPrompts.promptForFailurePolicies(SAMPLE_OPTIONS, [newFunc], existingFunctions)
+    ).to.eventually.be.fulfilled;
     expect(promptStub).to.have.been.calledOnce;
   });
 
@@ -159,11 +134,7 @@
     promptStub.resolves(false);
 
     await expect(
-<<<<<<< HEAD
-      functionPrompts.promptForFailurePolicies(newContext(), SAMPLE_OPTIONS, funcs)
-=======
-      functionPrompts.promptForFailurePolicies(options, funcs, existingFunctions)
->>>>>>> 388208d0
+      functionPrompts.promptForFailurePolicies(SAMPLE_OPTIONS, funcs, existingFunctions)
     ).to.eventually.be.rejectedWith(FirebaseError, /Deployment canceled/);
     expect(promptStub).to.have.been.calledOnce;
   });
@@ -177,18 +148,10 @@
         environmentVariables: {},
       },
     ];
-<<<<<<< HEAD
     promptStub.resolves();
 
-    await expect(functionPrompts.promptForFailurePolicies(newContext(), SAMPLE_OPTIONS, funcs)).to
-      .eventually.be.fulfilled;
-=======
-    const options = {};
-    promptStub.resolves();
-
-    await expect(functionPrompts.promptForFailurePolicies(options, funcs, [])).to.eventually.be
-      .fulfilled;
->>>>>>> 388208d0
+    await expect(functionPrompts.promptForFailurePolicies(SAMPLE_OPTIONS, funcs, [])).to.eventually
+      .be.fulfilled;
     expect(promptStub).not.to.have.been.called;
   });
 
@@ -204,16 +167,10 @@
     ];
     const options = { ...SAMPLE_OPTIONS, nonInteractive: true };
 
-<<<<<<< HEAD
-    await expect(
-      functionPrompts.promptForFailurePolicies(newContext(), options, funcs)
-    ).to.be.rejectedWith(FirebaseError, /--force option/);
-=======
     await expect(functionPrompts.promptForFailurePolicies(options, funcs, [])).to.be.rejectedWith(
       FirebaseError,
       /--force option/
     );
->>>>>>> 388208d0
     expect(promptStub).not.to.have.been.called;
   });
 
@@ -229,13 +186,8 @@
     ];
     const options = { ...SAMPLE_OPTIONS, nonInteractive: true, force: true };
 
-<<<<<<< HEAD
-    await expect(functionPrompts.promptForFailurePolicies(newContext(), options, funcs)).to
-      .eventually.be.fulfilled;
-=======
     await expect(functionPrompts.promptForFailurePolicies(options, funcs, [])).to.eventually.be
       .fulfilled;
->>>>>>> 388208d0
     expect(promptStub).not.to.have.been.called;
   });
 });