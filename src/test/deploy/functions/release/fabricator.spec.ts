import { expect } from "chai";
import * as sinon from "sinon";

import * as fabricator from "../../../../deploy/functions/release/fabricator";
import * as reporter from "../../../../deploy/functions/release/reporter";
import * as executor from "../../../../deploy/functions/release/executor";
import * as gcfNSV2 from "../../../../gcp/cloudfunctionsv2";
import * as gcfNS from "../../../../gcp/cloudfunctions";
import * as pollerNS from "../../../../operation-poller";
import * as pubsubNS from "../../../../gcp/pubsub";
import * as schedulerNS from "../../../../gcp/cloudscheduler";
import * as runNS from "../../../../gcp/run";
import * as cloudtasksNS from "../../../../gcp/cloudtasks";
import * as backend from "../../../../deploy/functions/backend";
import * as scraper from "../../../../deploy/functions/release/sourceTokenScraper";
import * as planner from "../../../../deploy/functions/release/planner";
import * as v2events from "../../../../functions/events/v2";
import * as v1events from "../../../../functions/events/v1";
import * as servicesNS from "../../../../deploy/functions/services";
import * as identityPlatformNS from "../../../../gcp/identityPlatform";
import { AuthBlockingService } from "../../../../deploy/functions/services/auth";
import { define } from "mime";

describe("Fabricator", () => {
  // Stub all GCP APIs to make sure this test is hermetic
  let gcf: sinon.SinonStubbedInstance<typeof gcfNS>;
  let gcfv2: sinon.SinonStubbedInstance<typeof gcfNSV2>;
  let poller: sinon.SinonStubbedInstance<typeof pollerNS>;
  let pubsub: sinon.SinonStubbedInstance<typeof pubsubNS>;
  let scheduler: sinon.SinonStubbedInstance<typeof schedulerNS>;
  let run: sinon.SinonStubbedInstance<typeof runNS>;
  let tasks: sinon.SinonStubbedInstance<typeof cloudtasksNS>;
  let services: sinon.SinonStubbedInstance<typeof servicesNS>;
  let identityPlatform: sinon.SinonStubbedInstance<typeof identityPlatformNS>;

  beforeEach(() => {
    gcf = sinon.stub(gcfNS);
    gcfv2 = sinon.stub(gcfNSV2);
    poller = sinon.stub(pollerNS);
    pubsub = sinon.stub(pubsubNS);
    scheduler = sinon.stub(schedulerNS);
    run = sinon.stub(runNS);
    tasks = sinon.stub(cloudtasksNS);
    services = sinon.stub(servicesNS);
    identityPlatform = sinon.stub(identityPlatformNS);

    gcf.functionFromEndpoint.restore();
    gcfv2.functionFromEndpoint.restore();
    scheduler.jobFromEndpoint.restore();
    tasks.queueFromEndpoint.restore();
    tasks.queueNameForEndpoint.restore();
    gcf.createFunction.rejects(new Error("unexpected gcf.createFunction"));
    gcf.updateFunction.rejects(new Error("unexpected gcf.updateFunction"));
    gcf.deleteFunction.rejects(new Error("unexpected gcf.deleteFunction"));
    gcf.getIamPolicy.rejects(new Error("unexpected gcf.getIamPolicy"));
    gcf.setIamPolicy.rejects(new Error("unexpected gcf.setIamPolicy"));
    gcf.setInvokerCreate.rejects(new Error("unexpected gcf.setInvokerCreate"));
    gcf.setInvokerUpdate.rejects(new Error("unexpected gcf.setInvokerUpdate"));
    gcfv2.createFunction.rejects(new Error("unexpected gcfv2.createFunction"));
    gcfv2.updateFunction.rejects(new Error("unexpected gcfv2.updateFunction"));
    gcfv2.deleteFunction.rejects(new Error("unexpected gcfv2.deleteFunction"));
    run.getIamPolicy.rejects(new Error("unexpected run.getIamPolicy"));
    run.setIamPolicy.rejects(new Error("unexpected run.setIamPolicy"));
    run.setInvokerCreate.rejects(new Error("unexpected run.setInvokerCreate"));
    run.setInvokerUpdate.rejects(new Error("unexpected run.setInvokerUpdate"));
    run.replaceService.rejects(new Error("unexpected run.replaceService"));
    poller.pollOperation.rejects(new Error("unexpected poller.pollOperation"));
    pubsub.createTopic.rejects(new Error("unexpected pubsub.createTopic"));
    pubsub.deleteTopic.rejects(new Error("unexpected pubsub.deleteTopic"));
    scheduler.createOrReplaceJob.rejects(new Error("unexpected scheduler.createOrReplaceJob"));
    scheduler.deleteJob.rejects(new Error("unexpected scheduler.deleteJob"));
    tasks.upsertQueue.rejects(new Error("unexpected tasks.upsertQueue"));
    tasks.createQueue.rejects(new Error("unexpected tasks.createQueue"));
    tasks.updateQueue.rejects(new Error("unexpected tasks.updateQueue"));
    tasks.deleteQueue.rejects(new Error("unexpected tasks.deleteQueue"));
    tasks.setEnqueuer.rejects(new Error("unexpected tasks.setEnqueuer"));
    tasks.setIamPolicy.rejects(new Error("unexpected tasks.setIamPolicy"));
    tasks.getIamPolicy.rejects(new Error("unexpected tasks.getIamPolicy"));
    services.serviceForEndpoint.throws("unexpected services.serviceForEndpoint");
    identityPlatform.getBlockingFunctionsConfig.rejects(
      new Error("unexpected identityPlatform.getBlockingFunctionsConfig")
    );
    identityPlatform.setBlockingFunctionsConfig.rejects(
      new Error("unexpected identityPlatform.setBlockingFunctionsConfig")
    );
  });

  afterEach(() => {
    sinon.verifyAndRestore();
  });

  const storage: gcfNSV2.StorageSource = {
    bucket: "bucket",
    object: "object",
    generation: 42,
  };
  const ctorArgs: fabricator.FabricatorArgs = {
    executor: new executor.InlineExecutor(),
    functionExecutor: new executor.InlineExecutor(),
    sources: {
      default: {
        sourceUrl: "https://example.com",
        storage: storage,
      },
    },
    appEngineLocation: "us-central1",
  };
  let fab: fabricator.Fabricator;
  beforeEach(() => {
    fab = new fabricator.Fabricator(ctorArgs);
  });

  afterEach(() => {
    sinon.verifyAndRestore();
  });

  function endpoint(
    trigger: backend.Triggered = { httpsTrigger: {} },
    base: Partial<backend.Endpoint> = {}
  ): backend.Endpoint {
    return {
      platform: "gcfv1",
      id: "id",
      region: "us-central1",
      entryPoint: "entrypoint",
      runtime: "nodejs16",
<<<<<<< HEAD
      availableMemoryMb: 256,
      cpu: backend.memoryToGen1Cpu(256),
=======
      codebase: "default",
>>>>>>> 32a568b0
      ...JSON.parse(JSON.stringify(base)),
      ...trigger,
    } as backend.Endpoint;
  }

  describe("createV1Function", () => {
    it("throws on create function failure", async () => {
      gcf.createFunction.rejects(new Error("Server failure"));

      await expect(
        fab.createV1Function(endpoint(), new scraper.SourceTokenScraper())
      ).to.be.rejectedWith(reporter.DeploymentError, "create");

      gcf.createFunction.resolves({ name: "op", type: "create", done: false });
      poller.pollOperation.rejects(new Error("Fail whale"));
      await expect(
        fab.createV1Function(endpoint(), new scraper.SourceTokenScraper())
      ).to.be.rejectedWith(reporter.DeploymentError, "create");
    });

    it("throws on set invoker failure", async () => {
      gcf.createFunction.resolves({ name: "op", type: "create", done: false });
      poller.pollOperation.resolves();
      gcf.setInvokerCreate.rejects(new Error("Boom"));

      await expect(
        fab.createV1Function(endpoint(), new scraper.SourceTokenScraper())
      ).to.be.rejectedWith(reporter.DeploymentError, "set invoker");
    });

    describe("httpsTrigger", () => {
      it("enforces SECURE_ALWAYS HTTPS policies", async () => {
        gcf.createFunction.resolves({ name: "op", type: "create", done: false });
        poller.pollOperation.resolves();
        gcf.setInvokerCreate.resolves();
        const ep = endpoint();

        await fab.createV1Function(ep, new scraper.SourceTokenScraper());
        expect(gcf.createFunction).to.have.been.calledWithMatch({
          httpsTrigger: {
            securityLevel: "SECURE_ALWAYS",
          },
        });
      });

      it("sets public invoker by default", async () => {
        gcf.createFunction.resolves({ name: "op", type: "create", done: false });
        poller.pollOperation.resolves();
        gcf.setInvokerCreate.resolves();
        const ep = endpoint();

        await fab.createV1Function(ep, new scraper.SourceTokenScraper());
        expect(gcf.setInvokerCreate).to.have.been.calledWith(ep.project, backend.functionName(ep), [
          "public",
        ]);
      });

      it("sets explicit invoker", async () => {
        gcf.createFunction.resolves({ name: "op", type: "create", done: false });
        poller.pollOperation.resolves();
        gcf.setInvokerCreate.resolves();
        const ep = endpoint({
          httpsTrigger: {
            invoker: ["custom@"],
          },
        });

        await fab.createV1Function(ep, new scraper.SourceTokenScraper());
        expect(gcf.setInvokerCreate).to.have.been.calledWith(ep.project, backend.functionName(ep), [
          "custom@",
        ]);
      });

      it("doesn't set private invoker on create", async () => {
        gcf.createFunction.resolves({ name: "op", type: "create", done: false });
        poller.pollOperation.resolves();
        gcf.setInvokerCreate.resolves();
        const ep = endpoint({
          httpsTrigger: {
            invoker: ["private"],
          },
        });

        await fab.createV1Function(ep, new scraper.SourceTokenScraper());
        expect(gcf.setInvokerCreate).to.not.have.been.called;
      });
    });

    describe("callableTrigger", () => {
      it("enforces SECURE_ALWAYS HTTPS policies", async () => {
        gcf.createFunction.resolves({ name: "op", type: "create", done: false });
        poller.pollOperation.resolves();
        gcf.setInvokerCreate.resolves();
        const ep = endpoint({ callableTrigger: {} });

        await fab.createV1Function(ep, new scraper.SourceTokenScraper());
        expect(gcf.createFunction).to.have.been.calledWithMatch({
          httpsTrigger: {
            securityLevel: "SECURE_ALWAYS",
          },
        });
      });

      it("always sets invoker to public", async () => {
        gcf.createFunction.resolves({ name: "op", type: "create", done: false });
        poller.pollOperation.resolves();
        gcf.setInvokerCreate.resolves();
        const ep = endpoint({ callableTrigger: {} });

        await fab.createV1Function(ep, new scraper.SourceTokenScraper());
        expect(gcf.setInvokerCreate).to.have.been.calledWith(ep.project, backend.functionName(ep), [
          "public",
        ]);
      });
    });

    describe("taskQueueTrigger", () => {
      it("enforces SECURE_ALWAYS HTTPS policies", async () => {
        gcf.createFunction.resolves({ name: "op", type: "create", done: false });
        poller.pollOperation.resolves();
        gcf.setInvokerCreate.resolves();
        const ep = endpoint({ taskQueueTrigger: {} });

        await fab.createV1Function(ep, new scraper.SourceTokenScraper());
        expect(gcf.createFunction).to.have.been.calledWithMatch({
          httpsTrigger: {
            securityLevel: "SECURE_ALWAYS",
          },
        });
      });

      it("doesn't set invoker by default", async () => {
        gcf.createFunction.resolves({ name: "op", type: "create", done: false });
        poller.pollOperation.resolves();
        gcf.setInvokerCreate.resolves();
        const ep = endpoint({ taskQueueTrigger: {} });

        await fab.createV1Function(ep, new scraper.SourceTokenScraper());
        expect(gcf.setInvokerCreate).to.not.have.been.called;
      });

      it("sets explicit invoker", async () => {
        gcf.createFunction.resolves({ name: "op", type: "create", done: false });
        poller.pollOperation.resolves();
        gcf.setInvokerCreate.resolves();
        const ep = endpoint({
          httpsTrigger: {
            invoker: ["custom@"],
          },
        });

        await fab.createV1Function(ep, new scraper.SourceTokenScraper());
        expect(gcf.setInvokerCreate).to.have.been.calledWith(ep.project, backend.functionName(ep), [
          "custom@",
        ]);
      });
    });

    describe("blockingTrigger", () => {
      it("sets the invoker to public", async () => {
        gcf.createFunction.resolves({ name: "op", type: "create", done: false });
        poller.pollOperation.resolves();
        gcf.setInvokerCreate.resolves();
        const ep = endpoint({ blockingTrigger: { eventType: v1events.BEFORE_CREATE_EVENT } });

        await fab.createV1Function(ep, new scraper.SourceTokenScraper());

        expect(gcf.setInvokerCreate).to.have.been.calledWith(ep.project, backend.functionName(ep), [
          "public",
        ]);
      });
    });

    it("doesn't set invoker on non-http functions", async () => {
      gcf.createFunction.resolves({ name: "op", type: "create", done: false });
      poller.pollOperation.resolves();
      gcf.setInvokerCreate.resolves();
      const ep0 = endpoint({
        scheduleTrigger: {},
      });
      const ep1 = endpoint({
        eventTrigger: {
          eventType: "some.event",
          eventFilters: { resource: "some-resource" },
          retry: false,
        },
      });

      await fab.createV1Function(ep0, new scraper.SourceTokenScraper());
      await fab.createV1Function(ep1, new scraper.SourceTokenScraper());
      expect(gcf.setInvokerCreate).to.not.have.been.called;
    });
  });

  describe("updateV1Function", () => {
    it("throws on update function failure", async () => {
      gcf.updateFunction.rejects(new Error("Server failure"));

      await expect(
        fab.updateV1Function(endpoint(), new scraper.SourceTokenScraper())
      ).to.be.rejectedWith(reporter.DeploymentError, "update");

      gcf.updateFunction.resolves({ name: "op", type: "update", done: false });
      poller.pollOperation.rejects(new Error("Fail whale"));
      await expect(
        fab.updateV1Function(endpoint(), new scraper.SourceTokenScraper())
      ).to.be.rejectedWith(reporter.DeploymentError, "update");
    });

    it("throws on set invoker failure", async () => {
      gcf.updateFunction.resolves({ name: "op", type: "update", done: false });
      poller.pollOperation.resolves();
      gcf.setInvokerUpdate.rejects(new Error("Boom"));

      const ep = endpoint({
        httpsTrigger: {
          invoker: ["private"],
        },
      });
      await expect(fab.updateV1Function(ep, new scraper.SourceTokenScraper())).to.be.rejectedWith(
        reporter.DeploymentError,
        "set invoker"
      );
    });

    it("sets explicit invoker", async () => {
      gcf.updateFunction.resolves({ name: "op", type: "create", done: false });
      poller.pollOperation.resolves();
      gcf.setInvokerUpdate.resolves();
      const ep0 = endpoint({
        httpsTrigger: {
          invoker: ["custom@"],
        },
      });
      const ep1 = endpoint({
        taskQueueTrigger: {
          invoker: ["custom@"],
        },
      });
      const ep2 = endpoint({
        blockingTrigger: {
          eventType: v1events.BEFORE_CREATE_EVENT,
        },
      });

      await fab.updateV1Function(ep0, new scraper.SourceTokenScraper());
      await fab.updateV1Function(ep1, new scraper.SourceTokenScraper());
      await fab.updateV1Function(ep2, new scraper.SourceTokenScraper());
      expect(gcf.setInvokerUpdate).to.have.been.calledWith(ep0.project, backend.functionName(ep0), [
        "custom@",
      ]);
      expect(gcf.setInvokerUpdate).to.have.been.calledWith(ep1.project, backend.functionName(ep1), [
        "custom@",
      ]);
      expect(gcf.setInvokerUpdate).to.have.been.calledWith(ep2.project, backend.functionName(ep2), [
        "public",
      ]);
    });

    it("does not set invoker by default", async () => {
      gcf.updateFunction.resolves({ name: "op", type: "update", done: false });
      poller.pollOperation.resolves();
      gcf.setInvokerUpdate.resolves();
      const ep = endpoint();

      await fab.updateV1Function(ep, new scraper.SourceTokenScraper());
      expect(gcf.setInvokerUpdate).to.not.have.been.called;
    });

    it("doesn't set invoker on non-http functions", async () => {
      gcf.updateFunction.resolves({ name: "op", type: "update", done: false });
      poller.pollOperation.resolves();
      gcf.setInvokerUpdate.resolves();
      const ep = endpoint({
        scheduleTrigger: {},
      });

      await fab.updateV1Function(ep, new scraper.SourceTokenScraper());
      expect(gcf.setInvokerUpdate).to.not.have.been.called;
    });
  });

  describe("deleteV1Function", () => {
    it("throws on delete function failure", async () => {
      gcf.deleteFunction.rejects(new Error("404"));
      const ep = endpoint();

      await expect(fab.deleteV1Function(ep)).to.be.rejectedWith(reporter.DeploymentError, "delete");

      gcf.deleteFunction.resolves({ name: "op", type: "delete", done: false });
      poller.pollOperation.rejects(new Error("5xx"));

      await expect(fab.deleteV1Function(ep)).to.be.rejectedWith(reporter.DeploymentError, "delete");
    });
  });

  describe("createV2Function", () => {
    let setRunTraits: sinon.SinonStub;

    beforeEach(() => {
      setRunTraits = sinon.stub(fab, "setRunTraits");
      setRunTraits.resolves();
    });

    it("handles topics that already exist", async () => {
      pubsub.createTopic.callsFake(() => {
        const err = new Error("Already exists");
        (err as any).status = 409;
        return Promise.reject(err);
      });
      gcfv2.createFunction.resolves({ name: "op", done: false });
      poller.pollOperation.resolves({ serviceConfig: { service: "service" } });

      const ep = endpoint(
        {
          eventTrigger: {
            eventType: v2events.PUBSUB_PUBLISH_EVENT,
            eventFilters: { topic: "topic" },
            retry: false,
          },
        },
        {
          platform: "gcfv2",
        }
      );

      await fab.createV2Function(ep);
      expect(pubsub.createTopic).to.have.been.called;
      expect(gcfv2.createFunction).to.have.been.called;
    });

    it("handles failures to create a topic", async () => {
      pubsub.createTopic.rejects(new Error("🤷‍♂️"));

      const ep = endpoint(
        {
          eventTrigger: {
            eventType: v2events.PUBSUB_PUBLISH_EVENT,
            eventFilters: { topic: "topic" },
            retry: false,
          },
        },
        {
          platform: "gcfv2",
        }
      );

      await expect(fab.createV2Function(ep)).to.be.rejectedWith(
        reporter.DeploymentError,
        "create topic"
      );
    });

    it("throws on create function failure", async () => {
      gcfv2.createFunction.rejects(new Error("Server failure"));

      const ep = endpoint({ httpsTrigger: {} }, { platform: "gcfv2" });
      await expect(fab.createV2Function(ep)).to.be.rejectedWith(reporter.DeploymentError, "create");

      gcfv2.createFunction.resolves({ name: "op", done: false });
      poller.pollOperation.rejects(new Error("Fail whale"));

      await expect(fab.createV2Function(ep)).to.be.rejectedWith(reporter.DeploymentError, "create");
    });

    it("throws on set invoker failure", async () => {
      gcfv2.createFunction.resolves({ name: "op", done: false });
      poller.pollOperation.resolves({ serviceConfig: { service: "service" } });
      run.setInvokerCreate.rejects(new Error("Boom"));

      const ep = endpoint({ httpsTrigger: {} }, { platform: "gcfv2" });
      await expect(fab.createV2Function(ep)).to.be.rejectedWith(
        reporter.DeploymentError,
        "set invoker"
      );
    });

    it("sets run traits by default for large functions", async () => {
      gcfv2.createFunction.resolves({ name: "op", done: false });
      poller.pollOperation.resolves({ serviceConfig: { service: "service" } });
      run.setInvokerCreate.resolves();
      const ep = endpoint(
        { httpsTrigger: {} },
        { platform: "gcfv2", availableMemoryMb: 256, cpu: 1 }
      );

      await fab.createV2Function(ep);
      expect(setRunTraits).to.have.been.calledWith("service", ep);
    });

    it("sets run traits for functions with concurrency", async () => {
      gcfv2.createFunction.resolves({ name: "op", done: false });
      poller.pollOperation.resolves({ serviceConfig: { service: "service" } });
      run.setInvokerCreate.resolves();
      const ep = endpoint(
        { httpsTrigger: {} },
        { platform: "gcfv2", availableMemoryMb: 2048, cpu: 1, concurrency: 80 }
      );

      await fab.createV2Function(ep);
      expect(setRunTraits).to.have.been.calledWith("service", ep);
    });

    it("does not set concurrency by default for small functions", async () => {
      gcfv2.createFunction.resolves({ name: "op", done: false });
      poller.pollOperation.resolves({ serviceConfig: { service: "service" } });
      run.setInvokerCreate.resolves();
      const ep = endpoint(
        { httpsTrigger: {} },
        {
          platform: "gcfv2",
          availableMemoryMb: 256,
          cpu: backend.memoryToGen1Cpu(256),
          concurrency: 1,
        }
      );

      await fab.createV2Function(ep);
      expect(run.setInvokerCreate).to.have.been.calledWith(ep.project, "service", ["public"]);
      expect(setRunTraits).to.not.have.been.called;
    });

    it("sets explicit concurrency", async () => {
      gcfv2.createFunction.resolves({ name: "op", done: false });
      poller.pollOperation.resolves({ serviceConfig: { service: "service" } });
      run.setInvokerCreate.resolves();
      const ep = endpoint(
        { httpsTrigger: {} },
        { platform: "gcfv2", availableMemoryMb: 2048, cpu: 1, concurrency: 2 }
      );

      await fab.createV2Function(ep);
      expect(setRunTraits).to.have.been.calledWith("service", ep);
    });

    describe("httpsTrigger", () => {
      it("sets invoker to public by default", async () => {
        gcfv2.createFunction.resolves({ name: "op", done: false });
        poller.pollOperation.resolves({ serviceConfig: { service: "service" } });
        run.setInvokerCreate.resolves();
        const ep = endpoint({ httpsTrigger: {} }, { platform: "gcfv2" });

        await fab.createV2Function(ep);
        expect(run.setInvokerCreate).to.have.been.calledWith(ep.project, "service", ["public"]);
      });

      it("sets explicit invoker", async () => {
        gcfv2.createFunction.resolves({ name: "op", done: false });
        poller.pollOperation.resolves({ serviceConfig: { service: "service" } });
        run.setInvokerCreate.resolves();
        const ep = endpoint(
          {
            httpsTrigger: {
              invoker: ["custom@"],
            },
          },
          { platform: "gcfv2" }
        );

        await fab.createV2Function(ep);
        expect(run.setInvokerCreate).to.have.been.calledWith(ep.project, "service", ["custom@"]);
      });

      it("doesn't set private invoker on create", async () => {
        gcfv2.createFunction.resolves({ name: "op", done: false });
        poller.pollOperation.resolves({ serviceConfig: { service: "service" } });
        run.setInvokerCreate.resolves();
        const ep = endpoint({ httpsTrigger: { invoker: ["private"] } }, { platform: "gcfv2" });

        await fab.createV2Function(ep);
        expect(run.setInvokerCreate).to.not.have.been.called;
      });
    });

    describe("callableTrigger", () => {
      it("always sets invoker to public", async () => {
        gcfv2.createFunction.resolves({ name: "op", done: false });
        poller.pollOperation.resolves({ serviceConfig: { service: "service" } });
        run.setInvokerCreate.resolves();
        const ep = endpoint({ callableTrigger: {} }, { platform: "gcfv2" });

        await fab.createV2Function(ep);
        expect(run.setInvokerCreate).to.have.been.calledWith(ep.project, "service", ["public"]);
      });
    });

    describe("taskQueueTrigger", () => {
      it("doesn't set invoker by default", async () => {
        gcfv2.createFunction.resolves({ name: "op", done: false });
        poller.pollOperation.resolves({ serviceConfig: { service: "service" } });
        run.setInvokerCreate.resolves();
        const ep = endpoint({ taskQueueTrigger: {} }, { platform: "gcfv2" });

        await fab.createV2Function(ep);
        expect(run.setInvokerCreate).to.not.have.been.called;
      });

      it("sets explicit invoker", async () => {
        gcfv2.createFunction.resolves({ name: "op", done: false });
        poller.pollOperation.resolves({ serviceConfig: { service: "service" } });
        run.setInvokerCreate.resolves();
        const ep = endpoint(
          {
            taskQueueTrigger: {
              invoker: ["custom@"],
            },
          },
          { platform: "gcfv2" }
        );
        await fab.createV2Function(ep);
        expect(run.setInvokerCreate).to.have.been.calledWith(ep.project, "service", ["custom@"]);
      });
    });

    describe("blockingTrigger", () => {
      it("always sets invoker to public", async () => {
        gcfv2.createFunction.resolves({ name: "op", done: false });
        poller.pollOperation.resolves({ serviceConfig: { service: "service" } });
        run.setInvokerCreate.resolves();
        const ep = endpoint(
          { blockingTrigger: { eventType: v1events.BEFORE_CREATE_EVENT } },
          { platform: "gcfv2" }
        );

        await fab.createV2Function(ep);
        expect(run.setInvokerCreate).to.have.been.calledWith(ep.project, "service", ["public"]);
      });
    });

    it("doesn't set invoker on non-http functions", async () => {
      gcfv2.createFunction.resolves({ name: "op", done: false });
      poller.pollOperation.resolves({ serviceConfig: { service: "service" } });
      run.setInvokerCreate.resolves();
      const ep = endpoint({ scheduleTrigger: {} }, { platform: "gcfv2" });

      await fab.createV2Function(ep);
      expect(run.setInvokerCreate).to.not.have.been.called;
    });
  });

  describe("updateV2Function", () => {
    let setRunTraits: sinon.SinonStub;

    beforeEach(() => {
      setRunTraits = sinon.stub(fab, "setRunTraits");
      setRunTraits.rejects(new Error("Unexpected setRunTraits call"));
    });

    it("throws on update function failure", async () => {
      gcfv2.updateFunction.rejects(new Error("Server failure"));

      const ep = endpoint({ httpsTrigger: {} }, { platform: "gcfv2" });
      await expect(fab.updateV2Function(ep)).to.be.rejectedWith(reporter.DeploymentError, "update");

      gcfv2.updateFunction.resolves({ name: "op", done: false });
      poller.pollOperation.rejects(new Error("Fail whale"));
      await expect(fab.updateV2Function(ep)).to.be.rejectedWith(reporter.DeploymentError, "update");
    });

    it("throws on set invoker failure", async () => {
      gcfv2.updateFunction.resolves({ name: "op", done: false });
      poller.pollOperation.resolves({ serviceConfig: { service: "service" } });
      run.setInvokerUpdate.rejects(new Error("Boom"));

      const ep = endpoint({ httpsTrigger: { invoker: ["private"] } }, { platform: "gcfv2" });
      await expect(fab.updateV2Function(ep)).to.be.rejectedWith(
        reporter.DeploymentError,
        "set invoker"
      );
    });

    it("sets explicit invoker on httpsTrigger", async () => {
      gcfv2.updateFunction.resolves({ name: "op", done: false });
      poller.pollOperation.resolves({ serviceConfig: { service: "service" } });
      run.setInvokerUpdate.resolves();
      const ep = endpoint(
        {
          httpsTrigger: {
            invoker: ["custom@"],
          },
        },
        { platform: "gcfv2" }
      );

      await fab.updateV2Function(ep);
      expect(run.setInvokerUpdate).to.have.been.calledWith(ep.project, "service", ["custom@"]);
    });

    it("sets explicit invoker on taskQueueTrigger", async () => {
      gcfv2.updateFunction.resolves({ name: "op", done: false });
      poller.pollOperation.resolves({ serviceConfig: { service: "service" } });
      run.setInvokerUpdate.resolves();
      const ep = endpoint(
        {
          taskQueueTrigger: {
            invoker: ["custom@"],
          },
        },
        { platform: "gcfv2" }
      );

      await fab.updateV2Function(ep);
      expect(run.setInvokerUpdate).to.have.been.calledWith(ep.project, "service", ["custom@"]);
    });

    it("sets explicit invoker on blockingTrigger", async () => {
      gcfv2.updateFunction.resolves({ name: "op", done: false });
      poller.pollOperation.resolves({ serviceConfig: { service: "service" } });
      run.setInvokerUpdate.resolves();
      const ep = endpoint(
        {
          blockingTrigger: {
            eventType: v1events.BEFORE_CREATE_EVENT,
          },
        },
        { platform: "gcfv2" }
      );

      await fab.updateV2Function(ep);
      expect(run.setInvokerUpdate).to.have.been.calledWith(ep.project, "service", ["public"]);
    });

    it("does not set invoker by default", async () => {
      gcfv2.updateFunction.resolves({ name: "op", done: false });
      poller.pollOperation.resolves({ serviceConfig: { service: "service" } });
      run.setInvokerUpdate.resolves();
      const ep = endpoint({ httpsTrigger: {} }, { platform: "gcfv2" });

      await fab.updateV2Function(ep);
      expect(run.setInvokerUpdate).to.not.have.been.called;
    });

    it("doesn't set invoker on non-http functions", async () => {
      gcfv2.updateFunction.resolves({ name: "op", done: false });
      poller.pollOperation.resolves({ serviceConfig: { service: "service" } });
      run.setInvokerUpdate.resolves();
      const ep = endpoint({ scheduleTrigger: {} }, { platform: "gcfv2" });

      await fab.updateV2Function(ep);
      expect(run.setInvokerUpdate).to.not.have.been.called;
    });

    it("Reapplies customer VM preferences after GCF overwrite", async () => {
      setRunTraits.resolves();
      gcfv2.updateFunction.resolves({ name: "op", done: false });
      poller.pollOperation.resolves({ serviceConfig: { service: "service" } });
      run.setInvokerUpdate.resolves();
      const ep = endpoint(
        { httpsTrigger: {} },
        {
          platform: "gcfv2",
          availableMemoryMb: 256,
          cpu: 1,
        }
      );

      await fab.updateV2Function(ep);
      expect(setRunTraits).to.have.been.calledWithMatch("service", {
        cpu: 1,
        concurrency: backend.DEFAULT_CONCURRENCY,
      });
    });
  });

  describe("deleteV2Function", () => {
    it("throws on delete function failure", async () => {
      gcfv2.deleteFunction.rejects(new Error("404"));
      const ep = endpoint({ httpsTrigger: {} }, { platform: "gcfv2" });

      await expect(fab.deleteV2Function(ep)).to.be.rejectedWith(reporter.DeploymentError, "delete");

      gcfv2.deleteFunction.resolves({ name: "op", done: false });
      poller.pollOperation.rejects(new Error("5xx"));

      await expect(fab.deleteV2Function(ep)).to.be.rejectedWith(reporter.DeploymentError, "delete");
    });
  });

  describe("setRunTraits", () => {
    let service: runNS.Service;
    let serviceIsResolved: sinon.SinonStub;

    beforeEach(() => {
      serviceIsResolved = sinon
        .stub(fabricator, "serviceIsResolved")
        .throws(new Error("Unexpected serviceIsResolved call"));

      service = {
        apiVersion: "serving.knative.dev/v1",
        kind: "Service",
        metadata: {
          name: "service",
          namespace: "project",
        },
        spec: {
          template: {
            metadata: {
              name: "service",
              namespace: "project",
            },
            spec: {
              containerConcurrency: 1,
              containers: [
                {
                  image: "image",
                  ports: [
                    {
                      name: "main",
                      containerPort: 8080,
                    },
                  ],
                  env: {},
                  resources: {
                    limits: {
                      memory: "256M",
                      cpu: "0.1667",
                    },
                  },
                },
              ],
            },
          },
          traffic: [],
        },
      };
    });

    afterEach(() => {
      serviceIsResolved.restore();
    });

    it("replaces the service to set concurrency", async () => {
      run.getService.resolves(service);
      run.replaceService.callsFake((name: string, svc: runNS.Service) => {
        expect(svc.spec.template.spec.containerConcurrency).equals(80);
        expect(svc.spec.template.spec.containers[0].resources.limits.cpu).equals("1");
        // Run throws if this field is set
        expect(svc.spec.template.metadata.name).is.undefined;
        return Promise.resolve(service);
      });

      serviceIsResolved.onFirstCall().returns(false).onSecondCall().returns(true);

      await fab.setRunTraits(
        service.metadata.name,
        endpoint(
          { httpsTrigger: {} },
          {
            cpu: 1,
            concurrency: 80,
          }
        )
      );
      expect(run.replaceService).to.have.been.called;
      expect(serviceIsResolved).to.have.been.calledTwice;
    });

    it("replaces the service to set CPU", async () => {
      service.spec.template.spec.containers[0].resources.limits.cpu = (1 / 6).toString();
      run.getService.resolves(service);
      run.replaceService.callsFake((name: string, svc: runNS.Service) => {
        expect(svc.spec.template.spec.containerConcurrency).equals(1);
        expect(svc.spec.template.spec.containers[0].resources.limits.cpu).equals("1");
        // Run throws if this field is set
        expect(svc.spec.template.metadata.name).is.undefined;
        return Promise.resolve(service);
      });
      serviceIsResolved.onFirstCall().returns(false).onSecondCall().returns(true);

      await fab.setRunTraits(
        service.metadata.name,
        endpoint(
          { httpsTrigger: {} },
          {
            cpu: 1,
            concurrency: 1,
          }
        )
      );
      expect(run.replaceService).to.have.been.called;
      expect(serviceIsResolved).to.have.been.calledTwice;
    });

    it("doesn't setRunTraits when already at the correct value", async () => {
      service.spec.template.spec.containerConcurrency = 80;
      service.spec.template.spec.containers[0].resources.limits.cpu = "1";
      run.getService.resolves(service);

      await fab.setRunTraits(
        "service",
        endpoint(
          {
            httpsTrigger: {},
          },
          {
            cpu: 1,
            concurrency: 80,
          }
        )
      );
      expect(run.replaceService).to.not.have.been.called;
      expect(serviceIsResolved).to.not.have.been.called;
    });

    it("wraps errors", async () => {
      run.getService.rejects(new Error("Oh noes!"));

      await expect(fab.setRunTraits("service", endpoint())).to.eventually.be.rejectedWith(
        reporter.DeploymentError,
        "set concurrency"
      );

      run.getService.resolves(service);
      run.replaceService.rejects(new Error("read only"));
      await expect(fab.setRunTraits("service", endpoint())).to.eventually.be.rejectedWith(
        reporter.DeploymentError,
        "set concurrency"
      );
    });
  });

  describe("serviceIsResolved", () => {
    let service: runNS.Service;
    beforeEach(() => {
      service = {
        apiVersion: "serving.knative.dev/v1",
        kind: "Service",
        metadata: {
          name: "service",
          namespace: "project",
          generation: 2,
        },
        spec: {
          template: {
            metadata: {
              name: "service",
              namespace: "project",
            },
            spec: {
              containerConcurrency: 1,
              containers: [
                {
                  image: "image",
                  ports: [
                    {
                      name: "main",
                      containerPort: 8080,
                    },
                  ],
                  env: {},
                  resources: {
                    limits: {
                      memory: "256M",
                      cpu: "0.1667",
                    },
                  },
                },
              ],
            },
          },
          traffic: [],
        },
        status: {
          observedGeneration: 2,
          conditions: [
            {
              status: "True",
              type: "Ready",
              reason: "Testing",
              lastTransitionTime: "",
              message: "",
              severity: "Info",
            },
          ],
          latestCreatedRevisionName: "",
          latestRevisionName: "",
          traffic: [],
          url: "",
          address: {
            url: "",
          },
        },
      };
    });

    it("returns false if the observed generation isn't hte metageneration", () => {
      service.status!.observedGeneration = 1;
      service.metadata.generation = 2;
      expect(fabricator.serviceIsResolved(service)).to.be.false;
    });

    it("returns false if the status is not ready", () => {
      service.status!.observedGeneration = 2;
      service.metadata.generation = 2;
      service.status!.conditions[0].status = "Undefined";
      service.status!.conditions[0].type = "Ready";

      expect(fabricator.serviceIsResolved(service)).to.be.false;
    });

    it("throws if we have an failed status", () => {
      service.status!.observedGeneration = 2;
      service.metadata.generation = 2;
      service.status!.conditions[0].status = "False";
      service.status!.conditions[0].type = "Ready";

      expect(() => fabricator.serviceIsResolved(service)).to.throw;
    });

    it("returns true if resolved", () => {
      service.status!.observedGeneration = 2;
      service.metadata.generation = 2;
      service.status!.conditions[0].status = "True";
      service.status!.conditions[0].type = "Ready";

      expect(() => fabricator.serviceIsResolved(service)).to.throw;
    });
  });

  describe("upsertScheduleV1", () => {
    const ep = endpoint({
      scheduleTrigger: {
        schedule: "every 5 minutes",
      },
    }) as backend.Endpoint & backend.ScheduleTriggered;

    it("upserts schedules", async () => {
      scheduler.createOrReplaceJob.resolves();
      await fab.upsertScheduleV1(ep);
      expect(scheduler.createOrReplaceJob).to.have.been.called;
    });

    it("wraps errors", async () => {
      scheduler.createOrReplaceJob.rejects(new Error("Fail"));
      await expect(fab.upsertScheduleV1(ep)).to.eventually.be.rejectedWith(
        reporter.DeploymentError,
        "upsert schedule"
      );
    });
  });

  describe("deleteScheduleV1", () => {
    const ep = endpoint({
      scheduleTrigger: {
        schedule: "every 5 minutes",
      },
    }) as backend.Endpoint & backend.ScheduleTriggered;

    it("deletes schedules and topics", async () => {
      scheduler.deleteJob.resolves();
      pubsub.deleteTopic.resolves();
      await fab.deleteScheduleV1(ep);
      expect(scheduler.deleteJob).to.have.been.called;
      expect(pubsub.deleteTopic).to.have.been.called;
    });

    it("wraps errors", async () => {
      scheduler.deleteJob.rejects(new Error("Fail"));
      await expect(fab.deleteScheduleV1(ep)).to.eventually.be.rejectedWith(
        reporter.DeploymentError,
        "delete schedule"
      );

      scheduler.deleteJob.resolves();
      pubsub.deleteTopic.rejects(new Error("Fail"));
      await expect(fab.deleteScheduleV1(ep)).to.eventually.be.rejectedWith(
        reporter.DeploymentError,
        "delete topic"
      );
    });
  });

  describe("upsertTaskQueue", () => {
    it("upserts task queues", async () => {
      const ep = endpoint({
        taskQueueTrigger: {},
      }) as backend.Endpoint & backend.TaskQueueTriggered;
      tasks.upsertQueue.resolves();
      await fab.upsertTaskQueue(ep);
      expect(tasks.upsertQueue).to.have.been.called;
      expect(tasks.setEnqueuer).to.not.have.been.called;
    });

    it("sets enqueuer", async () => {
      const ep = endpoint({
        taskQueueTrigger: {
          invoker: ["public"],
        },
      }) as backend.Endpoint & backend.TaskQueueTriggered;
      tasks.upsertQueue.resolves();
      tasks.setEnqueuer.resolves();
      await fab.upsertTaskQueue(ep);
      expect(tasks.upsertQueue).to.have.been.called;
      expect(tasks.setEnqueuer).to.have.been.calledWithMatch(tasks.queueNameForEndpoint(ep), [
        "public",
      ]);
    });

    it("wraps errors", async () => {
      const ep = endpoint({
        taskQueueTrigger: {
          invoker: ["public"],
        },
      }) as backend.Endpoint & backend.TaskQueueTriggered;
      tasks.upsertQueue.rejects(new Error("oh no"));
      await expect(fab.upsertTaskQueue(ep)).to.eventually.be.rejectedWith(
        reporter.DeploymentError,
        "upsert task queue"
      );

      tasks.upsertQueue.resolves();
      tasks.setEnqueuer.rejects(new Error("nope"));
      await expect(fab.upsertTaskQueue(ep)).to.eventually.be.rejectedWith(
        reporter.DeploymentError,
        "set invoker"
      );
    });
  });

  describe("disableTaskQueue", () => {
    it("disables task queues", async () => {
      const ep = endpoint({
        taskQueueTrigger: {},
      }) as backend.Endpoint & backend.TaskQueueTriggered;
      tasks.updateQueue.resolves();
      await fab.disableTaskQueue(ep);
      expect(tasks.updateQueue).to.have.been.calledWith({
        name: tasks.queueNameForEndpoint(ep),
        state: "DISABLED",
      });
    });

    it("wraps errors", async () => {
      const ep = endpoint({
        taskQueueTrigger: {},
      }) as backend.Endpoint & backend.TaskQueueTriggered;
      tasks.updateQueue.rejects(new Error("Not today"));
      await expect(fab.disableTaskQueue(ep)).to.eventually.be.rejectedWith(
        reporter.DeploymentError,
        "disable task queue"
      );
    });
  });

  describe("registerBlockingTrigger", () => {
    const ep = endpoint(
      {
        blockingTrigger: {
          eventType: v1events.BEFORE_CREATE_EVENT,
        },
      },
      { uri: "myuri.net" }
    ) as backend.Endpoint & backend.BlockingTriggered;
    const authBlockingService = new AuthBlockingService();

    it("registers auth blocking trigger", async () => {
      services.serviceForEndpoint.returns(authBlockingService);
      identityPlatform.getBlockingFunctionsConfig.resolves({});
      identityPlatform.setBlockingFunctionsConfig.resolves({});
      await fab.registerBlockingTrigger(ep);
      expect(identityPlatform.getBlockingFunctionsConfig).to.have.been.called;
      expect(identityPlatform.setBlockingFunctionsConfig).to.have.been.called;
    });

    it("wraps errors", async () => {
      services.serviceForEndpoint.returns(authBlockingService);
      identityPlatform.getBlockingFunctionsConfig.rejects(new Error("Fail"));
      await expect(fab.registerBlockingTrigger(ep)).to.eventually.be.rejectedWith(
        reporter.DeploymentError,
        "register blocking trigger"
      );
    });
  });

  describe("unregisterBlockingTrigger", () => {
    const ep = endpoint(
      {
        blockingTrigger: {
          eventType: v1events.BEFORE_CREATE_EVENT,
        },
      },
      { uri: "myuri.net" }
    ) as backend.Endpoint & backend.BlockingTriggered;
    const authBlockingService = new AuthBlockingService();

    it("unregisters auth blocking trigger", async () => {
      services.serviceForEndpoint.returns(authBlockingService);
      identityPlatform.getBlockingFunctionsConfig.resolves({
        triggers: { beforeCreate: { functionUri: "myuri.net" } },
      });
      identityPlatform.setBlockingFunctionsConfig.resolves({});
      await fab.unregisterBlockingTrigger(ep);
      expect(identityPlatform.getBlockingFunctionsConfig).to.have.been.called;
      expect(identityPlatform.setBlockingFunctionsConfig).to.have.been.called;
    });

    it("wraps errors", async () => {
      services.serviceForEndpoint.returns(authBlockingService);
      identityPlatform.getBlockingFunctionsConfig.rejects(new Error("Fail"));
      await expect(fab.unregisterBlockingTrigger(ep)).to.eventually.be.rejectedWith(
        reporter.DeploymentError,
        "unregister blocking trigger"
      );
    });
  });

  describe("setTrigger", () => {
    it("does nothing for HTTPS functions", async () => {
      // all APIs throw by default
      await fab.setTrigger(endpoint({ httpsTrigger: {} }));
    });

    it("does nothing for event triggers", async () => {
      // all APIs throw by default
      const ep = endpoint({
        eventTrigger: {
          eventType: v2events.PUBSUB_PUBLISH_EVENT,
          eventFilters: { topic: "topic" },
          retry: false,
        },
      });
      await fab.setTrigger(ep);
    });

    it("sets schedule triggers", async () => {
      const ep = endpoint({
        scheduleTrigger: {
          schedule: "every 5 minutes",
        },
      });
      const upsertScheduleV1 = sinon.stub(fab, "upsertScheduleV1");
      upsertScheduleV1.resolves();

      await fab.setTrigger(ep);
      expect(upsertScheduleV1).to.have.been.called;
      upsertScheduleV1.restore();

      ep.platform = "gcfv2";
      const upsertScheduleV2 = sinon.stub(fab, "upsertScheduleV2");
      upsertScheduleV2.resolves();

      await fab.setTrigger(ep);
      expect(upsertScheduleV2).to.have.been.called;
    });

    it("sets task queue triggers", async () => {
      const ep = endpoint({
        taskQueueTrigger: {},
      });
      const upsertTaskQueue = sinon.stub(fab, "upsertTaskQueue");
      upsertTaskQueue.resolves();

      await fab.setTrigger(ep);
      expect(upsertTaskQueue).to.have.been.called;
    });
  });

  describe("deleteTrigger", () => {
    it("does nothing for HTTPS functions", async () => {
      // all APIs throw by default
      await fab.deleteTrigger(endpoint({ httpsTrigger: {} }));
    });

    it("does nothing for event triggers", async () => {
      // all APIs throw by default
      const ep = endpoint({
        eventTrigger: {
          eventType: v2events.PUBSUB_PUBLISH_EVENT,
          eventFilters: { topic: "topic" },
          retry: false,
        },
      });
      await fab.deleteTrigger(ep);
    });

    it("deletes schedule triggers", async () => {
      const ep = endpoint({
        scheduleTrigger: {
          schedule: "every 5 minutes",
        },
      });
      const deleteScheduleV1 = sinon.stub(fab, "deleteScheduleV1");
      deleteScheduleV1.resolves();

      await fab.deleteTrigger(ep);
      expect(deleteScheduleV1).to.have.been.called;
      deleteScheduleV1.restore();

      ep.platform = "gcfv2";
      const deleteScheduleV2 = sinon.stub(fab, "deleteScheduleV2");
      deleteScheduleV2.resolves();

      await fab.deleteTrigger(ep);
      expect(deleteScheduleV2).to.have.been.called;
    });

    it("deletes task queue triggers", async () => {
      const ep = endpoint({
        taskQueueTrigger: {},
      });
      const disableTaskQueue = sinon.stub(fab, "disableTaskQueue");

      await fab.deleteTrigger(ep);
      expect(disableTaskQueue).to.have.been.called;
    });
  });

  describe("createEndpoint", () => {
    it("creates v1 functions", async () => {
      const ep = endpoint();
      const setTrigger = sinon.stub(fab, "setTrigger");
      setTrigger.resolves();
      const createV1Function = sinon.stub(fab, "createV1Function");
      createV1Function.resolves();

      await fab.createEndpoint(ep, new scraper.SourceTokenScraper());
      expect(createV1Function).is.calledOnce;
      expect(setTrigger).is.calledOnce;
      expect(setTrigger).is.calledAfter(createV1Function);
    });

    it("creates v2 functions", async () => {
      const ep = endpoint({ httpsTrigger: {} }, { platform: "gcfv2" });
      const setTrigger = sinon.stub(fab, "setTrigger");
      setTrigger.resolves();
      const createV2Function = sinon.stub(fab, "createV2Function");
      createV2Function.resolves();

      await fab.createEndpoint(ep, new scraper.SourceTokenScraper());
      expect(createV2Function).is.calledOnce;
      expect(setTrigger).is.calledOnce;
      expect(setTrigger).is.calledAfter(createV2Function);
    });

    it("aborts for failures midway", async () => {
      const ep = endpoint();
      const setTrigger = sinon.stub(fab, "setTrigger");
      const createV1Function = sinon.stub(fab, "createV1Function");
      createV1Function.rejects(new reporter.DeploymentError(ep, "set invoker", undefined));

      await expect(fab.createEndpoint(ep, new scraper.SourceTokenScraper())).to.be.rejectedWith(
        reporter.DeploymentError,
        "set invoker"
      );
      expect(createV1Function).is.calledOnce;
      expect(setTrigger).is.not.called;
    });
  });

  describe("updateEndpoint", () => {
    it("updates v1 functions", async () => {
      const ep = endpoint();
      const setTrigger = sinon.stub(fab, "setTrigger");
      setTrigger.resolves();
      const updateV1Function = sinon.stub(fab, "updateV1Function");
      updateV1Function.resolves();

      await fab.updateEndpoint({ endpoint: ep }, new scraper.SourceTokenScraper());
      expect(updateV1Function).is.calledOnce;
      expect(setTrigger).is.calledOnce;
      expect(setTrigger).is.calledAfter(updateV1Function);
    });

    it("updates v2 functions", async () => {
      const ep = endpoint({ httpsTrigger: {} }, { platform: "gcfv2" });
      const setTrigger = sinon.stub(fab, "setTrigger");
      setTrigger.resolves();
      const updateV2Function = sinon.stub(fab, "updateV2Function");
      updateV2Function.resolves();

      await fab.updateEndpoint({ endpoint: ep }, new scraper.SourceTokenScraper());
      expect(updateV2Function).is.calledOnce;
      expect(setTrigger).is.calledOnce;
      expect(setTrigger).is.calledAfter(updateV2Function);
    });

    it("aborts for failures midway", async () => {
      const ep = endpoint();
      const setTrigger = sinon.stub(fab, "setTrigger");
      const updateV1Function = sinon.stub(fab, "updateV1Function");
      updateV1Function.rejects(new reporter.DeploymentError(ep, "set invoker", undefined));

      await expect(
        fab.updateEndpoint({ endpoint: ep }, new scraper.SourceTokenScraper())
      ).to.be.rejectedWith(reporter.DeploymentError, "set invoker");
      expect(updateV1Function).is.calledOnce;
      expect(setTrigger).is.not.called;
    });

    it("can delete and create", async () => {
      const target = endpoint(
        { scheduleTrigger: { schedule: "every 5 minutes" } },
        { platform: "gcfv2" }
      );
      const before = endpoint(
        { scheduleTrigger: { schedule: "every 5 minutes" } },
        { platform: "gcfv1" }
      );
      const update = {
        endpoint: target,
        deleteAndRecreate: before,
      };

      const deleteTrigger = sinon.stub(fab, "deleteTrigger");
      deleteTrigger.resolves();
      const setTrigger = sinon.stub(fab, "setTrigger");
      setTrigger.resolves();
      const deleteV1Function = sinon.stub(fab, "deleteV1Function");
      deleteV1Function.resolves();
      const createV2Function = sinon.stub(fab, "createV2Function");
      createV2Function.resolves();

      await fab.updateEndpoint(update, new scraper.SourceTokenScraper());

      expect(deleteTrigger).to.have.been.called;
      expect(deleteV1Function).to.have.been.calledImmediatelyAfter(deleteTrigger);
      expect(createV2Function).to.have.been.calledImmediatelyAfter(deleteV1Function);
      expect(setTrigger).to.have.been.calledImmediatelyAfter(createV2Function);
    });
  });

  describe("deleteEndpoint", () => {
    it("deletes v1 functions", async () => {
      const ep = endpoint();
      const deleteTrigger = sinon.stub(fab, "deleteTrigger");
      deleteTrigger.resolves();
      const deleteV1Function = sinon.stub(fab, "deleteV1Function");
      deleteV1Function.resolves();

      await fab.deleteEndpoint(ep);
      expect(deleteTrigger).to.have.been.called;
      expect(deleteV1Function).to.have.been.calledImmediatelyAfter(deleteTrigger);
    });

    it("deletes v2 functions", async () => {
      const ep = endpoint({ httpsTrigger: {} }, { platform: "gcfv2" });
      const deleteTrigger = sinon.stub(fab, "deleteTrigger");
      deleteTrigger.resolves();
      const deleteV2Function = sinon.stub(fab, "deleteV2Function");
      deleteV2Function.resolves();

      await fab.deleteEndpoint(ep);
      expect(deleteTrigger).to.have.been.called;
      expect(deleteV2Function).to.have.been.calledImmediatelyAfter(deleteTrigger);
    });

    it("does not delete functions with triggers outstanding", async () => {
      const ep = endpoint({ httpsTrigger: {} }, { platform: "gcfv2" });
      const deleteV2Function = sinon.stub(fab, "deleteV2Function");
      const deleteTrigger = sinon.stub(fab, "deleteTrigger");
      deleteTrigger.rejects(new reporter.DeploymentError(ep, "delete schedule", undefined));
      deleteV2Function.resolves();

      await expect(fab.deleteEndpoint(ep)).to.eventually.be.rejected;
      expect(deleteV2Function).to.not.have.been.called;
    });
  });

  describe("applyRegionalUpdates", () => {
    it("shares source token scrapers across upserts", async () => {
      const ep1 = endpoint({ httpsTrigger: {} }, { id: "A" });
      const ep2 = endpoint({ httpsTrigger: {} }, { id: "B" });
      const ep3 = endpoint({ httpsTrigger: {} }, { id: "C" });
      const changes: planner.Changeset = {
        endpointsToCreate: [ep1, ep2],
        endpointsToUpdate: [{ endpoint: ep3 }],
        endpointsToDelete: [],
      };

      let sourceTokenScraper: scraper.SourceTokenScraper | undefined;
      let callCount = 0;
      const fakeUpsert = (
        unused: backend.Endpoint | planner.EndpointUpdate,
        s: scraper.SourceTokenScraper
      ): Promise<void> => {
        callCount++;
        if (!sourceTokenScraper) {
          expect(callCount).to.equal(1);
          sourceTokenScraper = s;
        }
        expect(s).to.equal(sourceTokenScraper);
        return Promise.resolve();
      };

      const createEndpoint = sinon.stub(fab, "createEndpoint");
      createEndpoint.callsFake(fakeUpsert);
      const updateEndpoint = sinon.stub(fab, "updateEndpoint");
      updateEndpoint.callsFake(fakeUpsert);

      await fab.applyChangeset(changes);
    });

    it("handles errors and wraps them in results", async () => {
      // when it hits a real API it will fail.
      const ep = endpoint();
      const changes: planner.Changeset = {
        endpointsToCreate: [ep],
        endpointsToUpdate: [],
        endpointsToDelete: [],
      };

      const results = await fab.applyChangeset(changes);
      expect(results[0].error).to.be.instanceOf(reporter.DeploymentError);
      expect(results[0].error?.message).to.match(/create function/);
    });
  });

  it("does not delete if there are upsert errors", async () => {
    // when it hits a real API it will fail.
    const createEP = endpoint({ httpsTrigger: {} }, { id: "A" });
    const deleteEP = endpoint({ httpsTrigger: {} }, { id: "B" });
    const changes: planner.Changeset = {
      endpointsToCreate: [createEP],
      endpointsToUpdate: [],
      endpointsToDelete: [deleteEP],
    };

    const results = await fab.applyChangeset(changes);
    const result = results.find((r) => r.endpoint.id === deleteEP.id);
    expect(result?.error).to.be.instanceOf(reporter.AbortedDeploymentError);
    expect(result?.durationMs).to.equal(0);
  });

  it("applies all kinds of changes", async () => {
    const createEP = endpoint({ httpsTrigger: {} }, { id: "A" });
    const updateEP = endpoint({ httpsTrigger: {} }, { id: "B" });
    const deleteEP = endpoint({ httpsTrigger: {} }, { id: "C" });
    const update: planner.EndpointUpdate = { endpoint: updateEP };
    const changes: planner.Changeset = {
      endpointsToCreate: [createEP],
      endpointsToUpdate: [update],
      endpointsToDelete: [deleteEP],
    };

    const createEndpoint = sinon.stub(fab, "createEndpoint");
    createEndpoint.resolves();
    const updateEndpoint = sinon.stub(fab, "updateEndpoint");
    updateEndpoint.resolves();
    const deleteEndpoint = sinon.stub(fab, "deleteEndpoint");
    deleteEndpoint.resolves();

    const results = await fab.applyChangeset(changes);
    expect(createEndpoint).to.have.been.calledWithMatch(createEP);
    expect(updateEndpoint).to.have.been.calledWithMatch(update);
    expect(deleteEndpoint).to.have.been.calledWith(deleteEP);

    // We can't actually verify that the timing isn't zero because tests
    // have run in <1ms and failed.
    expect(results[0].error).to.be.undefined;
    expect(results[1].error).to.be.undefined;
    expect(results[2].error).to.be.undefined;
  });

  describe("applyPlan", () => {
    it("fans out to regions", async () => {
      const ep1 = endpoint({ httpsTrigger: {} }, { region: "us-central1" });
      const ep2 = endpoint({ httpsTrigger: {} }, { region: "us-west1" });
      const plan: planner.DeploymentPlan = {
        "us-central1": {
          endpointsToCreate: [ep1],
          endpointsToUpdate: [],
          endpointsToDelete: [],
        },
        "us-west1": {
          endpointsToCreate: [],
          endpointsToUpdate: [],
          endpointsToDelete: [ep2],
        },
      };

      // Will fail when it hits actual API calls
      const summary = await fab.applyPlan(plan);
      const ep1Result = summary.results.find((r) => r.endpoint.region === ep1.region);
      expect(ep1Result?.error).to.be.instanceOf(reporter.DeploymentError);
      expect(ep1Result?.error?.message).to.match(/create function/);

      const ep2Result = summary.results.find((r) => r.endpoint.region === ep2.region);
      expect(ep2Result?.error).to.be.instanceOf(reporter.DeploymentError);
      expect(ep2Result?.error?.message).to.match(/delete function/);
    });
  });
});<|MERGE_RESOLUTION|>--- conflicted
+++ resolved
@@ -124,12 +124,9 @@
       region: "us-central1",
       entryPoint: "entrypoint",
       runtime: "nodejs16",
-<<<<<<< HEAD
       availableMemoryMb: 256,
       cpu: backend.memoryToGen1Cpu(256),
-=======
       codebase: "default",
->>>>>>> 32a568b0
       ...JSON.parse(JSON.stringify(base)),
       ...trigger,
     } as backend.Endpoint;
