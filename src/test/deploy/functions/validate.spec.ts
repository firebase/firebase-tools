--- conflicted
+++ resolved
@@ -210,11 +210,7 @@
       );
     });
 
-<<<<<<< HEAD
     it("Disallows concurrency with too little cpu (explicit)", () => {
-=======
-    it("disallows concurrency with too little memory (explicit)", () => {
->>>>>>> 747ec2a3
       const ep: backend.Endpoint = {
         ...ENDPOINT_BASE,
         concurrency: 2,
