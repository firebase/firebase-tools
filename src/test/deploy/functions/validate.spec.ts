import { expect } from "chai";
import * as sinon from "sinon";

import { FirebaseError } from "../../../error";
import * as fsutils from "../../../fsutils";
import * as validate from "../../../deploy/functions/validate";
import * as projectPath from "../../../projectPath";
import * as secretManager from "../../../gcp/secretManager";
import * as backend from "../../../deploy/functions/backend";

describe("validate", () => {
  describe("functionsDirectoryExists", () => {
    const sandbox: sinon.SinonSandbox = sinon.createSandbox();
    let resolvePpathStub: sinon.SinonStub;
    let dirExistsStub: sinon.SinonStub;

    beforeEach(() => {
      resolvePpathStub = sandbox.stub(projectPath, "resolveProjectPath");
      dirExistsStub = sandbox.stub(fsutils, "dirExistsSync");
    });

    afterEach(() => {
      sandbox.restore();
    });

    it("should not throw error if functions directory is present", () => {
      resolvePpathStub.returns("some/path/to/project");
      dirExistsStub.returns(true);

      expect(() => {
        validate.functionsDirectoryExists("/cwd/sourceDirName", "/cwd");
      }).to.not.throw();
    });

    it("should throw error if the functions directory does not exist", () => {
      resolvePpathStub.returns("some/path/to/project");
      dirExistsStub.returns(false);

      expect(() => {
        validate.functionsDirectoryExists("/cwd/sourceDirName", "/cwd");
      }).to.throw(FirebaseError);
    });
  });

  describe("functionNamesAreValid", () => {
    it("should allow properly formatted function names", () => {
      const functions: any[] = [
        {
          id: "my-function-1",
        },
        {
          id: "my-function-2",
        },
      ];
      expect(() => {
        validate.functionIdsAreValid(functions);
      }).to.not.throw();
    });

    it("should throw error on improperly formatted function names", () => {
      const functions = [
        {
          id: "my-function-!@#$%",
          platform: "gcfv1",
        },
        {
          id: "my-function-!@#$!@#",
          platform: "gcfv1",
        },
      ];

      expect(() => {
        validate.functionIdsAreValid(functions);
      }).to.throw(FirebaseError);
    });

    it("should throw error if some function names are improperly formatted", () => {
      const functions = [
        {
          id: "my-function$%#",
          platform: "gcfv1",
        },
        {
          id: "my-function-2",
          platform: "gcfv2",
        },
      ];

      expect(() => {
        validate.functionIdsAreValid(functions);
      }).to.throw(FirebaseError);
    });

    // I think it should throw error here but it doesn't error on empty or even undefined functionNames.
    // TODO(b/131331234): fix this test when validation code path is fixed.
    it.skip("should throw error on empty function names", () => {
      const functions = [{ id: "", platform: "gcfv1" }];

      expect(() => {
        validate.functionIdsAreValid(functions);
      }).to.throw(FirebaseError);
    });

    it("should throw error on capital letters in v2 function names", () => {
      const functions = [{ id: "Hi", platform: "gcfv2" }];
      expect(() => {
        validate.functionIdsAreValid(functions);
      }).to.throw(FirebaseError);
    });

    it("should throw error on underscores in v2 function names", () => {
      const functions = [{ id: "o_O", platform: "gcfv2" }];
      expect(() => {
        validate.functionIdsAreValid(functions);
      }).to.throw(FirebaseError);
    });
  });

<<<<<<< HEAD
=======
  describe("endpointsAreValid", () => {
    const ENDPOINT_BASE: backend.Endpoint = {
      platform: "gcfv2",
      id: "id",
      region: "us-east1",
      project: "project",
      entryPoint: "func",
      runtime: "nodejs16",
      httpsTrigger: {},
    };

    it("Disallows concurrency for GCF gen 1", () => {
      const ep: backend.Endpoint = {
        ...ENDPOINT_BASE,
        platform: "gcfv1",
        availableMemoryMb: backend.MIN_MEMORY_FOR_CONCURRENCY,
        concurrency: 2,
      };
      expect(() => validate.endpointsAreValid(backend.of(ep))).to.throw(/GCF gen 1/);
    });

    it("Allows endpoints with no mem and no concurrency", () => {
      expect(() => validate.endpointsAreValid(backend.of(ENDPOINT_BASE))).to.not.throw;
    });

    it("Allows endpionts with mem and no concurrency", () => {
      const ep: backend.Endpoint = {
        ...ENDPOINT_BASE,
        availableMemoryMb: 256,
      };
      expect(() => validate.endpointsAreValid(backend.of(ep))).to.not.throw;
    });

    it("Allows explicitly one concurrent", () => {
      const ep: backend.Endpoint = {
        ...ENDPOINT_BASE,
        concurrency: 1,
      };
      expect(() => validate.endpointsAreValid(backend.of(ep))).to.not.throw;
    });

    it("Allows endpoints with enough mem and no concurrency", () => {
      for (const mem of [2 << 10, 4 << 10, 8 << 10] as backend.MemoryOptions[]) {
        const ep: backend.Endpoint = {
          ...ENDPOINT_BASE,
          availableMemoryMb: mem,
        };
        expect(() => validate.endpointsAreValid(backend.of(ep))).to.not.throw;
      }
    });

    it("Allows endpoints with enough mem and explicit concurrency", () => {
      for (const mem of [2 << 10, 4 << 10, 8 << 10] as backend.MemoryOptions[]) {
        const ep: backend.Endpoint = {
          ...ENDPOINT_BASE,
          availableMemoryMb: mem,
          concurrency: 42,
        };
        expect(() => validate.endpointsAreValid(backend.of(ep))).to.not.throw;
      }
    });

    it("Disallows concurrency with too little memory (implicit)", () => {
      const ep: backend.Endpoint = {
        ...ENDPOINT_BASE,
        concurrency: 2,
      };
      expect(() => validate.endpointsAreValid(backend.of(ep))).to.throw(
        /they have fewer than 2GB memory/
      );
    });

    it("Disallows concurrency with too little memory (explicit)", () => {
      const ep: backend.Endpoint = {
        ...ENDPOINT_BASE,
        concurrency: 2,
        availableMemoryMb: 512,
      };
      expect(() => validate.endpointsAreValid(backend.of(ep))).to.throw(
        /they have fewer than 2GB memory/
      );
    });
  });

>>>>>>> 3310fdc2
  describe("secretsAreValid", () => {
    const project = "project";

    const ENDPOINT_BASE: Omit<backend.Endpoint, "httpsTrigger"> = {
      project,
      platform: "gcfv2",
      id: "id",
      region: "region",
      entryPoint: "entry",
      runtime: "nodejs16",
    };
    const ENDPOINT: backend.Endpoint = {
      ...ENDPOINT_BASE,
      httpsTrigger: {},
    };

    const secret: secretManager.Secret = { projectId: project, name: "MY_SECRET" };

    let secretVersionStub: sinon.SinonStub;

    beforeEach(() => {
      secretVersionStub = sinon.stub(secretManager, "getSecretVersion").rejects("Unexpected call");
    });

    afterEach(() => {
      secretVersionStub.restore();
    });

    it("passes validation with empty backend", () => {
      expect(validate.secretsAreValid(project, backend.empty())).to.not.be.rejected;
    });

    it("passes validation with no secret env vars", () => {
      const b = backend.of({
        ...ENDPOINT,
        platform: "gcfv2",
      });
      expect(validate.secretsAreValid(project, b)).to.not.be.rejected;
    });

    it("fails validation given endpoint with secrets targeting unsupported platform", () => {
      const b = backend.of({
        ...ENDPOINT,
        platform: "gcfv2",
        secretEnvironmentVariables: [
          {
<<<<<<< HEAD
=======
            projectId: project,
>>>>>>> 3310fdc2
            secret: "MY_SECRET",
            key: "MY_SECRET",
          },
        ],
      });

      expect(validate.secretsAreValid(project, b)).to.be.rejectedWith(FirebaseError);
    });

    it("fails validation given non-existent secret version", () => {
      secretVersionStub.rejects({ reason: "Secret version does not exist" });

      const b = backend.of({
        ...ENDPOINT,
        platform: "gcfv1",
        secretEnvironmentVariables: [
          {
<<<<<<< HEAD
=======
            projectId: project,
>>>>>>> 3310fdc2
            secret: "MY_SECRET",
            key: "MY_SECRET",
          },
        ],
      });
      expect(validate.secretsAreValid(project, b)).to.be.rejectedWith(FirebaseError);
    });

    it("fails validation given disabled secret version", () => {
      secretVersionStub.resolves({
        secret,
<<<<<<< HEAD
        version: "1",
=======
        versionId: "1",
>>>>>>> 3310fdc2
        state: "DISABLED",
      });

      const b = backend.of({
        ...ENDPOINT,
        platform: "gcfv1",
        secretEnvironmentVariables: [
          {
<<<<<<< HEAD
=======
            projectId: project,
>>>>>>> 3310fdc2
            secret: "MY_SECRET",
            key: "MY_SECRET",
          },
        ],
      });
      expect(validate.secretsAreValid(project, b)).to.be.rejected;
    });

    it("passes validation and resolves latest version given valid secret config", async () => {
      secretVersionStub.withArgs(project, secret.name, "latest").resolves({
        secret,
<<<<<<< HEAD
        version: "2",
=======
        versionId: "2",
>>>>>>> 3310fdc2
        state: "ENABLED",
      });

      const b = backend.of({
        ...ENDPOINT,
        platform: "gcfv1",
        secretEnvironmentVariables: [
          {
<<<<<<< HEAD
=======
            projectId: project,
>>>>>>> 3310fdc2
            secret: "MY_SECRET",
            key: "MY_SECRET",
          },
        ],
      });

      await validate.secretsAreValid(project, b);
      expect(backend.allEndpoints(b)[0].secretEnvironmentVariables![0].version).to.equal("2");
    });
  });
});<|MERGE_RESOLUTION|>--- conflicted
+++ resolved
@@ -116,8 +116,6 @@
     });
   });
 
-<<<<<<< HEAD
-=======
   describe("endpointsAreValid", () => {
     const ENDPOINT_BASE: backend.Endpoint = {
       platform: "gcfv2",
@@ -202,7 +200,6 @@
     });
   });
 
->>>>>>> 3310fdc2
   describe("secretsAreValid", () => {
     const project = "project";
 
@@ -249,10 +246,7 @@
         platform: "gcfv2",
         secretEnvironmentVariables: [
           {
-<<<<<<< HEAD
-=======
             projectId: project,
->>>>>>> 3310fdc2
             secret: "MY_SECRET",
             key: "MY_SECRET",
           },
@@ -270,10 +264,7 @@
         platform: "gcfv1",
         secretEnvironmentVariables: [
           {
-<<<<<<< HEAD
-=======
             projectId: project,
->>>>>>> 3310fdc2
             secret: "MY_SECRET",
             key: "MY_SECRET",
           },
@@ -285,11 +276,7 @@
     it("fails validation given disabled secret version", () => {
       secretVersionStub.resolves({
         secret,
-<<<<<<< HEAD
-        version: "1",
-=======
         versionId: "1",
->>>>>>> 3310fdc2
         state: "DISABLED",
       });
 
@@ -298,10 +285,7 @@
         platform: "gcfv1",
         secretEnvironmentVariables: [
           {
-<<<<<<< HEAD
-=======
             projectId: project,
->>>>>>> 3310fdc2
             secret: "MY_SECRET",
             key: "MY_SECRET",
           },
@@ -313,11 +297,7 @@
     it("passes validation and resolves latest version given valid secret config", async () => {
       secretVersionStub.withArgs(project, secret.name, "latest").resolves({
         secret,
-<<<<<<< HEAD
-        version: "2",
-=======
         versionId: "2",
->>>>>>> 3310fdc2
         state: "ENABLED",
       });
 
@@ -326,10 +306,7 @@
         platform: "gcfv1",
         secretEnvironmentVariables: [
           {
-<<<<<<< HEAD
-=======
             projectId: project,
->>>>>>> 3310fdc2
             secret: "MY_SECRET",
             key: "MY_SECRET",
           },
