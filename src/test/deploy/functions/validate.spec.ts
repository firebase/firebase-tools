--- conflicted
+++ resolved
@@ -116,8 +116,6 @@
     });
   });
 
-<<<<<<< HEAD
-=======
   describe("endpointsAreValid", () => {
     const ENDPOINT_BASE: backend.Endpoint = {
       platform: "gcfv2",
@@ -202,7 +200,6 @@
     });
   });
 
->>>>>>> 596a5e38
   describe("secretsAreValid", () => {
     const project = "project";
 
@@ -232,11 +229,7 @@
     });
 
     it("passes validation with empty backend", () => {
-<<<<<<< HEAD
-      expect(validate.secretsAreValid(backend.empty())).to.not.be.rejected;
-=======
       expect(validate.secretsAreValid(project, backend.empty())).to.not.be.rejected;
->>>>>>> 596a5e38
     });
 
     it("passes validation with no secret env vars", () => {
@@ -244,11 +237,7 @@
         ...ENDPOINT,
         platform: "gcfv2",
       });
-<<<<<<< HEAD
-      expect(validate.secretsAreValid(b)).to.not.be.rejected;
-=======
       expect(validate.secretsAreValid(project, b)).to.not.be.rejected;
->>>>>>> 596a5e38
     });
 
     it("fails validation given endpoint with secrets targeting unsupported platform", () => {
@@ -259,20 +248,11 @@
           {
             secret: "MY_SECRET",
             key: "MY_SECRET",
-<<<<<<< HEAD
-            projectId: "project",
           },
         ],
       });
 
-      expect(validate.secretsAreValid(b)).to.be.rejectedWith(FirebaseError);
-=======
-          },
-        ],
-      });
-
       expect(validate.secretsAreValid(project, b)).to.be.rejectedWith(FirebaseError);
->>>>>>> 596a5e38
     });
 
     it("fails validation given non-existent secret version", () => {
@@ -285,18 +265,10 @@
           {
             secret: "MY_SECRET",
             key: "MY_SECRET",
-<<<<<<< HEAD
-            projectId: "project",
           },
         ],
       });
-      expect(validate.secretsAreValid(b)).to.be.rejectedWith(FirebaseError);
-=======
-          },
-        ],
-      });
       expect(validate.secretsAreValid(project, b)).to.be.rejectedWith(FirebaseError);
->>>>>>> 596a5e38
     });
 
     it("fails validation given disabled secret version", () => {
@@ -313,18 +285,10 @@
           {
             secret: "MY_SECRET",
             key: "MY_SECRET",
-<<<<<<< HEAD
-            projectId: "project",
           },
         ],
       });
-      expect(validate.secretsAreValid(b)).to.be.rejectedWith(FirebaseError, /DISABLED/);
-=======
-          },
-        ],
-      });
       expect(validate.secretsAreValid(project, b)).to.be.rejected;
->>>>>>> 596a5e38
     });
 
     it("passes validation and resolves latest version given valid secret config", async () => {
@@ -341,20 +305,11 @@
           {
             secret: "MY_SECRET",
             key: "MY_SECRET",
-<<<<<<< HEAD
-            projectId: "project",
           },
         ],
       });
 
-      await validate.secretsAreValid(b);
-=======
-          },
-        ],
-      });
-
       await validate.secretsAreValid(project, b);
->>>>>>> 596a5e38
       expect(backend.allEndpoints(b)[0].secretEnvironmentVariables![0].version).to.equal("2");
     });
   });
