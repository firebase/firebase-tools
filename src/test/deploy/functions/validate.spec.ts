import { expect } from "chai";
import * as sinon from "sinon";

import { FirebaseError } from "../../../error";
import * as fsutils from "../../../fsutils";
import * as validate from "../../../deploy/functions/validate";
import * as projectPath from "../../../projectPath";
import * as secretManager from "../../../gcp/secretManager";
import * as backend from "../../../deploy/functions/backend";

describe("validate", () => {
  describe("functionsDirectoryExists", () => {
    const sandbox: sinon.SinonSandbox = sinon.createSandbox();
    let resolvePpathStub: sinon.SinonStub;
    let dirExistsStub: sinon.SinonStub;

    beforeEach(() => {
      resolvePpathStub = sandbox.stub(projectPath, "resolveProjectPath");
      dirExistsStub = sandbox.stub(fsutils, "dirExistsSync");
    });

    afterEach(() => {
      sandbox.restore();
    });

    it("should not throw error if functions directory is present", () => {
      resolvePpathStub.returns("some/path/to/project");
      dirExistsStub.returns(true);

      expect(() => {
        validate.functionsDirectoryExists("/cwd/sourceDirName", "/cwd");
      }).to.not.throw();
    });

    it("should throw error if the functions directory does not exist", () => {
      resolvePpathStub.returns("some/path/to/project");
      dirExistsStub.returns(false);

      expect(() => {
        validate.functionsDirectoryExists("/cwd/sourceDirName", "/cwd");
      }).to.throw(FirebaseError);
    });
  });

  describe("functionNamesAreValid", () => {
    it("should allow properly formatted function names", () => {
      const functions: any[] = [
        {
          id: "my-function-1",
        },
        {
          id: "my-function-2",
        },
      ];
      expect(() => {
        validate.functionIdsAreValid(functions);
      }).to.not.throw();
    });

    it("should throw error on improperly formatted function names", () => {
      const functions = [
        {
          id: "my-function-!@#$%",
          platform: "gcfv1",
        },
        {
          id: "my-function-!@#$!@#",
          platform: "gcfv1",
        },
      ];

      expect(() => {
        validate.functionIdsAreValid(functions);
      }).to.throw(FirebaseError);
    });

    it("should throw error if some function names are improperly formatted", () => {
      const functions = [
        {
          id: "my-function$%#",
          platform: "gcfv1",
        },
        {
          id: "my-function-2",
          platform: "gcfv2",
        },
      ];

      expect(() => {
        validate.functionIdsAreValid(functions);
      }).to.throw(FirebaseError);
    });

    // I think it should throw error here but it doesn't error on empty or even undefined functionNames.
    // TODO(b/131331234): fix this test when validation code path is fixed.
    it.skip("should throw error on empty function names", () => {
      const functions = [{ id: "", platform: "gcfv1" }];

      expect(() => {
        validate.functionIdsAreValid(functions);
      }).to.throw(FirebaseError);
    });

    it("should throw error on capital letters in v2 function names", () => {
      const functions = [{ id: "Hi", platform: "gcfv2" }];
      expect(() => {
        validate.functionIdsAreValid(functions);
      }).to.throw(FirebaseError);
    });

    it("should throw error on underscores in v2 function names", () => {
      const functions = [{ id: "o_O", platform: "gcfv2" }];
      expect(() => {
        validate.functionIdsAreValid(functions);
      }).to.throw(FirebaseError);
    });
  });

<<<<<<< HEAD
=======
  describe("endpointsAreValid", () => {
    const ENDPOINT_BASE: backend.Endpoint = {
      platform: "gcfv2",
      id: "id",
      region: "us-east1",
      project: "project",
      entryPoint: "func",
      runtime: "nodejs16",
      httpsTrigger: {},
    };

    it("Disallows concurrency for GCF gen 1", () => {
      const ep: backend.Endpoint = {
        ...ENDPOINT_BASE,
        platform: "gcfv1",
        availableMemoryMb: backend.MIN_MEMORY_FOR_CONCURRENCY,
        concurrency: 2,
      };
      expect(() => validate.endpointsAreValid(backend.of(ep))).to.throw(/GCF gen 1/);
    });

    it("Allows endpoints with no mem and no concurrency", () => {
      expect(() => validate.endpointsAreValid(backend.of(ENDPOINT_BASE))).to.not.throw;
    });

    it("Allows endpionts with mem and no concurrency", () => {
      const ep: backend.Endpoint = {
        ...ENDPOINT_BASE,
        availableMemoryMb: 256,
      };
      expect(() => validate.endpointsAreValid(backend.of(ep))).to.not.throw;
    });

    it("Allows explicitly one concurrent", () => {
      const ep: backend.Endpoint = {
        ...ENDPOINT_BASE,
        concurrency: 1,
      };
      expect(() => validate.endpointsAreValid(backend.of(ep))).to.not.throw;
    });

    it("Allows endpoints with enough mem and no concurrency", () => {
      for (const mem of [2 << 10, 4 << 10, 8 << 10] as backend.MemoryOptions[]) {
        const ep: backend.Endpoint = {
          ...ENDPOINT_BASE,
          availableMemoryMb: mem,
        };
        expect(() => validate.endpointsAreValid(backend.of(ep))).to.not.throw;
      }
    });

    it("Allows endpoints with enough mem and explicit concurrency", () => {
      for (const mem of [2 << 10, 4 << 10, 8 << 10] as backend.MemoryOptions[]) {
        const ep: backend.Endpoint = {
          ...ENDPOINT_BASE,
          availableMemoryMb: mem,
          concurrency: 42,
        };
        expect(() => validate.endpointsAreValid(backend.of(ep))).to.not.throw;
      }
    });

    it("Disallows concurrency with too little memory (implicit)", () => {
      const ep: backend.Endpoint = {
        ...ENDPOINT_BASE,
        concurrency: 2,
      };
      expect(() => validate.endpointsAreValid(backend.of(ep))).to.throw(
        /they have fewer than 2GB memory/
      );
    });

    it("Disallows concurrency with too little memory (explicit)", () => {
      const ep: backend.Endpoint = {
        ...ENDPOINT_BASE,
        concurrency: 2,
        availableMemoryMb: 512,
      };
      expect(() => validate.endpointsAreValid(backend.of(ep))).to.throw(
        /they have fewer than 2GB memory/
      );
    });
  });

>>>>>>> 08f22361
  describe("secretsAreValid", () => {
    const project = "project";

    const ENDPOINT_BASE: Omit<backend.Endpoint, "httpsTrigger"> = {
      project,
      platform: "gcfv2",
      id: "id",
      region: "region",
      entryPoint: "entry",
      runtime: "nodejs16",
    };
    const ENDPOINT: backend.Endpoint = {
      ...ENDPOINT_BASE,
      httpsTrigger: {},
    };

    const secret: secretManager.Secret = { projectId: project, name: "MY_SECRET" };

    let secretVersionStub: sinon.SinonStub;

    beforeEach(() => {
      secretVersionStub = sinon.stub(secretManager, "getSecretVersion").rejects("Unexpected call");
    });

    afterEach(() => {
      secretVersionStub.restore();
    });

    it("passes validation with empty backend", () => {
<<<<<<< HEAD
      expect(validate.secretsAreValid(backend.empty())).to.not.be.rejected;
=======
      expect(validate.secretsAreValid(project, backend.empty())).to.not.be.rejected;
>>>>>>> 08f22361
    });

    it("passes validation with no secret env vars", () => {
      const b = backend.of({
        ...ENDPOINT,
        platform: "gcfv2",
      });
<<<<<<< HEAD
      expect(validate.secretsAreValid(b)).to.not.be.rejected;
=======
      expect(validate.secretsAreValid(project, b)).to.not.be.rejected;
>>>>>>> 08f22361
    });

    it("fails validation given endpoint with secrets targeting unsupported platform", () => {
      const b = backend.of({
        ...ENDPOINT,
        platform: "gcfv2",
        secretEnvironmentVariables: [
          {
            secret: "MY_SECRET",
            key: "MY_SECRET",
<<<<<<< HEAD
            projectId: "project",
          },
        ],
      });

      expect(validate.secretsAreValid(b)).to.be.rejectedWith(FirebaseError);
=======
          },
        ],
      });

      expect(validate.secretsAreValid(project, b)).to.be.rejectedWith(FirebaseError);
>>>>>>> 08f22361
    });

    it("fails validation given non-existent secret version", () => {
      secretVersionStub.rejects({ reason: "Secret version does not exist" });

      const b = backend.of({
        ...ENDPOINT,
        platform: "gcfv1",
        secretEnvironmentVariables: [
          {
            secret: "MY_SECRET",
            key: "MY_SECRET",
<<<<<<< HEAD
            projectId: "project",
          },
        ],
      });
      expect(validate.secretsAreValid(b)).to.be.rejectedWith(FirebaseError);
=======
          },
        ],
      });
      expect(validate.secretsAreValid(project, b)).to.be.rejectedWith(FirebaseError);
>>>>>>> 08f22361
    });

    it("fails validation given disabled secret version", () => {
      secretVersionStub.resolves({
        secret,
<<<<<<< HEAD
        version: "1",
=======
        versionId: "1",
>>>>>>> 08f22361
        state: "DISABLED",
      });

      const b = backend.of({
        ...ENDPOINT,
        platform: "gcfv1",
        secretEnvironmentVariables: [
          {
            secret: "MY_SECRET",
            key: "MY_SECRET",
<<<<<<< HEAD
            projectId: "project",
          },
        ],
      });
      expect(validate.secretsAreValid(b)).to.be.rejectedWith(FirebaseError, /DISABLED/);
    });

    it("passes validation given valid secret config", () => {
      secretVersionStub.withArgs(project, secret.name, "3").resolves({
        secret,
        version: "3",
        state: "ENABLED",
      });

      const b = backend.of({
        ...ENDPOINT,
        platform: "gcfv1",
        secretEnvironmentVariables: [
          {
            secret: "MY_SECRET",
            key: "MY_SECRET",
            projectId: "project",
            version: "3",
          },
        ],
      });
      expect(validate.secretsAreValid(b)).to.not.be.rejected;
=======
          },
        ],
      });
      expect(validate.secretsAreValid(project, b)).to.be.rejected;
>>>>>>> 08f22361
    });

    it("passes validation and resolves latest version given valid secret config", async () => {
      secretVersionStub.withArgs(project, secret.name, "latest").resolves({
        secret,
<<<<<<< HEAD
        version: "2",
=======
        versionId: "2",
>>>>>>> 08f22361
        state: "ENABLED",
      });

      const b = backend.of({
        ...ENDPOINT,
        platform: "gcfv1",
        secretEnvironmentVariables: [
          {
            secret: "MY_SECRET",
            key: "MY_SECRET",
<<<<<<< HEAD
            projectId: "project",
          },
        ],
      });

      await validate.secretsAreValid(b);
=======
          },
        ],
      });

      await validate.secretsAreValid(project, b);
>>>>>>> 08f22361
      expect(backend.allEndpoints(b)[0].secretEnvironmentVariables![0].version).to.equal("2");
    });
  });
});<|MERGE_RESOLUTION|>--- conflicted
+++ resolved
@@ -116,8 +116,6 @@
     });
   });
 
-<<<<<<< HEAD
-=======
   describe("endpointsAreValid", () => {
     const ENDPOINT_BASE: backend.Endpoint = {
       platform: "gcfv2",
@@ -202,7 +200,6 @@
     });
   });
 
->>>>>>> 08f22361
   describe("secretsAreValid", () => {
     const project = "project";
 
@@ -232,11 +229,7 @@
     });
 
     it("passes validation with empty backend", () => {
-<<<<<<< HEAD
-      expect(validate.secretsAreValid(backend.empty())).to.not.be.rejected;
-=======
       expect(validate.secretsAreValid(project, backend.empty())).to.not.be.rejected;
->>>>>>> 08f22361
     });
 
     it("passes validation with no secret env vars", () => {
@@ -244,11 +237,7 @@
         ...ENDPOINT,
         platform: "gcfv2",
       });
-<<<<<<< HEAD
-      expect(validate.secretsAreValid(b)).to.not.be.rejected;
-=======
       expect(validate.secretsAreValid(project, b)).to.not.be.rejected;
->>>>>>> 08f22361
     });
 
     it("fails validation given endpoint with secrets targeting unsupported platform", () => {
@@ -259,20 +248,11 @@
           {
             secret: "MY_SECRET",
             key: "MY_SECRET",
-<<<<<<< HEAD
-            projectId: "project",
           },
         ],
       });
 
-      expect(validate.secretsAreValid(b)).to.be.rejectedWith(FirebaseError);
-=======
-          },
-        ],
-      });
-
       expect(validate.secretsAreValid(project, b)).to.be.rejectedWith(FirebaseError);
->>>>>>> 08f22361
     });
 
     it("fails validation given non-existent secret version", () => {
@@ -285,28 +265,16 @@
           {
             secret: "MY_SECRET",
             key: "MY_SECRET",
-<<<<<<< HEAD
-            projectId: "project",
           },
         ],
       });
-      expect(validate.secretsAreValid(b)).to.be.rejectedWith(FirebaseError);
-=======
-          },
-        ],
-      });
       expect(validate.secretsAreValid(project, b)).to.be.rejectedWith(FirebaseError);
->>>>>>> 08f22361
     });
 
     it("fails validation given disabled secret version", () => {
       secretVersionStub.resolves({
         secret,
-<<<<<<< HEAD
-        version: "1",
-=======
         versionId: "1",
->>>>>>> 08f22361
         state: "DISABLED",
       });
 
@@ -317,18 +285,16 @@
           {
             secret: "MY_SECRET",
             key: "MY_SECRET",
-<<<<<<< HEAD
-            projectId: "project",
           },
         ],
       });
-      expect(validate.secretsAreValid(b)).to.be.rejectedWith(FirebaseError, /DISABLED/);
-    });
-
-    it("passes validation given valid secret config", () => {
-      secretVersionStub.withArgs(project, secret.name, "3").resolves({
+      expect(validate.secretsAreValid(project, b)).to.be.rejected;
+    });
+
+    it("passes validation and resolves latest version given valid secret config", async () => {
+      secretVersionStub.withArgs(project, secret.name, "latest").resolves({
         secret,
-        version: "3",
+        versionId: "2",
         state: "ENABLED",
       });
 
@@ -339,52 +305,11 @@
           {
             secret: "MY_SECRET",
             key: "MY_SECRET",
-            projectId: "project",
-            version: "3",
           },
         ],
       });
-      expect(validate.secretsAreValid(b)).to.not.be.rejected;
-=======
-          },
-        ],
-      });
-      expect(validate.secretsAreValid(project, b)).to.be.rejected;
->>>>>>> 08f22361
-    });
-
-    it("passes validation and resolves latest version given valid secret config", async () => {
-      secretVersionStub.withArgs(project, secret.name, "latest").resolves({
-        secret,
-<<<<<<< HEAD
-        version: "2",
-=======
-        versionId: "2",
->>>>>>> 08f22361
-        state: "ENABLED",
-      });
-
-      const b = backend.of({
-        ...ENDPOINT,
-        platform: "gcfv1",
-        secretEnvironmentVariables: [
-          {
-            secret: "MY_SECRET",
-            key: "MY_SECRET",
-<<<<<<< HEAD
-            projectId: "project",
-          },
-        ],
-      });
-
-      await validate.secretsAreValid(b);
-=======
-          },
-        ],
-      });
 
       await validate.secretsAreValid(project, b);
->>>>>>> 08f22361
       expect(backend.allEndpoints(b)[0].secretEnvironmentVariables![0].version).to.equal("2");
     });
   });
