--- conflicted
+++ resolved
@@ -147,531 +147,6 @@
     });
   });
 
-<<<<<<< HEAD
-=======
-  describe("toGCFv1Function", () => {
-    const UPLOAD_URL = "https://storage.googleapis.com/projects/-/buckets/sample/source.zip";
-    it("should guard against version mixing", () => {
-      expect(() => {
-        backend.toGCFv1Function({ ...FUNCTION_SPEC, apiVersion: 2 }, UPLOAD_URL);
-      }).to.throw;
-    });
-
-    it("should copy a minimal function", () => {
-      expect(backend.toGCFv1Function(FUNCTION_SPEC, UPLOAD_URL)).to.deep.equal({
-        ...CLOUD_FUNCTION,
-        sourceUploadUrl: UPLOAD_URL,
-        httpsTrigger: {
-          securityLevel: "SECURE_ALWAYS",
-        },
-      });
-
-      const eventFunction = {
-        ...FUNCTION_SPEC,
-        trigger: {
-          eventType: "google.pubsub.topic.publish",
-          eventFilters: {
-            resource: "projects/p/topics/t",
-          },
-          retry: false,
-        },
-      };
-      const eventGcfFunction = {
-        ...CLOUD_FUNCTION,
-        sourceUploadUrl: UPLOAD_URL,
-        eventTrigger: {
-          eventType: "google.pubsub.topic.publish",
-          resource: "projects/p/topics/t",
-          failurePolicy: undefined,
-        },
-      };
-      expect(backend.toGCFv1Function(eventFunction, UPLOAD_URL)).to.deep.equal(eventGcfFunction);
-    });
-
-    it("should copy trival fields", () => {
-      const fullFunction: backend.FunctionSpec = {
-        ...FUNCTION_SPEC,
-        availableMemoryMb: 128,
-        minInstances: 1,
-        maxInstances: 42,
-        vpcConnector: "connector",
-        vpcConnectorEgressSettings: "ALL_TRAFFIC",
-        ingressSettings: "ALLOW_ALL",
-        timeout: "15s",
-        serviceAccountEmail: "inlined@google.com",
-        labels: {
-          foo: "bar",
-        },
-        environmentVariables: {
-          FOO: "bar",
-        },
-      };
-
-      const fullGcfFunction: Omit<gcf.CloudFunction, gcf.OutputOnlyFields> = {
-        ...CLOUD_FUNCTION,
-        sourceUploadUrl: UPLOAD_URL,
-        httpsTrigger: {
-          securityLevel: "SECURE_ALWAYS",
-        },
-        labels: {
-          foo: "bar",
-        },
-        environmentVariables: {
-          FOO: "bar",
-        },
-        maxInstances: 42,
-        minInstances: 1,
-        vpcConnector: "connector",
-        vpcConnectorEgressSettings: "ALL_TRAFFIC",
-        ingressSettings: "ALLOW_ALL",
-        availableMemoryMb: 128,
-        timeout: "15s",
-        serviceAccountEmail: "inlined@google.com",
-      };
-
-      expect(backend.toGCFv1Function(fullFunction, UPLOAD_URL)).to.deep.equal(fullGcfFunction);
-    });
-
-    it("should calculate non-trivial fields", () => {
-      const complexFunction: backend.FunctionSpec = {
-        ...FUNCTION_SPEC,
-        trigger: {
-          eventType: "google.pubsub.topic.publish",
-          eventFilters: {
-            resource: "projects/p/topics/t",
-          },
-          retry: true,
-        },
-      };
-
-      const complexGcfFunction: Omit<gcf.CloudFunction, gcf.OutputOnlyFields> = {
-        ...CLOUD_FUNCTION,
-        sourceUploadUrl: UPLOAD_URL,
-        eventTrigger: {
-          eventType: "google.pubsub.topic.publish",
-          resource: "projects/p/topics/t",
-          failurePolicy: {
-            retry: {},
-          },
-        },
-      };
-
-      expect(backend.toGCFv1Function(complexFunction, UPLOAD_URL)).to.deep.equal(
-        complexGcfFunction
-      );
-    });
-  });
-
-  describe("fromGCFv1Function", () => {
-    it("should copy a minimal version", () => {
-      expect(
-        backend.fromGCFv1Function({
-          ...HAVE_CLOUD_FUNCTION,
-          httpsTrigger: {
-            securityLevel: "SECURE_ALWAYS",
-          },
-        })
-      ).to.deep.equal(FUNCTION_SPEC);
-    });
-
-    it("should translate event triggers", () => {
-      expect(
-        backend.fromGCFv1Function({
-          ...HAVE_CLOUD_FUNCTION,
-          eventTrigger: {
-            eventType: "google.pubsub.topic.publish",
-            resource: "projects/p/topics/t",
-            failurePolicy: {
-              retry: {},
-            },
-          },
-        })
-      ).to.deep.equal({
-        ...FUNCTION_SPEC,
-        trigger: {
-          eventType: "google.pubsub.topic.publish",
-          eventFilters: {
-            resource: "projects/p/topics/t",
-          },
-          retry: true,
-        },
-      });
-
-      // And again w/o the failure policy
-      expect(
-        backend.fromGCFv1Function({
-          ...HAVE_CLOUD_FUNCTION,
-          eventTrigger: {
-            eventType: "google.pubsub.topic.publish",
-            resource: "projects/p/topics/t",
-          },
-        })
-      ).to.deep.equal({
-        ...FUNCTION_SPEC,
-        trigger: {
-          eventType: "google.pubsub.topic.publish",
-          eventFilters: {
-            resource: "projects/p/topics/t",
-          },
-          retry: false,
-        },
-      });
-    });
-
-    it("should copy optional fields", () => {
-      const extraFields: Partial<backend.FunctionSpec> = {
-        availableMemoryMb: 128,
-        minInstances: 1,
-        maxInstances: 42,
-        vpcConnector: "connector",
-        vpcConnectorEgressSettings: "ALL_TRAFFIC",
-        ingressSettings: "ALLOW_ALL",
-        serviceAccountEmail: "inlined@google.com",
-        timeout: "15s",
-        labels: {
-          foo: "bar",
-        },
-        environmentVariables: {
-          FOO: "bar",
-        },
-      };
-      expect(
-        backend.fromGCFv1Function({
-          ...HAVE_CLOUD_FUNCTION,
-          ...extraFields,
-          httpsTrigger: {},
-        } as gcf.CloudFunction)
-      ).to.deep.equal({
-        ...FUNCTION_SPEC,
-        ...extraFields,
-        trigger: {
-          allowInsecure: true,
-        },
-      });
-    });
-
-    it("should transform fields", () => {
-      expect(
-        backend.fromGCFv1Function({
-          ...HAVE_CLOUD_FUNCTION,
-          httpsTrigger: {
-            securityLevel: "SECURE_OPTIONAL",
-          },
-        })
-      ).to.deep.equal({
-        ...FUNCTION_SPEC,
-        trigger: {
-          allowInsecure: true,
-        },
-      });
-    });
-  });
-
-  describe("toGCFv2Function", () => {
-    const UPLOAD_URL = "https://storage.googleapis.com/projects/-/buckets/sample/source.zip";
-    it("should guard against version mixing", () => {
-      expect(() => {
-        backend.toGCFv2Function({ ...FUNCTION_SPEC, apiVersion: 1 }, CLOUD_FUNCTION_V2_SOURCE);
-      }).to.throw;
-    });
-
-    it("should copy a minimal function", () => {
-      expect(
-        backend.toGCFv2Function(
-          {
-            ...FUNCTION_SPEC,
-            apiVersion: 2,
-          },
-          CLOUD_FUNCTION_V2_SOURCE
-        )
-      ).to.deep.equal(CLOUD_FUNCTION_V2);
-
-      const eventFunction: backend.FunctionSpec = {
-        ...FUNCTION_SPEC,
-        apiVersion: 2,
-        trigger: {
-          eventType: "google.cloud.audit.log.v1.written",
-          eventFilters: {
-            resource: "projects/p/regions/r/instances/i",
-            serviceName: "compute.googleapis.com",
-          },
-          retry: false,
-        },
-      };
-      const eventGcfFunction: Omit<gcfV2.CloudFunction, gcfV2.OutputOnlyFields> = {
-        ...CLOUD_FUNCTION_V2,
-        eventTrigger: {
-          eventType: "google.cloud.audit.log.v1.written",
-          eventFilters: [
-            {
-              attribute: "resource",
-              value: "projects/p/regions/r/instances/i",
-            },
-            {
-              attribute: "serviceName",
-              value: "compute.googleapis.com",
-            },
-          ],
-        },
-      };
-      expect(backend.toGCFv2Function(eventFunction, CLOUD_FUNCTION_V2_SOURCE)).to.deep.equal(
-        eventGcfFunction
-      );
-    });
-
-    it("should copy trival fields", () => {
-      const fullFunction: backend.FunctionSpec = {
-        ...FUNCTION_SPEC,
-        apiVersion: 2,
-        availableMemoryMb: 128,
-        vpcConnector: "connector",
-        vpcConnectorEgressSettings: "ALL_TRAFFIC",
-        ingressSettings: "ALLOW_ALL",
-        serviceAccountEmail: "inlined@google.com",
-        labels: {
-          foo: "bar",
-        },
-        environmentVariables: {
-          FOO: "bar",
-        },
-      };
-
-      const fullGcfFunction: Omit<gcfV2.CloudFunction, gcfV2.OutputOnlyFields> = {
-        ...CLOUD_FUNCTION_V2,
-        labels: {
-          foo: "bar",
-        },
-        serviceConfig: {
-          ...CLOUD_FUNCTION_V2.serviceConfig,
-          environmentVariables: {
-            FOO: "bar",
-          },
-          vpcConnector: "connector",
-          vpcConnectorEgressSettings: "ALL_TRAFFIC",
-          ingressSettings: "ALLOW_ALL",
-          availableMemoryMb: 128,
-          serviceAccountEmail: "inlined@google.com",
-        },
-      };
-
-      expect(backend.toGCFv2Function(fullFunction, CLOUD_FUNCTION_V2_SOURCE)).to.deep.equal(
-        fullGcfFunction
-      );
-    });
-
-    it("should calculate non-trivial fields", () => {
-      const complexFunction: backend.FunctionSpec = {
-        ...FUNCTION_SPEC,
-        apiVersion: 2,
-        trigger: {
-          eventType: gcfV2.PUBSUB_PUBLISH_EVENT,
-          eventFilters: {
-            resource: "projects/p/topics/t",
-          },
-          retry: false,
-        },
-        maxInstances: 42,
-        minInstances: 1,
-        timeout: "15s",
-      };
-
-      const complexGcfFunction: Omit<gcfV2.CloudFunction, gcfV2.OutputOnlyFields> = {
-        ...CLOUD_FUNCTION_V2,
-        eventTrigger: {
-          eventType: gcfV2.PUBSUB_PUBLISH_EVENT,
-          pubsubTopic: "projects/p/topics/t",
-        },
-        serviceConfig: {
-          ...CLOUD_FUNCTION_V2.serviceConfig,
-          maxInstanceCount: 42,
-          minInstanceCount: 1,
-          timeoutSeconds: 15,
-        },
-      };
-
-      expect(backend.toGCFv2Function(complexFunction, CLOUD_FUNCTION_V2_SOURCE)).to.deep.equal(
-        complexGcfFunction
-      );
-    });
-  });
-
-  describe("fromGCFv2Function", () => {
-    it("should copy a minimal version", () => {
-      expect(backend.fromGCFv2Function(HAVE_CLOUD_FUNCTION_V2)).to.deep.equal({
-        ...FUNCTION_SPEC,
-        apiVersion: 2,
-        uri: RUN_URI,
-      });
-    });
-
-    it("should translate event triggers", () => {
-      expect(
-        backend.fromGCFv2Function({
-          ...HAVE_CLOUD_FUNCTION_V2,
-          eventTrigger: {
-            eventType: gcfV2.PUBSUB_PUBLISH_EVENT,
-            pubsubTopic: "projects/p/topics/t",
-          },
-        })
-      ).to.deep.equal({
-        ...FUNCTION_SPEC,
-        apiVersion: 2,
-        uri: RUN_URI,
-        trigger: {
-          eventType: gcfV2.PUBSUB_PUBLISH_EVENT,
-          eventFilters: {
-            resource: "projects/p/topics/t",
-          },
-          retry: false,
-        },
-      });
-
-      // And again w/ a normal event trigger
-      expect(
-        backend.fromGCFv2Function({
-          ...HAVE_CLOUD_FUNCTION_V2,
-          eventTrigger: {
-            eventType: "google.cloud.audit.log.v1.written",
-            eventFilters: [
-              {
-                attribute: "resource",
-                value: "projects/p/regions/r/instances/i",
-              },
-              {
-                attribute: "serviceName",
-                value: "compute.googleapis.com",
-              },
-            ],
-          },
-        })
-      ).to.deep.equal({
-        ...FUNCTION_SPEC,
-        apiVersion: 2,
-        uri: RUN_URI,
-        trigger: {
-          eventType: "google.cloud.audit.log.v1.written",
-          eventFilters: {
-            resource: "projects/p/regions/r/instances/i",
-            serviceName: "compute.googleapis.com",
-          },
-          retry: false,
-        },
-      });
-    });
-
-    it("should copy optional fields", () => {
-      const extraFields: Partial<backend.FunctionSpec> = {
-        availableMemoryMb: 128,
-        vpcConnector: "connector",
-        vpcConnectorEgressSettings: "ALL_TRAFFIC",
-        ingressSettings: "ALLOW_ALL",
-        serviceAccountEmail: "inlined@google.com",
-        environmentVariables: {
-          FOO: "bar",
-        },
-      };
-      expect(
-        backend.fromGCFv2Function({
-          ...HAVE_CLOUD_FUNCTION_V2,
-          serviceConfig: {
-            ...HAVE_CLOUD_FUNCTION_V2.serviceConfig,
-            ...extraFields,
-          },
-          labels: {
-            foo: "bar",
-          },
-        })
-      ).to.deep.equal({
-        ...FUNCTION_SPEC,
-        apiVersion: 2,
-        uri: RUN_URI,
-        ...extraFields,
-        labels: {
-          foo: "bar",
-        },
-      });
-    });
-
-    it("should transform fields", () => {
-      const extraFields: Partial<backend.FunctionSpec> = {
-        minInstances: 1,
-        maxInstances: 42,
-        timeout: "15s",
-      };
-
-      const extraGcfFields: Partial<gcfV2.ServiceConfig> = {
-        minInstanceCount: 1,
-        maxInstanceCount: 42,
-        timeoutSeconds: 15,
-      };
-
-      expect(
-        backend.fromGCFv2Function({
-          ...HAVE_CLOUD_FUNCTION_V2,
-          serviceConfig: {
-            ...HAVE_CLOUD_FUNCTION_V2.serviceConfig,
-            ...extraGcfFields,
-          },
-        })
-      ).to.deep.equal({
-        ...FUNCTION_SPEC,
-        apiVersion: 2,
-        uri: RUN_URI,
-        ...extraFields,
-      });
-    });
-  });
-
-  describe("toJob", () => {
-    it("should copy minimal fields", () => {
-      expect(backend.toJob(SCHEDULE, "appEngineLocation")).to.deep.equal({
-        name: "projects/project/locations/appEngineLocation/jobs/firebase-schedule-id-region",
-        schedule: "every 1 minutes",
-        pubsubTarget: {
-          topicName: "projects/project/topics/firebase-schedule-id-region",
-          attributes: {
-            scheduled: "true",
-          },
-        },
-      });
-    });
-
-    it("should copy optional fields", () => {
-      expect(
-        backend.toJob(
-          {
-            ...SCHEDULE,
-            timeZone: "America/Los_Angeles",
-            retryConfig: {
-              maxDoublings: 2,
-              maxBackoffDuration: "20s",
-              minBackoffDuration: "1s",
-              maxRetryDuration: "60s",
-            },
-          },
-          "appEngineLocation"
-        )
-      ).to.deep.equal({
-        name: "projects/project/locations/appEngineLocation/jobs/firebase-schedule-id-region",
-        schedule: "every 1 minutes",
-        timeZone: "America/Los_Angeles",
-        retryConfig: {
-          maxDoublings: 2,
-          maxBackoffDuration: "20s",
-          minBackoffDuration: "1s",
-          maxRetryDuration: "60s",
-        },
-        pubsubTarget: {
-          topicName: "projects/project/topics/firebase-schedule-id-region",
-          attributes: {
-            scheduled: "true",
-          },
-        },
-      });
-    });
-  });
-
->>>>>>> 07f31958
   describe("existing backend", () => {
     let listAllFunctions: sinon.SinonStub;
     let listAllFunctionsV2: sinon.SinonStub;
