import { expect } from "chai";
import { decode as decodeJwt } from "jsonwebtoken";
import { describeAuthEmulator } from "./setup";
import {
  enrollPhoneMfa,
  deleteAccount,
  expectStatusCode,
  getAccountInfoByIdToken,
  getAccountInfoByLocalId,
  getSigninMethods,
  PROJECT_ID,
  registerAnonUser,
  registerUser,
  signInWithEmailLink,
  signInWithFakeClaims,
  signInWithPassword,
  signInWithPhoneNumber,
  TEST_PHONE_NUMBER,
  updateAccountByLocalId,
  updateProjectConfig,
  registerTenant,
} from "./helpers";
import { UserInfo } from "../../../emulator/auth/state";

describeAuthEmulator("accounts:batchGet", ({ authApi }) => {
  it("should allow listing all accounts", async () => {
    const user1 = await registerAnonUser(authApi());
    const user2 = await registerUser(authApi(), { email: "foo@example.com", password: "foobar" });

    await authApi()
      .get(`/identitytoolkit.googleapis.com/v1/projects/${PROJECT_ID}/accounts:batchGet`)
      .set("Authorization", "Bearer owner")
      .then((res) => {
        expectStatusCode(200, res);
        expect(res.body.users).to.have.length(2);
        expect(res.body.users.map((user: UserInfo) => user.localId)).to.have.members([
          user1.localId,
          user2.localId,
        ]);

        // No more accounts after this, so no page token returned.
        expect(res.body).not.to.have.property("nextPageToken");
      });
  });

  it("should return MFA info", async () => {
    const user1 = await signInWithEmailLink(authApi(), "test@example.com");
    await enrollPhoneMfa(authApi(), user1.idToken, TEST_PHONE_NUMBER);

    await authApi()
      .get(`/identitytoolkit.googleapis.com/v1/projects/${PROJECT_ID}/accounts:batchGet`)
      .set("Authorization", "Bearer owner")
      .then((res) => {
        expectStatusCode(200, res);
        expect(res.body.users).to.have.length(1);
        const user = res.body.users[0] as UserInfo;
        expect(user.mfaInfo![0]).to.contain({
          enrolledAt: "1970-01-01T00:00:00.000Z",
          phoneInfo: TEST_PHONE_NUMBER,
          unobfuscatedPhoneInfo: TEST_PHONE_NUMBER,
        });
      });
  });

  it("should allow listing all accounts using legacy endpoint", async () => {
    const user1 = await registerAnonUser(authApi());
    const user2 = await registerUser(authApi(), { email: "foo@example.com", password: "foobar" });

    await authApi()
      .post("/www.googleapis.com/identitytoolkit/v3/relyingparty/downloadAccount")
      .set("Authorization", "Bearer owner")
      .send({ targetProjectId: PROJECT_ID })
      .then((res) => {
        expectStatusCode(200, res);
        expect(res.body.users).to.have.length(2);
        expect(res.body.users.map((user: UserInfo) => user.localId)).to.have.members([
          user1.localId,
          user2.localId,
        ]);

        // No more accounts after this, so no page token returned.
        expect(res.body).not.to.have.property("nextPageToken");
      });
  });

  it("should allow specifying maxResults and pagination", async () => {
    const user1 = await registerAnonUser(authApi());
    const user2 = await registerUser(authApi(), { email: "foo@example.com", password: "foobar" });
    const localIds = [user1.localId, user2.localId].sort();

    const nextPageToken = await authApi()
      .get(`/identitytoolkit.googleapis.com/v1/projects/${PROJECT_ID}/accounts:batchGet`)
      .query({ maxResults: 1 }) // Give me the first user only.
      .set("Authorization", "Bearer owner")
      .then((res) => {
        expectStatusCode(200, res);
        expect(res.body.users).to.have.length(1);
        expect(res.body.users[0].localId).to.equal(localIds[0]);

        expect(res.body).to.have.property("nextPageToken").which.is.a("string");
        return res.body.nextPageToken as string;
      });

    await authApi()
      .get(`/identitytoolkit.googleapis.com/v1/projects/${PROJECT_ID}/accounts:batchGet`)
      .query({ nextPageToken })
      .set("Authorization", "Bearer owner")
      .then((res) => {
        expectStatusCode(200, res);
        expect(res.body.users).to.have.length(1);
        expect(res.body.users[0].localId).to.equal(localIds[1]);

        // No more accounts after this, so no page token returned.
        expect(res.body).not.to.have.property("nextPageToken");
      });

    // Test the legacy API too to make sure nextPageToken is recognized.
    await authApi()
      .post("/www.googleapis.com/identitytoolkit/v3/relyingparty/downloadAccount")
      .set("Authorization", "Bearer owner")
      .send({ targetProjectId: PROJECT_ID, nextPageToken })
      .then((res) => {
        expectStatusCode(200, res);
        expect(res.body.users).to.have.length(1);
        expect(res.body.users[0].localId).to.equal(
          user1.localId > user2.localId ? user1.localId : user2.localId
        );

        // No more accounts after this, so no page token returned.
        expect(res.body).not.to.have.property("nextPageToken");
      });
  });

  it("should always return a page token if page is full", async () => {
    const user1 = await registerAnonUser(authApi());
    const user2 = await registerUser(authApi(), { email: "foo@example.com", password: "foobar" });
    const localIds = [user1.localId, user2.localId].sort();

    const nextPageToken = await authApi()
      .get(`/identitytoolkit.googleapis.com/v1/projects/${PROJECT_ID}/accounts:batchGet`)
      .query({ maxResults: 2 }) // Return first two users only.
      .set("Authorization", "Bearer owner")
      .then((res) => {
        expectStatusCode(200, res);
        expect(res.body.users).to.have.length(2);
        expect(res.body.users[0].localId).to.equal(localIds[0]);
        expect(res.body.users[1].localId).to.equal(localIds[1]);

        // Even if there are no more users after this page, we should still
        // return a page token to match production behavior. See:
        // https://github.com/firebase/firebase-tools/issues/3231
        expect(res.body).to.have.property("nextPageToken").which.is.a("string");
        return res.body.nextPageToken as string;
      });

    await authApi()
      .get(`/identitytoolkit.googleapis.com/v1/projects/${PROJECT_ID}/accounts:batchGet`)
      .query({ nextPageToken })
      .set("Authorization", "Bearer owner")
      .then((res) => {
        expectStatusCode(200, res);
        console.log(nextPageToken, res.body.users);
        // Empty page with no page token returned.
        expect(res.body.users || []).to.have.length(0);
        expect(res.body).not.to.have.property("nextPageToken");
      });
  });

  it("should error if auth is disabled", async () => {
    const tenant = await registerTenant(authApi(), PROJECT_ID, { disableAuth: true });

    await authApi()
      .get(
        `/identitytoolkit.googleapis.com/v1/projects/${PROJECT_ID}/tenants/${tenant.tenantId}/accounts:batchGet`
      )
      .set("Authorization", "Bearer owner")
      .then((res) => {
        expectStatusCode(400, res);
        expect(res.body.error).to.have.property("message").includes("PROJECT_DISABLED");
      });
  });
});

describeAuthEmulator("accounts:batchCreate", ({ authApi }) => {
  it("should create specified accounts", async () => {
    const user1 = { localId: "foo", email: "foo@example.com", rawPassword: "notasecret" };
    const user2 = {
      localId: "bar",
      phoneNumber: TEST_PHONE_NUMBER,
      customAttributes: '{"hello": "world"}',
    };
    await authApi()
      .post(`/identitytoolkit.googleapis.com/v1/projects/${PROJECT_ID}/accounts:batchCreate`)
      .set("Authorization", "Bearer owner")
      .send({ users: [user1, user2] })
      .then((res) => {
        expectStatusCode(200, res);
        expect(res.body.error || []).to.have.length(0);
      });

    const user1SignInMethods = await getSigninMethods(authApi(), user1.email);
    expect(user1SignInMethods).to.eql(["password"]);

    const user2SignIn = await signInWithPhoneNumber(authApi(), user2.phoneNumber);
    expect(user2SignIn.localId).to.equal(user2.localId);

    expect(decodeJwt(user2SignIn.idToken)).to.have.property("hello").equal("world");
  });

  it("should create specified accounts via legacy endpoint", async () => {
    const user1 = { localId: "foo", email: "foo@example.com", rawPassword: "notasecret" };
    const user2 = { localId: "bar", phoneNumber: TEST_PHONE_NUMBER };
    await authApi()
      .post("/www.googleapis.com/identitytoolkit/v3/relyingparty/uploadAccount")
      .set("Authorization", "Bearer owner")
      .send({ users: [user1, user2], targetProjectId: PROJECT_ID })
      .then((res) => {
        expectStatusCode(200, res);
        expect(res.body.error || []).to.have.length(0);
      });

    const user1SignInMethods = await getSigninMethods(authApi(), user1.email);
    expect(user1SignInMethods).to.eql(["password"]);

    const user2SignIn = await signInWithPhoneNumber(authApi(), user2.phoneNumber);
    expect(user2SignIn.localId).to.equal(user2.localId);
  });

  it("should error if users is empty or missing", async () => {
    await authApi()
      .post(`/identitytoolkit.googleapis.com/v1/projects/${PROJECT_ID}/accounts:batchCreate`)
      .set("Authorization", "Bearer owner")
      .send({ users: [] })
      .then((res) => {
        expectStatusCode(400, res);
        expect(res.body.error).to.have.property("message").equals("MISSING_USER_ACCOUNT");
      });
    await authApi()
      .post(`/identitytoolkit.googleapis.com/v1/projects/${PROJECT_ID}/accounts:batchCreate`)
      .set("Authorization", "Bearer owner")
      .send({
        /* no users */
      })
      .then((res) => {
        expectStatusCode(400, res);
        expect(res.body.error).to.have.property("message").equals("MISSING_USER_ACCOUNT");
      });
  });

  it("should convert emails to lowercase", async () => {
    const user = { localId: "foo", email: "FOO@EXAMPLE.COM", rawPassword: "notasecret" };
    await authApi()
      .post(`/identitytoolkit.googleapis.com/v1/projects/${PROJECT_ID}/accounts:batchCreate`)
      .set("Authorization", "Bearer owner")
      .send({ users: [user] })
      .then((res) => {
        expectStatusCode(200, res);
        expect(res.body.error || []).to.have.length(0);
      });

    const userInfo = await getAccountInfoByLocalId(authApi(), user.localId);
    expect(userInfo.email).to.eql(user.email.toLowerCase());
  });

  it("should accept Auth Emulator fake passwordHash from request", async () => {
    const password = "hawaii";
    const salt = "beach";
    const user = {
      localId: "foo",
      email: "FOO@EXAMPLE.COM",
      salt,
      // Auth Emulator specific fake hash format, works for signInWithPassword.
      passwordHash: `fakeHash:salt=${salt}:password=${password}`,
    };
    await authApi()
      .post(`/identitytoolkit.googleapis.com/v1/projects/${PROJECT_ID}/accounts:batchCreate`)
      .set("Authorization", "Bearer owner")
      .send({ users: [user] })
      .then((res) => {
        expectStatusCode(200, res);
        expect(res.body.error || []).to.have.length(0);
      });

    const userInfo = await getAccountInfoByLocalId(authApi(), user.localId);
    expect(userInfo.passwordHash).to.eql(user.passwordHash);
    expect(userInfo.salt).to.eql(user.salt);

    const userSignIn = await signInWithPassword(authApi(), user.email, password);
    expect(userSignIn.localId).to.equal(user.localId);
  });

  it.skip("should reject production passwordHash", async () => {
    const user = {
      localId: "foo",
      email: "FOO@EXAMPLE.COM",

      // Real hashes from production, which the Auth Emulator cannot actually
      // import and check against without access to signer keys.
      passwordHash:
        "T8cY66FE7V0ejwZqdYH6OgQO8ZiMwqQ2XW-wgUUDf3LNfNPz1Uu6vlwak8GzSd295SmtuQV54qDdidSKYLx7Cg==",
      salt: "nteWfb8brZ0NIA==",
    };
    await authApi()
      .post(`/identitytoolkit.googleapis.com/v1/projects/${PROJECT_ID}/accounts:batchCreate`)
      .set("Authorization", "Bearer owner")
      .send({ users: [user] })
      .then((res) => {
        expectStatusCode(200, res);
        // TODO: Can we do better than silently importing it in broken state?
        expect(res.body.error || []).to.have.length(0);
      });
  });

  it("should error for duplicate emails in payload if sanityCheck is true", async () => {
    await authApi()
      .post(`/identitytoolkit.googleapis.com/v1/projects/${PROJECT_ID}/accounts:batchCreate`)
      .set("Authorization", "Bearer owner")
      .send({
        sanityCheck: true, // Check for duplicates in list below:
        users: [
          { localId: "test1", email: "foo@example.com" },
          { localId: "test2", email: "foo@example.com" }, // duplicate email
        ],
      })
      .then((res) => {
        expectStatusCode(400, res);
        expect(res.body.error)
          .to.have.property("message")
          .equal("DUPLICATE_EMAIL : foo@example.com");
      });
  });

  it("should block reusing existing email if sanityCheck is true", async () => {
    // Existing user:
    const user = await signInWithEmailLink(authApi(), "bar@example.com");
    await authApi()
      .post(`/identitytoolkit.googleapis.com/v1/projects/${PROJECT_ID}/accounts:batchCreate`)
      .set("Authorization", "Bearer owner")
      .send({
        sanityCheck: true,
        users: [{ localId: "test1", email: user.email }],
      })
      .then((res) => {
        expectStatusCode(200, res);
        expect(res.body.error).to.eql([
          {
            index: 0,
            message: "email exists in other account in database",
          },
        ]);
      });
  });

  it("should error for duplicate providerId+rawIds in payload if sanityCheck is true", async () => {
    await authApi()
      .post(`/identitytoolkit.googleapis.com/v1/projects/${PROJECT_ID}/accounts:batchCreate`)
      .set("Authorization", "Bearer owner")
      .send({
        sanityCheck: true, // Check for duplicates in list below:
        users: [
          { localId: "test1", providerUserInfo: [{ providerId: "google.com", rawId: "dup" }] },
          { localId: "test2", providerUserInfo: [{ providerId: "google.com", rawId: "dup" }] },
        ],
      })
      .then((res) => {
        expectStatusCode(400, res);
        expect(res.body.error)
          .to.have.property("message")
          .equal("DUPLICATE_RAW_ID : Provider id(google.com), Raw id(dup)");
      });
  });

  it("should block reusing exisiting providerId+rawIds if sanityCheck is true", async () => {
    const providerId = "google.com";
    const rawId = "0123456";
    // Existing user:
    await signInWithFakeClaims(authApi(), providerId, { sub: rawId });
    await authApi()
      .post(`/identitytoolkit.googleapis.com/v1/projects/${PROJECT_ID}/accounts:batchCreate`)
      .set("Authorization", "Bearer owner")
      .send({
        sanityCheck: true,
        users: [{ localId: "test1", providerUserInfo: [{ providerId, rawId }] }],
      })
      .then((res) => {
        expectStatusCode(200, res);
        expect(res.body.error).to.eql([
          {
            index: 0,
            message: "raw id exists in other account in database",
          },
        ]);
      });
  });

  it("should block duplicate localIds by default", async () => {
    await authApi()
      .post(`/identitytoolkit.googleapis.com/v1/projects/${PROJECT_ID}/accounts:batchCreate`)
      .set("Authorization", "Bearer owner")
      .send({
        users: [
          { localId: "test1" },
          { localId: "test1" }, // duplicate
        ],
      })
      .then((res) => {
        expectStatusCode(400, res);
        expect(res.body.error).to.have.property("message").equal("DUPLICATE_LOCAL_ID : test1");
      });

    const { localId } = await registerAnonUser(authApi());
    await authApi()
      .post(`/identitytoolkit.googleapis.com/v1/projects/${PROJECT_ID}/accounts:batchCreate`)
      .set("Authorization", "Bearer owner")
      .send({
        users: [{ localId /* duplicate with existing in DB */ }],
      })
      .then((res) => {
        expectStatusCode(200, res);
        expect(res.body.error).eql([
          {
            index: 0,
            message: "localId belongs to an existing account - can not overwrite.",
          },
        ]);
      });
  });

  it("should return error for individual invalid entries", async () => {
    const longString = new Array(999).join("x");

    await authApi()
      .post(`/identitytoolkit.googleapis.com/v1/projects/${PROJECT_ID}/accounts:batchCreate`)
      .set("Authorization", "Bearer owner")
      .send({
        users: [
          { email: "foo@example.com" /* no localId */ },
          { localId: "test1" }, // valid
          { localId: "test2", email: "not#an$email" },
          { localId: "test3", phoneNumber: "not#a$phone%number" },
          { localId: "test4", customAttributes: "not#a$json%object" },
          { localId: "test5", customAttributes: '{"sub": "123"}' }, // sub field is forbidden
          { localId: "test6", customAttributes: `{"a":"${longString}"}` }, // too large
          {
            localId: "test7",
            providerUserInfo: [{ providerId: "google.com" /* missing rawId */ }],
          },
          { localId: "test8", providerUserInfo: [{ rawId: "012345" /* missing providerId */ }] },
          // federatedId without rawId / providerId is supported in production but not Auth Emulator.
          { localId: "test9", providerUserInfo: [{ federatedId: "foo-bar" }] },
          {
            // MFA without email
            localId: "test10",
            mfaInfo: [{ phoneInfo: TEST_PHONE_NUMBER }],
          },
          {
            // MFA but email is unverified
            localId: "test11",
            email: "someone@example.com",
            mfaInfo: [{ phoneInfo: TEST_PHONE_NUMBER }],
          },
        ],
      })
      .then((res) => {
        expectStatusCode(200, res);
        expect(res.body.error).eql([
          {
            index: 0,
            message: "localId is missing",
          },
          {
            index: 2,
            message: "email is invalid",
          },
          {
            index: 3,
            message: "phone number format is invalid",
          },
          {
            index: 4,
            message: "Invalid custom claims provided.",
          },
          {
            index: 5,
            message: "Custom claims provided include a reserved claim.",
          },
          {
            index: 6,
            message: "Custom claims provided are too large.",
          },
          {
            index: 7,
            message: "federatedId or (providerId & rawId) is required",
          },
          {
            index: 8,
            message: "federatedId or (providerId & rawId) is required",
          },
          {
            index: 9,
            message:
              "((Parsing federatedId is not implemented in Auth Emulator; please specify providerId AND rawId as a workaround.))",
          },
          {
            index: 10,
            message: "Second factor account requires email to be presented.",
          },
          {
            index: 11,
            message: "Second factor account requires email to be verified.",
          },
        ]);
      });
  });

  it("should overwrite users with matching localIds if allowOverwrite", async () => {
    const user1ToBeOverwritten = await signInWithFakeClaims(authApi(), "google.com", {
      sub: "doh",
    });
    const user2ToBeOverwritten = await registerUser(authApi(), {
      email: "bar@example.com",
      password: "hawaii",
      displayName: "Old Display Name",
    });

    const user1 = {
      localId: user1ToBeOverwritten.localId,
      email: "foo@example.com",
      rawPassword: "notasecret",
    };
    const user2 = {
      localId: user2ToBeOverwritten.localId,
      phoneNumber: TEST_PHONE_NUMBER,
      displayName: "New Display Name",
    };
    await authApi()
      .post(`/identitytoolkit.googleapis.com/v1/projects/${PROJECT_ID}/accounts:batchCreate`)
      .set("Authorization", "Bearer owner")
      .send({ users: [user1, user2], allowOverwrite: true })
      .then((res) => {
        expectStatusCode(200, res);
        expect(res.body.error || []).to.have.length(0);
      });

    const user1Info = await getAccountInfoByLocalId(authApi(), user1.localId);
    expect(user1Info.email).to.eql(user1.email);
    expect(user1Info.providerUserInfo).to.eql([
      {
        providerId: "password",
        rawId: "foo@example.com",
        email: "foo@example.com",
        federatedId: "foo@example.com",
      },
      // Note: previous google.com link was gone since it is not present in new userInfo.
    ]);

    const user2SignIn = await signInWithPhoneNumber(authApi(), user2.phoneNumber);
    expect(user2SignIn.localId).to.equal(user2.localId);

    const user2Info = await getAccountInfoByIdToken(authApi(), user2SignIn.idToken);
    expect(user2Info.email || "").to.be.empty; // gone
    expect(user2Info.passwordHash || "").to.be.empty; // gone
    expect(user2Info.displayName).to.equal(user2.displayName); // overwritten
  });

  it("should import identity provider info", async () => {
    const email = "foo@example.com";
    const providerId = "google.com";
    const rawId = "0123456";
    const user1 = {
      localId: "foo",
      email,
      providerUserInfo: [{ providerId, rawId, displayName: "Foo", email }],
    };
    await authApi()
      .post(`/identitytoolkit.googleapis.com/v1/projects/${PROJECT_ID}/accounts:batchCreate`)
      .set("Authorization", "Bearer owner")
      .send({ users: [user1] })
      .then((res) => {
        expectStatusCode(200, res);
        expect(res.body.error || []).to.have.length(0);
      });

    const user1SignInMethods = await getSigninMethods(authApi(), user1.email);
    expect(user1SignInMethods).to.eql([providerId]);

    const user1SignIn = await signInWithFakeClaims(authApi(), providerId, {
      sub: rawId,
    });
    expect(user1SignIn.localId).to.equal(user1.localId);
  });

  it("should import MFA info", async () => {
    const email = "foo@example.com";
    const user1 = {
      localId: "foo",
      email,
      emailVerified: true,
      mfaInfo: [
        {
          enrolledAt: "2123-04-05T06:07:28.990Z",
          phoneInfo: TEST_PHONE_NUMBER,
        },
      ],
    };
    await authApi()
      .post(`/identitytoolkit.googleapis.com/v1/projects/${PROJECT_ID}/accounts:batchCreate`)
      .set("Authorization", "Bearer owner")
      .send({ users: [user1] })
      .then((res) => {
        expectStatusCode(200, res);
        expect(res.body.error || []).to.have.length(0);
      });

    const user1Info = await getAccountInfoByLocalId(authApi(), user1.localId);
    expect(user1Info.mfaInfo).to.have.length(1);
    expect(user1Info.mfaInfo![0]).to.contain({
      enrolledAt: user1.mfaInfo[0].enrolledAt,
      phoneInfo: TEST_PHONE_NUMBER,
      unobfuscatedPhoneInfo: TEST_PHONE_NUMBER,
    });
    // A mfaEnrollmentId should be automatically generated if not provided.
    expect(user1Info.mfaInfo![0].mfaEnrollmentId).to.be.a("string").and.not.empty;
  });

  it("should error if usageMode is passthrough", async () => {
    const user1 = { localId: "foo", email: "foo@example.com", rawPassword: "notasecret" };
    const user2 = {
      localId: "bar",
      phoneNumber: TEST_PHONE_NUMBER,
      customAttributes: '{"hello": "world"}',
    };
    await updateProjectConfig(authApi(), { usageMode: "PASSTHROUGH" });

    await authApi()
      .post(`/identitytoolkit.googleapis.com/v1/projects/${PROJECT_ID}/accounts:batchCreate`)
      .set("Authorization", "Bearer owner")
      .send({ users: [user1, user2] })
      .then((res) => {
        expectStatusCode(400, res);
        expect(res.body.error)
          .to.have.property("message")
          .equals("UNSUPPORTED_PASSTHROUGH_OPERATION");
      });
  });

  it("should error if auth is disabled", async () => {
    const tenant = await registerTenant(authApi(), PROJECT_ID, { disableAuth: true });

    await authApi()
      .post(`/identitytoolkit.googleapis.com/v1/projects/${PROJECT_ID}/accounts:batchCreate`)
      .set("Authorization", "Bearer owner")
      .send({ tenantId: tenant.tenantId })
      .then((res) => {
        expectStatusCode(400, res);
        expect(res.body.error).to.have.property("message").includes("PROJECT_DISABLED");
      });
  });

  it("should error if user tenantId does not match state tenantId", async () => {
    const tenant = await registerTenant(authApi(), PROJECT_ID, { disableAuth: false });

    await authApi()
      .post(`/identitytoolkit.googleapis.com/v1/projects/${PROJECT_ID}/accounts:batchCreate`)
      .set("Authorization", "Bearer owner")
      .send({
        tenantId: tenant.tenantId,
        users: [{ localId: "test1", tenantId: "not-matching-tenant-id" }],
      })
      .then((res) => {
        expectStatusCode(200, res);
        expect(res.body.error).eql([
          {
            index: 0,
            message: "Tenant id in userInfo does not match the tenant id in request.",
          },
        ]);
      });
  });

  it("should create users with tenantId if present", async () => {
    const tenant = await registerTenant(authApi(), PROJECT_ID, { disableAuth: false });
    const user = {
      localId: "foo",
      email: "me@example.com",
      rawPassword: "notasecret",
<<<<<<< HEAD
      tenantId: tenant.tenantId,
=======
>>>>>>> e4b9b938
    };

    await authApi()
      .post(`/identitytoolkit.googleapis.com/v1/projects/${PROJECT_ID}/accounts:batchCreate`)
      .set("Authorization", "Bearer owner")
      .send({ tenantId: tenant.tenantId, users: [user] })
      .then((res) => {
        expectStatusCode(200, res);
        expect(res.body.error || []).to.have.length(0);
      });

    const userInfo = await getAccountInfoByLocalId(authApi(), user.localId, tenant.tenantId);
    expect(userInfo.tenantId).to.eql(tenant.tenantId);
  });
});

describeAuthEmulator("accounts:batchDelete", ({ authApi }) => {
  it("should delete specified disabled accounts", async () => {
    const user1 = await registerAnonUser(authApi());
    const user2 = await registerUser(authApi(), {
      email: "foobar@example.com",
      password: "barbaz",
    });
    await updateAccountByLocalId(authApi(), user1.localId, { disableUser: true });
    await updateAccountByLocalId(authApi(), user2.localId, { disableUser: true });

    await authApi()
      .post(`/identitytoolkit.googleapis.com/v1/projects/${PROJECT_ID}/accounts:batchDelete`)
      .set("Authorization", "Bearer owner")
      .send({ localIds: [user1.localId, user2.localId] })
      .then((res) => {
        expectStatusCode(200, res);
        expect(res.body.errors ?? []).to.be.empty;
      });
  });

  it("should error for accounts not disabled", async () => {
    const user1 = await registerAnonUser(authApi());
    const user2 = await registerUser(authApi(), {
      email: "foobar@example.com",
      password: "barbaz",
    });
    // User 1 not disabled.
    await updateAccountByLocalId(authApi(), user2.localId, { disableUser: true });

    await authApi()
      .post(`/identitytoolkit.googleapis.com/v1/projects/${PROJECT_ID}/accounts:batchDelete`)
      .set("Authorization", "Bearer owner")
      .send({ localIds: [user1.localId, user2.localId] })
      .then((res) => {
        expectStatusCode(200, res);

        expect(res.body.errors).to.eql([
          {
            index: 0,
            localId: user1.localId,
            message: "NOT_DISABLED : Disable the account before batch deletion.",
          },
        ]);
      });
  });

  it("should delete disabled and not disabled accounts with force: true", async () => {
    const user1 = await registerAnonUser(authApi());
    const user2 = await registerUser(authApi(), {
      email: "foobar@example.com",
      password: "barbaz",
    });
    // User 1 not disabled.
    await updateAccountByLocalId(authApi(), user2.localId, { disableUser: true });

    await authApi()
      .post(`/identitytoolkit.googleapis.com/v1/projects/${PROJECT_ID}/accounts:batchDelete`)
      .set("Authorization", "Bearer owner")
      .send({ localIds: [user1.localId, user2.localId], force: true })
      .then((res) => {
        expectStatusCode(200, res);
        expect(res.body.errors ?? []).to.be.empty;
      });
  });

  it("should not report errors for nonexistent localIds", async () => {
    await authApi()
      .post(`/identitytoolkit.googleapis.com/v1/projects/${PROJECT_ID}/accounts:batchDelete`)
      .set("Authorization", "Bearer owner")
      .send({ localIds: ["nosuch", "nosuch2"] })
      .then((res) => {
        expectStatusCode(200, res);
        expect(res.body.errors ?? []).to.be.empty;
      });

    await authApi()
      .post(`/identitytoolkit.googleapis.com/v1/projects/${PROJECT_ID}/accounts:batchDelete`)
      .set("Authorization", "Bearer owner")
      .send({ localIds: ["nosuch", "nosuch2"], force: true })
      .then((res) => {
        expectStatusCode(200, res);
        expect(res.body.errors ?? []).to.be.empty;
      });
  });

  it("should error if localIds array is empty", async () => {
    await authApi()
      .post(`/identitytoolkit.googleapis.com/v1/projects/${PROJECT_ID}/accounts:batchDelete`)
      .set("Authorization", "Bearer owner")
      .send({ localIds: [], force: true })
      .then((res) => {
        expectStatusCode(400, res);
        expect(res.body.error.message).to.equal("LOCAL_ID_LIST_EXCEEDS_LIMIT");
      });
  });

  it("should error if localId count is more than limit", async () => {
    const localIds = [];
    for (let i = 0; i < 1000; i++) {
      localIds.push(`localId-${i}`);
    }

    // Right at limit (no error).
    await authApi()
      .post(`/identitytoolkit.googleapis.com/v1/projects/${PROJECT_ID}/accounts:batchDelete`)
      .set("Authorization", "Bearer owner")
      .send({ localIds, force: true })
      .then((res) => {
        expectStatusCode(200, res);
        expect(res.body.errors ?? []).to.be.empty;
      });

    // One above limit (error).
    localIds.push("extraOne");
    await authApi()
      .post(`/identitytoolkit.googleapis.com/v1/projects/${PROJECT_ID}/accounts:batchDelete`)
      .set("Authorization", "Bearer owner")
      .send({ localIds, force: true })
      .then((res) => {
        expectStatusCode(400, res);
        expect(res.body.error.message).to.equal("LOCAL_ID_LIST_EXCEEDS_LIMIT");
      });
  });
});<|MERGE_RESOLUTION|>--- conflicted
+++ resolved
@@ -684,10 +684,6 @@
       localId: "foo",
       email: "me@example.com",
       rawPassword: "notasecret",
-<<<<<<< HEAD
-      tenantId: tenant.tenantId,
-=======
->>>>>>> e4b9b938
     };
 
     await authApi()
