import { Command } from "../command";
import { Options } from "../options";
import { needProjectId } from "../projectUtils";
import requireInteractive from "../requireInteractive";
import { doSetup } from "../apphosting";
import { ensureApiEnabled } from "../gcp/apphosting";

export const command = new Command("apphosting:backends:create")
<<<<<<< HEAD
  .description("create a backend in a Firebase project")
  .option(
    "-a, --app <webApp>",
    "specify an existing Firebase web app to associate your App Hosting backend with",
  )
=======
  .description("create a Firebase App Hosting backend")
>>>>>>> ee07626e
  .option("-l, --location <location>", "specify the region of the backend", "")
  .option(
    "-s, --service-account <serviceAccount>",
    "specify the service account used to run the server",
    "",
  )
  .option(
    "-w, --with-dev-connect",
    "use the Developer Connect flow insetad of Cloud Build Repositories (testing)",
    false,
  )
  .before(ensureApiEnabled)
  .before(requireInteractive)
  .action(async (options: Options) => {
    const projectId = needProjectId(options);
    const webApp = options.app;
    const location = options.location;
    const serviceAccount = options.serviceAccount;
    const withDevConnect = options.withDevConnect as boolean;

    await doSetup(
      projectId,
      webApp as string | null,
      location as string | null,
      serviceAccount as string | null,
      withDevConnect,
    );
  });<|MERGE_RESOLUTION|>--- conflicted
+++ resolved
@@ -6,15 +6,11 @@
 import { ensureApiEnabled } from "../gcp/apphosting";
 
 export const command = new Command("apphosting:backends:create")
-<<<<<<< HEAD
-  .description("create a backend in a Firebase project")
+  .description("create a Firebase App Hosting backend")
   .option(
     "-a, --app <webApp>",
     "specify an existing Firebase web app to associate your App Hosting backend with",
   )
-=======
-  .description("create a Firebase App Hosting backend")
->>>>>>> ee07626e
   .option("-l, --location <location>", "specify the region of the backend", "")
   .option(
     "-s, --service-account <serviceAccount>",
