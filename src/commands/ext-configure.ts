import * as _ from "lodash";
import * as clc from "cli-color";
import * as marked from "marked";
import * as ora from "ora";
import TerminalRenderer = require("marked-terminal");

import * as Command from "../command";
import { FirebaseError } from "../error";
import * as getProjectId from "../getProjectId";
import * as extensionsApi from "../extensions/extensionsApi";
import { logPrefix } from "../extensions/extensionsHelper";
import * as paramHelper from "../extensions/paramHelper";
import * as requirePermissions from "../requirePermissions";
import * as utils from "../utils";
import * as logger from "../logger";

marked.setOptions({
  renderer: new TerminalRenderer(),
});

/**
 * Command for configuring an existing extension instance
 */
export default new Command("ext:configure <instanceId>")
  .description("configure an existing extension instance")
  .option("--params <paramsFile>", "path of params file with .env format.")
  .before(requirePermissions, ["firebasemods.instances.update", "firebasemods.instances.get"])
  .action(async (instanceId: string, options: any) => {
    const spinner = ora.default(
      `Configuring ${clc.bold(instanceId)}. This usually takes 3 to 5 minutes...`
    );
    try {
      const projectId = getProjectId(options, false);
      let existingInstance;
      try {
        existingInstance = await extensionsApi.getInstance(projectId, instanceId);
      } catch (err) {
        if (err.status === 404) {
          return utils.reject(
            `No extension instance ${instanceId} found in project ${projectId}.`,
            {
              exit: 1,
            }
          );
        }
        throw err;
      }
      const paramSpecWithNewDefaults = paramHelper.getParamsWithCurrentValuesAsDefaults(
        existingInstance
      );
      const removedLocations = _.remove(paramSpecWithNewDefaults, (param) => {
        return param.param === "LOCATION";
      });
      const currentLocation = _.get(existingInstance, "config.params.LOCATION");
      const params = await paramHelper.getParams(
        projectId,
        paramSpecWithNewDefaults,
        options.params
      );
      if (removedLocations.length) {
        logger.info(
          `Location is currently set to ${currentLocation}. This cannot be modified. ` +
            `Please uninstall and reinstall this extension to change location.`
        );
        params.LOCATION = currentLocation;
      }

      spinner.start();
      const res = await extensionsApi.configureInstance(projectId, instanceId, params);
      spinner.stop();
      utils.logLabeledSuccess(logPrefix, `successfully configured ${clc.bold(instanceId)}.`);
      utils.logLabeledBullet(
        logPrefix,
        marked(
<<<<<<< HEAD
          `You can view your newly configured instance on Firebase console: ${utils.consoleUrl(
=======
          `You can also view your reconfigured instance in the Firebase console: ${utils.consoleUrl(
>>>>>>> d7b87590
            projectId,
            `/extensions/instances/${instanceId}?tab=config`
          )}`
        )
      );
      return res;
    } catch (err) {
      spinner.fail();
      if (!(err instanceof FirebaseError)) {
        throw new FirebaseError(`Error occurred while configuring the instance: ${err.message}`, {
          original: err,
        });
      }
      throw err;
    }
  });<|MERGE_RESOLUTION|>--- conflicted
+++ resolved
@@ -72,11 +72,7 @@
       utils.logLabeledBullet(
         logPrefix,
         marked(
-<<<<<<< HEAD
-          `You can view your newly configured instance on Firebase console: ${utils.consoleUrl(
-=======
-          `You can also view your reconfigured instance in the Firebase console: ${utils.consoleUrl(
->>>>>>> d7b87590
+          `You can view your reconfigured instance in the Firebase console: ${utils.consoleUrl(
             projectId,
             `/extensions/instances/${instanceId}?tab=config`
           )}`
