import { Command } from "../command";
import { Options } from "../options";
import { needProjectId } from "../projectUtils";
import { pickOneService } from "../dataconnect/load";
import { FirebaseError } from "../error";
import { migrateSchema } from "../dataconnect/schemaMigration";
import { requireAuth } from "../requireAuth";
import { requirePermissions } from "../requirePermissions";
import { ensureApis } from "../dataconnect/ensureApis";
import { logLabeledSuccess } from "../utils";
import { mainSchema, mainSchemaYaml } from "../dataconnect/types";

type MigrateOptions = Options & { service?: string; location?: string };

export const command = new Command("dataconnect:sql:migrate")
  .description("migrate your CloudSQL database's schema to match your local Data Connect schema")
  .option("--service <serviceId>", "the serviceId of the Data Connect service")
  .option("--location <location>", "the location of the Data Connect service to disambiguate")
  .before(requirePermissions, [
    "firebasedataconnect.services.list",
    "firebasedataconnect.schemas.list",
    "firebasedataconnect.schemas.update",
    "cloudsql.instances.connect",
  ])
  .before(requireAuth)
  .withForce("execute any required database changes without prompting")
  .action(async (options: MigrateOptions) => {
    const projectId = needProjectId(options);
    await ensureApis(projectId);
<<<<<<< HEAD
    const serviceInfo = await pickOneService(
      projectId,
      options.config,
      options.service,
      options.location,
    );
    const instanceId =
      serviceInfo.dataConnectYaml.schema.datasource.postgresql?.cloudSql.instanceId;
=======
    const serviceInfo = await pickService(projectId, options.config, serviceId);
    const instanceId = mainSchemaYaml(serviceInfo.dataConnectYaml).datasource.postgresql?.cloudSql
      .instanceId;
>>>>>>> 4a7f9e58
    if (!instanceId) {
      throw new FirebaseError(
        "dataconnect.yaml is missing field schema.datasource.postgresql.cloudsql.instanceId",
      );
    }
    const diffs = await migrateSchema({
      options,
      schema: mainSchema(serviceInfo.schemas),
      validateOnly: true,
      schemaValidation: mainSchemaYaml(serviceInfo.dataConnectYaml).datasource.postgresql
        ?.schemaValidation,
    });
    if (diffs.length) {
      logLabeledSuccess(
        "dataconnect",
        `Database schema sucessfully migrated! Run 'firebase deploy' to deploy your new schema to your Data Connect service.`,
      );
    } else {
      logLabeledSuccess("dataconnect", "Database schema is already up to date!");
    }
    return { projectId, diffs };
  });<|MERGE_RESOLUTION|>--- conflicted
+++ resolved
@@ -27,20 +27,14 @@
   .action(async (options: MigrateOptions) => {
     const projectId = needProjectId(options);
     await ensureApis(projectId);
-<<<<<<< HEAD
     const serviceInfo = await pickOneService(
       projectId,
       options.config,
       options.service,
       options.location,
     );
-    const instanceId =
-      serviceInfo.dataConnectYaml.schema.datasource.postgresql?.cloudSql.instanceId;
-=======
-    const serviceInfo = await pickService(projectId, options.config, serviceId);
     const instanceId = mainSchemaYaml(serviceInfo.dataConnectYaml).datasource.postgresql?.cloudSql
       .instanceId;
->>>>>>> 4a7f9e58
     if (!instanceId) {
       throw new FirebaseError(
         "dataconnect.yaml is missing field schema.datasource.postgresql.cloudsql.instanceId",
