--- conflicted
+++ resolved
@@ -48,8 +48,6 @@
   .option(
     "--groups-file <file>",
     "path to file with a comma separated list of group aliases to distribute to",
-<<<<<<< HEAD
-=======
   )
   .option(
     "--test-devices <string>",
@@ -76,7 +74,6 @@
   .option(
     "--test-non-blocking",
     "run automated tests without waiting for them to complete. Visit the Firebase console for the test results.",
->>>>>>> ffe8dda6
   )
   .before(requireAuth)
   .action(async (file: string, options: any) => {
