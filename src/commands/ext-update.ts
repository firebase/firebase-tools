--- conflicted
+++ resolved
@@ -207,13 +207,6 @@
         projectId,
         instanceId,
         source: newSource,
-<<<<<<< HEAD
-        billingRequired: newSpec.billingRequired,
-=======
-        rolesToAdd: _.get(newSpec, "roles", []),
-        rolesToRemove,
-        serviceAccountEmail: existingInstance.serviceAccountEmail,
->>>>>>> 3d47ad00
       };
       if (!_.isEqual(newParams, currentParams)) {
         updateOptions.params = newParams;
