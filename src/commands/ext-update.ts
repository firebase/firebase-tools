import * as clc from "cli-color";
import * as _ from "lodash";
import * as marked from "marked";
import * as ora from "ora";
import TerminalRenderer = require("marked-terminal");

import { checkMinRequiredVersion } from "../checkMinRequiredVersion";
import { Command } from "../command";
import { FirebaseError } from "../error";
import { displayNode10UpdateBillingNotice } from "../extensions/billingMigrationHelper";
import { enableBilling } from "../extensions/checkProjectBilling";
import { checkBillingEnabled } from "../gcp/cloudbilling";
import * as extensionsApi from "../extensions/extensionsApi";
import * as provisioningHelper from "../extensions/provisioningHelper";
import {
  ensureExtensionsApiEnabled,
  logPrefix,
  getSourceOrigin,
  SourceOrigin,
} from "../extensions/extensionsHelper";
import * as paramHelper from "../extensions/paramHelper";
import {
  displayChanges,
  update,
  UpdateOptions,
  retryUpdate,
  updateFromLocalSource,
  updateFromUrlSource,
  updateToVersionFromPublisherSource,
  updateFromPublisherSource,
  getExistingSourceOrigin,
  inferUpdateSource,
} from "../extensions/updateHelper";
<<<<<<< HEAD
import * as changelog from "../extensions/changelog";
import * as getProjectId from "../getProjectId";
=======
import { needProjectId } from "../projectUtils";
>>>>>>> b29b3e25
import { requirePermissions } from "../requirePermissions";
import * as utils from "../utils";
import { previews } from "../previews";

marked.setOptions({
  renderer: new TerminalRenderer(),
});

function isValidUpdate(existingSourceOrigin: SourceOrigin, newSourceOrigin: SourceOrigin): boolean {
  if (existingSourceOrigin === SourceOrigin.PUBLISHED_EXTENSION) {
    return [SourceOrigin.PUBLISHED_EXTENSION, SourceOrigin.PUBLISHED_EXTENSION_VERSION].includes(
      newSourceOrigin
    );
  } else if (existingSourceOrigin === SourceOrigin.LOCAL) {
    return [SourceOrigin.LOCAL, SourceOrigin.URL].includes(newSourceOrigin);
  }
  return false;
}

/**
 * Command for updating an existing extension instance
 */
export default new Command("ext:update <extensionInstanceId> [updateSource]")
  .description(
    previews.extdev
      ? "update an existing extension instance to the latest version or from a local or URL source"
      : "update an existing extension instance to the latest version"
  )
  .before(requirePermissions, [
    "firebaseextensions.instances.update",
    "firebaseextensions.instances.get",
  ])
  .before(ensureExtensionsApiEnabled)
  .before(checkMinRequiredVersion, "extMinVersion")
  .action(async (instanceId: string, updateSource: string, options: any) => {
    const spinner = ora.default(
      `Updating ${clc.bold(instanceId)}. This usually takes 3 to 5 minutes...`
    );
    try {
      const projectId = needProjectId(options);
      let existingInstance;
      try {
        existingInstance = await extensionsApi.getInstance(projectId, instanceId);
      } catch (err) {
        if (err.status === 404) {
          throw new FirebaseError(
            `Extension instance '${clc.bold(instanceId)}' not found in project '${clc.bold(
              projectId
            )}'.`
          );
        }
        throw err;
      }
      const existingSpec: extensionsApi.ExtensionSpec = _.get(
        existingInstance,
        "config.source.spec"
      );
      if (existingInstance.config.source.state === "DELETED") {
        throw new FirebaseError(
          `Instance '${clc.bold(
            instanceId
          )}' cannot be updated anymore because the underlying extension was unpublished from Firebase's registry of extensions. Going forward, you will only be able to re-configure or uninstall this instance.`
        );
      }
      const existingParams = _.get(existingInstance, "config.params");
      const existingSource = _.get(existingInstance, "config.source.name");

      if (existingInstance.config.extensionRef) {
        // User may provide abbreviated syntax in the update command (for example, providing no update source or just a semver)
        // Decipher the explicit update source from the abbreviated syntax.
        updateSource = inferUpdateSource(updateSource, existingInstance.config.extensionRef);
      }
      let newSourceName: string;
      const existingSourceOrigin = await getExistingSourceOrigin(
        projectId,
        instanceId,
        existingSpec.name,
        existingSource
      );
      const newSourceOrigin = getSourceOrigin(updateSource);
      const validUpdate = isValidUpdate(existingSourceOrigin, newSourceOrigin);
      if (!validUpdate) {
        throw new FirebaseError(
          `Cannot update from a(n) ${existingSourceOrigin} to a(n) ${newSourceOrigin}. Please provide a new source that is a(n) ${existingSourceOrigin} and try again.`
        );
      }
      // TODO: remove "falls through" once producer and registry experience are released
      switch (newSourceOrigin) {
        case SourceOrigin.LOCAL:
          if (previews.extdev) {
            newSourceName = await updateFromLocalSource(
              projectId,
              instanceId,
              updateSource,
              existingSpec,
              existingSource
            );
            break;
          }
        // falls through
        // eslint-disable-next-line no-fallthrough
        case SourceOrigin.URL:
          if (previews.extdev) {
            newSourceName = await updateFromUrlSource(
              projectId,
              instanceId,
              updateSource,
              existingSpec,
              existingSource
            );
            break;
          }
        case SourceOrigin.PUBLISHED_EXTENSION_VERSION:
          newSourceName = await updateToVersionFromPublisherSource(
            projectId,
            instanceId,
            updateSource,
            existingSpec,
            existingSource
          );
          break;
        case SourceOrigin.PUBLISHED_EXTENSION:
          newSourceName = await updateFromPublisherSource(
            projectId,
            instanceId,
            updateSource,
            existingSpec,
            existingSource
          );
          break;
        default:
          throw new FirebaseError(`Unknown source '${clc.bold(updateSource)}.'`);
      }

      // TODO(fix): currently exploiting an oversight in this method call to make calls to both
      // the getExtensionSource endpoint and getExtenionVersion endpoint. Only ExtensionSources
      // are returned by this method, so in the case of a getExtensionVersion call, only overlapping
      // fields like name and ExtensionSpec are surfaced.
      // We should fix this.
      const newSource = await extensionsApi.getSource(newSourceName);
      const newSpec = newSource.spec;

      if (
        ![SourceOrigin.LOCAL, SourceOrigin.URL].includes(newSourceOrigin) &&
        existingSpec.version === newSpec.version
      ) {
        utils.logLabeledBullet(
          logPrefix,
          `${clc.bold(instanceId)} is already up to date. Its version is ${clc.bold(
            existingSpec.version
          )}.`
        );
        const retry = await retryUpdate();
        if (!retry) {
          utils.logLabeledBullet(logPrefix, "Update aborted.");
          return;
        }
      }

      await displayChanges(existingSpec, newSpec, false);

      await provisioningHelper.checkProductsProvisioned(projectId, newSpec);

      if (newSpec.billingRequired) {
        const enabled = await checkBillingEnabled(projectId);
        if (!enabled) {
          await displayNode10UpdateBillingNotice(existingSpec, newSpec, false);
          await enableBilling(projectId, instanceId);
        } else {
          await displayNode10UpdateBillingNotice(existingSpec, newSpec, true);
        }
      }
      const newParams = await paramHelper.promptForNewParams(
        existingSpec,
        newSpec,
        existingParams,
        projectId
      );
      spinner.start();
      const updateOptions: UpdateOptions = {
        projectId,
        instanceId,
      };
      if (newSourceName.includes("publisher")) {
        const { publisherId, extensionId, version } = extensionsApi.parseExtensionVersionName(
          newSourceName
        );
        updateOptions.extRef = `${publisherId}/${extensionId}@${version}`;
      } else {
        updateOptions.source = newSource;
      }
      if (!_.isEqual(newParams, existingParams)) {
        updateOptions.params = newParams;
      }
      await update(updateOptions);
      spinner.stop();
      utils.logLabeledSuccess(logPrefix, `successfully updated ${clc.bold(instanceId)}.`);
      utils.logLabeledBullet(
        logPrefix,
        marked(
          `You can view your updated instance in the Firebase console: ${utils.consoleUrl(
            projectId,
            `/extensions/instances/${instanceId}?tab=usage`
          )}`
        )
      );
    } catch (err) {
      if (spinner.isSpinning) {
        spinner.fail();
      }
      if (!(err instanceof FirebaseError)) {
        throw new FirebaseError(`Error occurred while updating the instance: ${err.message}`, {
          original: err,
        });
      }
      throw err;
    }
  });<|MERGE_RESOLUTION|>--- conflicted
+++ resolved
@@ -31,12 +31,7 @@
   getExistingSourceOrigin,
   inferUpdateSource,
 } from "../extensions/updateHelper";
-<<<<<<< HEAD
-import * as changelog from "../extensions/changelog";
-import * as getProjectId from "../getProjectId";
-=======
 import { needProjectId } from "../projectUtils";
->>>>>>> b29b3e25
 import { requirePermissions } from "../requirePermissions";
 import * as utils from "../utils";
 import { previews } from "../previews";
