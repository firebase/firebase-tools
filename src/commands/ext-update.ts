--- conflicted
+++ resolved
@@ -79,7 +79,6 @@
           source = await createSourceFromLocation(projectId, directoryOrUrl);
           sourceName = source.name;
         } catch (err) {
-<<<<<<< HEAD
           const invalidSourceErr = `Unable to update from the source \`${clc.bold(
             directoryOrUrl
           )}\`. To update this instance, you can either:\n
@@ -90,15 +89,6 @@
             "firebase ext:update <extension-instance-id> <localOrUrl>"
           )}\` to update from a local directory or URL source.`;
           throw new FirebaseError(invalidSourceErr);
-=======
-          throw new FirebaseError(
-            `Unable to create new source from '${clc.bold(directoryOrUrl)}':\n ${
-              err.message
-            }\n${clc.bold(
-              "Note:"
-            )} If this instance was installed or previously updated to use a local or URL source, it cannot be updated to use an official source.`
-          );
->>>>>>> e935af08
         }
         utils.logLabeledBullet(
           logPrefix,
