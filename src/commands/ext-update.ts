--- conflicted
+++ resolved
@@ -86,7 +86,6 @@
           newExtensionVersion.ref
         )}.`
       );
-<<<<<<< HEAD
       return;
     }
 
@@ -96,183 +95,6 @@
         oldExtensionVersion.ref
       )} to version ${clc.bold(newExtensionVersion.ref)}.`
     );
-=======
-
-      if (
-        !(await confirm({
-          nonInteractive: options.nonInteractive,
-          force: options.force,
-          default: false,
-        }))
-      ) {
-        utils.logLabeledBullet(logPrefix, "Update aborted.");
-        return;
-      }
-
-      const oldParamValues = manifest.readInstanceParam({
-        instanceId,
-        projectDir: config.projectDir,
-      });
-
-      const newParamBindingOptions = await paramHelper.getParamsForUpdate({
-        spec: oldExtensionVersion.spec,
-        newSpec: newExtensionVersion.spec,
-        currentParams: oldParamValues,
-        projectId,
-        paramsEnvPath: (options.params ?? "") as string,
-        nonInteractive: options.nonInteractive,
-        instanceId,
-      });
-      const eventsConfig = newExtensionVersion.spec.events
-        ? await askUserForEventsConfig.askForEventsConfig(
-            newExtensionVersion.spec.events,
-            "${param:PROJECT_ID}",
-            instanceId
-          )
-        : undefined;
-      if (eventsConfig) {
-        newParamBindingOptions.EVENTARC_CHANNEL = { baseValue: eventsConfig.channel };
-        newParamBindingOptions.ALLOWED_EVENT_TYPES = {
-          baseValue: eventsConfig.allowedEventTypes.join(","),
-        };
-      }
-      await manifest.writeToManifest(
-        [
-          {
-            instanceId,
-            ref: refs.parse(newExtensionVersion.ref),
-            params: newParamBindingOptions,
-            extensionSpec: newExtensionVersion.spec,
-            extensionVersion: newExtensionVersion,
-          },
-        ],
-        config,
-        {
-          nonInteractive: options.nonInteractive,
-          force: true, // Skip asking for permission again
-        }
-      );
-      manifest.showPreviewWarning();
-      return;
-    }
-
-    const spinner = ora(`Updating ${clc.bold(instanceId)}. This usually takes 3 to 5 minutes...`);
-    try {
-      const projectId = needProjectId(options);
-      const existingInstance = await extensionsApi.getInstance(projectId, instanceId);
-      const existingSpec = existingInstance.config.source.spec;
-      if (existingInstance.config.source.state === "DELETED") {
-        throw new FirebaseError(
-          `Instance '${clc.bold(
-            instanceId
-          )}' cannot be updated anymore because the underlying extension was unpublished from Firebase's registry of extensions. Going forward, you will only be able to re-configure or uninstall this instance.`
-        );
-      }
-      const existingParams = existingInstance.config.params;
-      const existingSource = existingInstance.config.source.name;
-
-      if (existingInstance.config.extensionRef) {
-        // User may provide abbreviated syntax in the update command (for example, providing no update source or just a semver)
-        // Decipher the explicit update source from the abbreviated syntax.
-        updateSource = inferUpdateSource(updateSource, existingInstance.config.extensionRef);
-      }
-      let newSourceName: string;
-      const existingSourceOrigin = await getExistingSourceOrigin(
-        projectId,
-        instanceId,
-        existingSpec.name,
-        existingSource
-      );
-      const newSourceOrigin = getSourceOrigin(updateSource);
-      const validUpdate = isValidUpdate(existingSourceOrigin, newSourceOrigin);
-      if (!validUpdate) {
-        throw new FirebaseError(
-          `Cannot update from a(n) ${existingSourceOrigin} to a(n) ${newSourceOrigin}. Please provide a new source that is a(n) ${existingSourceOrigin} and try again.`
-        );
-      }
-      // TODO: remove "falls through" once producer and registry experience are released
-      switch (newSourceOrigin) {
-        case SourceOrigin.LOCAL:
-          if (previews.extdev) {
-            newSourceName = await updateFromLocalSource(
-              projectId,
-              instanceId,
-              updateSource,
-              existingSpec
-            );
-            break;
-          }
-        // falls through
-        // eslint-disable-next-line no-fallthrough
-        case SourceOrigin.URL:
-          if (previews.extdev) {
-            newSourceName = await updateFromUrlSource(
-              projectId,
-              instanceId,
-              updateSource,
-              existingSpec
-            );
-            break;
-          }
-        case SourceOrigin.PUBLISHED_EXTENSION_VERSION:
-          newSourceName = await updateToVersionFromPublisherSource(
-            projectId,
-            instanceId,
-            updateSource,
-            existingSpec
-          );
-          break;
-        case SourceOrigin.PUBLISHED_EXTENSION:
-          newSourceName = await updateFromPublisherSource(
-            projectId,
-            instanceId,
-            updateSource,
-            existingSpec
-          );
-          break;
-        default:
-          throw new FirebaseError(`Unknown source '${clc.bold(updateSource)}.'`);
-      }
-
-      if (
-        !(await confirm({
-          nonInteractive: options.nonInteractive,
-          force: options.force,
-          default: true,
-        }))
-      ) {
-        throw new FirebaseError(`Update cancelled.`);
-      }
-
-      // TODO(fix): currently exploiting an oversight in this method call to make calls to both
-      // the getExtensionSource endpoint and getExtenionVersion endpoint. Only ExtensionSources
-      // are returned by this method, so in the case of a getExtensionVersion call, only overlapping
-      // fields like name and ExtensionSpec are surfaced.
-      // We should fix this.
-      const newSource = await extensionsApi.getSource(newSourceName);
-      const newSpec = newSource.spec;
-
-      if (
-        ![SourceOrigin.LOCAL, SourceOrigin.URL].includes(newSourceOrigin) &&
-        existingSpec.version === newSpec.version
-      ) {
-        utils.logLabeledBullet(
-          logPrefix,
-          `${clc.bold(instanceId)} is already up to date. Its version is ${clc.bold(
-            existingSpec.version
-          )}.`
-        );
-        const retry = await confirm({
-          nonInteractive: options.nonInteractive,
-          force: options.force,
-          default: false,
-        });
-        if (!retry) {
-          utils.logLabeledBullet(logPrefix, "Update aborted.");
-          return;
-        }
-      }
->>>>>>> 3522dd73
 
     if (
       !(await confirm({
@@ -300,7 +122,19 @@
       nonInteractive: options.nonInteractive,
       instanceId,
     });
-
+    const eventsConfig = newExtensionVersion.spec.events
+      ? await askUserForEventsConfig.askForEventsConfig(
+          newExtensionVersion.spec.events,
+          "${param:PROJECT_ID}",
+          instanceId
+        )
+      : undefined;
+    if (eventsConfig) {
+      newParamBindingOptions.EVENTARC_CHANNEL = { baseValue: eventsConfig.channel };
+      newParamBindingOptions.ALLOWED_EVENT_TYPES = {
+        baseValue: eventsConfig.allowedEventTypes.join(","),
+      };
+    }
     await manifest.writeToManifest(
       [
         {
@@ -314,28 +148,7 @@
       config,
       {
         nonInteractive: options.nonInteractive,
-<<<<<<< HEAD
         force: true, // Skip asking for permission again
-=======
-        instanceId,
-      });
-      const eventsConfig = newSpec.events
-        ? await askUserForEventsConfig.askForEventsConfig(newSpec.events, projectId, instanceId)
-        : undefined;
-      const newParams = paramHelper.getBaseParamBindings(newParamBindings);
-      spinner.start();
-      const updateOptions: UpdateOptions = {
-        projectId,
-        instanceId,
-        canEmitEvents: eventsConfig ? true : false,
-        eventarcChannel: eventsConfig?.channel,
-        allowedEventTypes: eventsConfig?.allowedEventTypes,
-      };
-      if (newSourceName.includes("publisher")) {
-        updateOptions.extRef = refs.toExtensionVersionRef(refs.parse(newSourceName));
-      } else {
-        updateOptions.source = newSource;
->>>>>>> 3522dd73
       }
     );
     manifest.showPostDeprecationNotice();
