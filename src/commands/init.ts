--- conflicted
+++ resolved
@@ -80,26 +80,16 @@
   });
 }
 
-<<<<<<< HEAD
-if (isEnabled("dataconnect")) {
-  choices.push({
-    value: "dataconnect",
-    name: "Data Connect: Set up a Firebase Data Connect service.",
-    checked: false,
-  });
-  choices.push({
-    value: "dataconnect:sdk",
-    name: "Data Connect: Set up a generated SDK for your Firebase Data Connect service.",
-    checked: false,
-  });
-}
-=======
 choices.push({
   value: "dataconnect",
   name: "Data Connect: Set up a Firebase Data Connect service.",
   checked: false,
 });
->>>>>>> 4947ea91
+choices.push({
+  value: "dataconnect:sdk",
+  name: "Data Connect: Set up a generated SDK for your Firebase Data Connect service.",
+  checked: false,
+});
 
 const featureNames = choices.map((choice) => choice.value);
 
