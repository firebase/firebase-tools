"use strict";

var previews = require("../previews"); //eslint-disable-line

module.exports = function(client) {
  var loadCommand = function(name) {
    var cmd = require("./" + name);
    // .ts commands export at .default.
    if (cmd.default) {
      cmd = cmd.default;
    }
    cmd.register(client);
    return cmd.runner();
  };

  client.auth = {};
  client.auth.export = loadCommand("auth-export");
  client.auth.upload = loadCommand("auth-import");
  client.database = {};
  client.database.get = loadCommand("database-get");
  client.database.instances = {};
  client.database.instances.create = loadCommand("database-instances-create");
  client.database.instances.list = loadCommand("database-instances-list");
  client.database.profile = loadCommand("database-profile");
  client.database.push = loadCommand("database-push");
  client.database.remove = loadCommand("database-remove");
  client.database.set = loadCommand("database-set");
  client.database.settings = {};
  client.database.settings.get = loadCommand("database-settings-get");
  client.database.settings.set = loadCommand("database-settings-set");
  client.database.update = loadCommand("database-update");
  client.deploy = loadCommand("deploy");
  client.emulators = {};
  client.emulators.exec = loadCommand("emulators-exec");
  client.emulators.start = loadCommand("emulators-start");
  client.experimental = {};
  client.experimental.functions = {};
  client.experimental.functions.shell = loadCommand("experimental-functions-shell");
  client.firestore = {};
  client.firestore.delete = loadCommand("firestore-delete");
  client.firestore.indexes = loadCommand("firestore-indexes-list");
  client.functions = {};
  client.functions.config = {};
  client.functions.config.clone = loadCommand("functions-config-clone");
  client.functions.config.get = loadCommand("functions-config-get");
  client.functions.config.set = loadCommand("functions-config-set");
  client.functions.config.unset = loadCommand("functions-config-unset");
  client.functions.delete = loadCommand("functions-delete");
  client.functions.log = loadCommand("functions-log");
  client.functions.shell = loadCommand("functions-shell");
  client.help = loadCommand("help");
  client.hosting = {};
  client.hosting.disable = loadCommand("hosting-disable");
  client.init = loadCommand("init");
  client.list = loadCommand("list");
  client.login = loadCommand("login");
  client.login.ci = loadCommand("login-ci");
  client.logout = loadCommand("logout");
  client.open = loadCommand("open");
  client.projects = {};
<<<<<<< HEAD
  client.projects.list = loadCommand("projects-list");
=======
  client.projects.create = loadCommand("projects-create");
>>>>>>> 076adef2
  client.serve = loadCommand("serve");
  client.setup = {};
  client.setup.emulators = {};
  client.setup.emulators.database = loadCommand("setup-emulators-database");
  client.setup.emulators.firestore = loadCommand("setup-emulators-firestore");
  client.setup.web = loadCommand("setup-web");
  client.target = loadCommand("target");
  client.target.apply = loadCommand("target-apply");
  client.target.clear = loadCommand("target-clear");
  client.target.remove = loadCommand("target-remove");
  client.tools = {};
  client.tools.migrate = loadCommand("tools-migrate");
  client.use = loadCommand("use");

  return client;
};<|MERGE_RESOLUTION|>--- conflicted
+++ resolved
@@ -58,11 +58,8 @@
   client.logout = loadCommand("logout");
   client.open = loadCommand("open");
   client.projects = {};
-<<<<<<< HEAD
   client.projects.list = loadCommand("projects-list");
-=======
   client.projects.create = loadCommand("projects-create");
->>>>>>> 076adef2
   client.serve = loadCommand("serve");
   client.setup = {};
   client.setup.emulators = {};
