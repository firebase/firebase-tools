"use strict";

var previews = require("../previews"); //eslint-disable-line

module.exports = function(client) {
  var loadCommand = function(name) {
    var cmd = require("./" + name);
    // .ts commands export at .default.
    if (cmd.default) {
      cmd = cmd.default;
    }
    cmd.register(client);
    return cmd.runner();
  };

  client.auth = {};
  client.auth.export = loadCommand("auth-export");
  client.auth.upload = loadCommand("auth-import");
  client.database = {};
  client.database.get = loadCommand("database-get");
  client.database.instances = {};
  client.database.instances.create = loadCommand("database-instances-create");
  client.database.instances.list = loadCommand("database-instances-list");
  client.database.profile = loadCommand("database-profile");
  client.database.push = loadCommand("database-push");
  client.database.remove = loadCommand("database-remove");
  client.database.set = loadCommand("database-set");
  client.database.settings = {};
  client.database.settings.get = loadCommand("database-settings-get");
  client.database.settings.set = loadCommand("database-settings-set");
  client.database.update = loadCommand("database-update");
  client.deploy = loadCommand("deploy");
  client.emulators = {};
  client.emulators.exec = loadCommand("emulators-exec");
  client.emulators.start = loadCommand("emulators-start");
  client.experimental = {};
  client.experimental.functions = {};
  client.experimental.functions.shell = loadCommand("experimental-functions-shell");
  client.firestore = {};
  client.firestore.delete = loadCommand("firestore-delete");
  client.firestore.indexes = loadCommand("firestore-indexes-list");
  client.functions = {};
  client.functions.config = {};
  client.functions.config.clone = loadCommand("functions-config-clone");
  client.functions.config.get = loadCommand("functions-config-get");
  client.functions.config.set = loadCommand("functions-config-set");
  client.functions.config.unset = loadCommand("functions-config-unset");
  client.functions.delete = loadCommand("functions-delete");
  client.functions.log = loadCommand("functions-log");
  client.functions.shell = loadCommand("functions-shell");
  client.help = loadCommand("help");
  client.hosting = {};
  client.hosting.disable = loadCommand("hosting-disable");
  client.init = loadCommand("init");
  client.list = loadCommand("list");
  client.login = loadCommand("login");
  client.login.ci = loadCommand("login-ci");
  client.logout = loadCommand("logout");
  client.open = loadCommand("open");
  client.projects = {};
<<<<<<< HEAD
  client.projects.create = loadCommand("projects-create");
=======
  client.projects.list = loadCommand("projects-list");
>>>>>>> 4d2981cd
  client.serve = loadCommand("serve");
  client.setup = {};
  client.setup.emulators = {};
  client.setup.emulators.database = loadCommand("setup-emulators-database");
  client.setup.emulators.firestore = loadCommand("setup-emulators-firestore");
  client.setup.web = loadCommand("setup-web");
  client.target = loadCommand("target");
  client.target.apply = loadCommand("target-apply");
  client.target.clear = loadCommand("target-clear");
  client.target.remove = loadCommand("target-remove");
  client.tools = {};
  client.tools.migrate = loadCommand("tools-migrate");
  client.use = loadCommand("use");

  return client;
};<|MERGE_RESOLUTION|>--- conflicted
+++ resolved
@@ -58,11 +58,8 @@
   client.logout = loadCommand("logout");
   client.open = loadCommand("open");
   client.projects = {};
-<<<<<<< HEAD
   client.projects.create = loadCommand("projects-create");
-=======
   client.projects.list = loadCommand("projects-list");
->>>>>>> 4d2981cd
   client.serve = loadCommand("serve");
   client.setup = {};
   client.setup.emulators = {};
