--- conflicted
+++ resolved
@@ -30,13 +30,8 @@
 
 const SYMBOL_CACHE_ROOT_DIR = process.env.FIREBASE_CRASHLYTICS_CACHE_PATH || os.tmpdir();
 
-<<<<<<< HEAD
-export default new Command("crashlytics:symbols:upload <symbolFiles...>")
+export const command = new Command("crashlytics:symbols:upload <symbolFiles...>")
   .description("upload symbols for native code, to symbolicate stack traces")
-=======
-export const command = new Command("crashlytics:symbols:upload <symbolFiles...>")
-  .description("Upload symbols for native code, to symbolicate stack traces.")
->>>>>>> 8b5ccea9
   .option("--app <appID>", "the app id of your Firebase app")
   .option("--generator [breakpad|csym]", "the symbol generator being used, defaults to breakpad.")
   .option("--dry-run", "generate symbols without uploading them")
