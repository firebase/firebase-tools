--- conflicted
+++ resolved
@@ -9,11 +9,8 @@
 import { DEFAULT_SCHEMA } from "../gcp/cloudsql/permissions";
 import { getIdentifiers, ensureServiceIsConnectedToCloudSql } from "../dataconnect/schemaMigration";
 import { setupIAMUsers } from "../gcp/cloudsql/connect";
-<<<<<<< HEAD
 import { pickOneService } from "../dataconnect/load";
-=======
 import { mainSchema, mainSchemaYaml } from "../dataconnect/types";
->>>>>>> 4a7f9e58
 
 type SetupOptions = Options & { service?: string; location?: string };
 
@@ -31,20 +28,14 @@
   .action(async (options: SetupOptions) => {
     const projectId = needProjectId(options);
     await ensureApis(projectId);
-<<<<<<< HEAD
     const serviceInfo = await pickOneService(
       projectId,
       options.config,
       options.service,
       options.location,
     );
-    const instanceId =
-      serviceInfo.dataConnectYaml.schema.datasource.postgresql?.cloudSql.instanceId;
-=======
-    const serviceInfo = await pickService(projectId, options.config, serviceId);
     const instanceId = mainSchemaYaml(serviceInfo.dataConnectYaml).datasource.postgresql?.cloudSql
       .instanceId;
->>>>>>> 4a7f9e58
     if (!instanceId) {
       throw new FirebaseError(
         "dataconnect.yaml is missing field schema.datasource.postgresql.cloudsql.instanceId",
