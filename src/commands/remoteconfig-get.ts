--- conflicted
+++ resolved
@@ -84,10 +84,7 @@
       const filename = shouldUseDefaultFilename
         ? options.config.get("remoteconfig.template")
         : options.output;
-<<<<<<< HEAD
-=======
       delete template.version;
->>>>>>> 8cbaa812
       fs.writeFileSync(filename, JSON.stringify(template, null, 2));
     } else {
       logger.info(table.toString());
