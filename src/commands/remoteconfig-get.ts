--- conflicted
+++ resolved
@@ -39,16 +39,11 @@
   .before(requirePermissions, ["cloudconfig.configs.get"])
   .action(async (options: Options) => {
     const template: RemoteConfigTemplate = await rcGet.getTemplate(
-<<<<<<< HEAD
-      getProjectId(options),
+      needProjectId(options),
       // If version number is specified, use that, otherwise use the most recent (which is the default if undefined)
       typeof options.versionNumber === "string"
         ? checkValidNumber(options.versionNumber)
         : undefined
-=======
-      needProjectId(options),
-      checkValidNumber(options.versionNumber)
->>>>>>> f2d0dd58
     );
     const table = new Table({ head: tableHead, style: { head: ["green"] } });
     if (template.conditions) {
