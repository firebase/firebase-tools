--- conflicted
+++ resolved
@@ -1,14 +1,9 @@
 "use strict";
 
-<<<<<<< HEAD
 var { Command } = require("../command");
-var requirePermissions = require("../requirePermissions");
-=======
-var Command = require("../command");
 var { requirePermissions } = require("../requirePermissions");
->>>>>>> 92cdaf9a
+var action = require("../functionsShellCommandAction");
 var requireConfig = require("../requireConfig");
-var action = require("../functionsShellCommandAction");
 
 module.exports = new Command("functions:shell")
   .description("launch full Node shell with emulated functions")
