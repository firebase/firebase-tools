import * as clc from "colorette";

import { Command } from "../command";
import { Options } from "../options";
import { needProjectId, needProjectNumber } from "../projectUtils";
import { requireAuth } from "../requireAuth";
import * as gcsm from "../gcp/secretManager";
import * as apphosting from "../gcp/apphosting";
import { requirePermissions } from "../requirePermissions";
import * as secrets from "../apphosting/secrets";
import * as dialogs from "../apphosting/secrets/dialogs";
import * as config from "../apphosting/config";
<<<<<<< HEAD
import * as utils from "../utils";
=======
import { logSuccess, logWarning, logBullet } from "../utils";
>>>>>>> cc870c7d

export const command = new Command("apphosting:secrets:set <secretName>")
  .description("create or update a secret for use in Firebase App Hosting")
  .option("-l, --location <location>", "optional location to retrict secret replication")
  // TODO: What is the right --force behavior for granting access? Seems correct to grant permissions
  // if there is only one set of accounts, but should maybe fail if there are more than one set of
  // accounts for different backends?
  .withForce("Automatically create a secret, grant permissions, and add to YAML.")
  .before(requireAuth)
  .before(gcsm.ensureApi)
  .before(apphosting.ensureApiEnabled)
  .before(requirePermissions, [
    "secretmanager.secrets.create",
    "secretmanager.secrets.get",
    "secretmanager.secrets.update",
    "secretmanager.versions.add",
    "secretmanager.secrets.getIamPolicy",
    "secretmanager.secrets.setIamPolicy",
  ])
  .option(
    "--data-file <dataFile>",
    'File path from which to read secret data. Set to "-" to read the secret data from stdin.',
  )
  .action(async (secretName: string, options: Options) => {
    const projectId = needProjectId(options);
    const projectNumber = await needProjectNumber(options);

    const created = await secrets.upsertSecret(projectId, secretName, options.location as string);
    if (created === null) {
      return;
    } else if (created) {
      utils.logSuccess(`Created new secret projects/${projectId}/secrets/${secretName}`);
    }

<<<<<<< HEAD
    const secretValue = await utils.readSecretValue(
      `Enter a value for ${secretName}`,
      options.dataFile as string | undefined,
    );

    const version = await gcsm.addVersion(projectId, secretName, secretValue);
    utils.logSuccess(`Created new secret version ${gcsm.toSecretVersionResourceName(version)}`);
    utils.logSuccess(howToAccess);

    // If the secret already exists, we want to exit once the new version is added
    if (!created) {
      utils.logWarning(grantAccess);
=======
    let secretValue;
    if ((!options.dataFile || options.dataFile === "-") && tty.isatty(0)) {
      secretValue = await promptOnce({
        type: "password",
        message: `Enter a value for ${secretName}`,
      });
    } else {
      let dataFile: string | number = 0;
      if (options.dataFile && options.dataFile !== "-") {
        dataFile = options.dataFile as string;
      }
      secretValue = fs.readFileSync(dataFile, "utf-8");
    }

    const version = await gcsm.addVersion(projectId, secretName, secretValue);
    logSuccess(`Created new secret version ${gcsm.toSecretVersionResourceName(version)}`);
    logBullet(
      `You can access the contents of the secret's latest value with ${clc.bold(`firebase apphosting:secrets:access ${secretName}\n`)}`,
    );

    // If the secret already exists, we want to exit once the new version is added
    if (!created) {
>>>>>>> cc870c7d
      return;
    }

    const accounts = await dialogs.selectBackendServiceAccounts(projectNumber, projectId, options);

    // If we're not granting permissions, there's no point in adding to YAML either.
    if (!accounts.buildServiceAccounts.length && !accounts.runServiceAccounts.length) {
<<<<<<< HEAD
      utils.logWarning(grantAccess);
=======
      logWarning(
        `To use this secret in your backend, you must grant access. You can do so in the future with ${clc.bold("firebase apphosting:secrets:grantaccess")}`,
      );
>>>>>>> cc870c7d

      // TODO: For existing secrets, enter the grantSecretAccess dialog only when the necessary permissions don't exist.
    } else {
      await secrets.grantSecretAccess(projectId, secretName, accounts);
    }

    await config.maybeAddSecretToYaml(secretName);
  });<|MERGE_RESOLUTION|>--- conflicted
+++ resolved
@@ -10,11 +10,7 @@
 import * as secrets from "../apphosting/secrets";
 import * as dialogs from "../apphosting/secrets/dialogs";
 import * as config from "../apphosting/config";
-<<<<<<< HEAD
 import * as utils from "../utils";
-=======
-import { logSuccess, logWarning, logBullet } from "../utils";
->>>>>>> cc870c7d
 
 export const command = new Command("apphosting:secrets:set <secretName>")
   .description("create or update a secret for use in Firebase App Hosting")
@@ -49,7 +45,6 @@
       utils.logSuccess(`Created new secret projects/${projectId}/secrets/${secretName}`);
     }
 
-<<<<<<< HEAD
     const secretValue = await utils.readSecretValue(
       `Enter a value for ${secretName}`,
       options.dataFile as string | undefined,
@@ -57,35 +52,12 @@
 
     const version = await gcsm.addVersion(projectId, secretName, secretValue);
     utils.logSuccess(`Created new secret version ${gcsm.toSecretVersionResourceName(version)}`);
-    utils.logSuccess(howToAccess);
-
-    // If the secret already exists, we want to exit once the new version is added
-    if (!created) {
-      utils.logWarning(grantAccess);
-=======
-    let secretValue;
-    if ((!options.dataFile || options.dataFile === "-") && tty.isatty(0)) {
-      secretValue = await promptOnce({
-        type: "password",
-        message: `Enter a value for ${secretName}`,
-      });
-    } else {
-      let dataFile: string | number = 0;
-      if (options.dataFile && options.dataFile !== "-") {
-        dataFile = options.dataFile as string;
-      }
-      secretValue = fs.readFileSync(dataFile, "utf-8");
-    }
-
-    const version = await gcsm.addVersion(projectId, secretName, secretValue);
-    logSuccess(`Created new secret version ${gcsm.toSecretVersionResourceName(version)}`);
-    logBullet(
+    utils.logBullet(
       `You can access the contents of the secret's latest value with ${clc.bold(`firebase apphosting:secrets:access ${secretName}\n`)}`,
     );
 
     // If the secret already exists, we want to exit once the new version is added
     if (!created) {
->>>>>>> cc870c7d
       return;
     }
 
@@ -93,13 +65,9 @@
 
     // If we're not granting permissions, there's no point in adding to YAML either.
     if (!accounts.buildServiceAccounts.length && !accounts.runServiceAccounts.length) {
-<<<<<<< HEAD
-      utils.logWarning(grantAccess);
-=======
-      logWarning(
+      utils.logWarning(
         `To use this secret in your backend, you must grant access. You can do so in the future with ${clc.bold("firebase apphosting:secrets:grantaccess")}`,
       );
->>>>>>> cc870c7d
 
       // TODO: For existing secrets, enter the grantSecretAccess dialog only when the necessary permissions don't exist.
     } else {
