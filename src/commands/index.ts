--- conflicted
+++ resolved
@@ -151,14 +151,6 @@
     client.internaltesting.functions.discover = loadCommand("internaltesting-functions-discover");
   }
   if (experiments.isEnabled("internalframeworks")) {
-<<<<<<< HEAD
-    client.frameworks = {};
-    client.frameworks.backends = {};
-    client.frameworks.backends.list = loadCommand("frameworks-backends-list");
-    client.frameworks.backends.create = loadCommand("frameworks-backends-create");
-    client.frameworks.backends.get = loadCommand("frameworks-backends-get");
-    client.frameworks.backends.delete = loadCommand("frameworks-backends-delete");
-=======
     client.apphosting = {};
     client.apphosting.backends = {};
     client.apphosting.backends.list = loadCommand("apphosting-backends-list");
@@ -171,7 +163,6 @@
     client.apphosting.rollouts = {};
     client.apphosting.rollouts.create = loadCommand("apphosting-rollouts-create");
     client.apphosting.rollouts.list = loadCommand("apphosting-rollouts-list");
->>>>>>> 29f65d93
   }
   client.login = loadCommand("login");
   client.login.add = loadCommand("login-add");
