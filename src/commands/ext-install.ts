import * as _ from "lodash";
import * as clc from "cli-color";
import * as marked from "marked";
import * as ora from "ora";
import TerminalRenderer = require("marked-terminal");

import * as askUserForConsent from "../extensions/askUserForConsent";
import { displayExtInfo } from "../extensions/displayExtensionInfo";
import { displayNode10CreateBillingNotice } from "../extensions/billingMigrationHelper";
import { isBillingEnabled, enableBilling } from "../extensions/checkProjectBilling";
import { checkMinRequiredVersion } from "../checkMinRequiredVersion";
import { Command } from "../command";
import { FirebaseError } from "../error";
import * as getProjectId from "../getProjectId";
import * as extensionsApi from "../extensions/extensionsApi";
import { promptForAudienceConsent, resolveRegistryEntry } from "../extensions/resolveSource";
import * as paramHelper from "../extensions/paramHelper";
import {
  confirmInstallInstance,
  createSourceFromLocation,
  ensureExtensionsApiEnabled,
  instanceIdExists,
  logPrefix,
  promptForOfficialExtension,
  promptForRepeatInstance,
  promptForValidInstanceId,
  isLocalOrURLPath,
  Audience,
} from "../extensions/extensionsHelper";
import { getRandomString } from "../extensions/utils";
import { requirePermissions } from "../requirePermissions";
import * as utils from "../utils";
<<<<<<< HEAD
import * as logger from "../logger";
=======
import { logger } from "../logger";
import { promptOnce } from "../prompt";
>>>>>>> 18264000
import { previews } from "../previews";

marked.setOptions({
  renderer: new TerminalRenderer(),
});

interface InstallExtensionOptions {
  paramFilePath?: string;
  projectId: string;
  extensionName: string;
  source?: extensionsApi.ExtensionSource;
  extVersion?: extensionsApi.ExtensionVersion;
}

interface InferAudienceOptions {
  publisherId?: string;
  extensionId: string;
}

interface ConfirmInstallOptions {
  projectId: string;
  extensionName: string;
}

async function installExtension(options: InstallExtensionOptions): Promise<void> {
  const { projectId, extensionName, source, extVersion, paramFilePath } = options;
  const spec = source?.spec || extVersion?.spec;
  if (!spec) {
    throw new FirebaseError(
      `Could not find the extension.yaml for ${extensionName}. Please make sure this is a valid extension and try again.`
    );
  }
  const spinner = ora.default(
    "Installing your extension instance. This usually takes 3 to 5 minutes..."
  );
  try {
    if (spec.billingRequired) {
      const enabled = await isBillingEnabled(projectId);
      if (!enabled) {
        await displayNode10CreateBillingNotice(spec, false);
        await enableBilling(projectId, spec.displayName || spec.name);
      } else {
        await displayNode10CreateBillingNotice(spec, true);
      }
    }
    const roles = spec.roles ? spec.roles.map((role: extensionsApi.Role) => role.role) : [];
    await askUserForConsent.prompt(spec.displayName || spec.name, projectId, roles);

    let instanceId = spec.name;
    const anotherInstanceExists = await instanceIdExists(projectId, instanceId);
    if (anotherInstanceExists) {
      const consent = await promptForRepeatInstance(projectId, spec.name);
      if (!consent) {
        // TODO(b/145233161): Add documentation link about extension instances here.
        logger.info(
          marked(
            "Installation cancelled. For a list of all available Firebase Extensions commands, run `firebase ext`."
          )
        );
        return;
      }
      instanceId = await promptForValidInstanceId(`${instanceId}-${getRandomString(4)}`);
    }
    const params = await paramHelper.getParams(projectId, _.get(spec, "params", []), paramFilePath);

    spinner.start();

    if (!source && extVersion) {
      await extensionsApi.createInstanceFromExtensionVersion(
        projectId,
        instanceId,
        extVersion,
        params
      );
    } else if (source) {
      await extensionsApi.createInstanceFromSource(projectId, instanceId, source, params);
    } else {
      throw new FirebaseError(
        `Neither a extension source nor an extension version was supplied for ${extensionName}. Please make sure this is a valid extension and try again.`
      );
    }

    spinner.stop();

    utils.logLabeledSuccess(
      logPrefix,
      `Successfully installed your instance of ${clc.bold(spec.displayName || spec.name)}! ` +
        `Its Instance ID is ${clc.bold(instanceId)}.`
    );
    utils.logLabeledBullet(
      logPrefix,
      marked(
        "Go to the Firebase console to view instructions for using your extension, " +
          `which may include some required post-installation tasks: ${utils.consoleUrl(
            projectId,
            `/extensions/instances/${instanceId}?tab=usage`
          )}`
      )
    );
    logger.info(
      marked(
        "You can run `firebase ext` to view available Firebase Extensions commands, " +
          "including those to update, reconfigure, or delete your installed extension."
      )
    );
  } catch (err) {
    if (spinner.isSpinning) {
      spinner.fail();
    }
    if (err instanceof FirebaseError) {
      throw err;
    }
    throw new FirebaseError(`Error occurred installing extension: ${err.message}`, {
      original: err,
    });
  }
}

function extensionNotFoundInstallError(extensionId: string): FirebaseError {
  return new FirebaseError(
    `Unable to find published extension '${clc.bold(extensionId)}'. ` +
      `Run ${clc.bold(
        "firebase ext:install -i"
      )} to select from the list of all available published extensions.`
  );
}

function installError(err: any, extensionId: string): FirebaseError {
  if (err.status === 404) {
    return extensionNotFoundInstallError(extensionId);
  } else {
    return new FirebaseError(err);
  }
}

// @TODO(b/181749427): This logic looks for the audience field inside the Registry File.
// This logic needs to be updated once audience becomes a field from the API.
async function inferAudience(extensionId: string, publisherId?: string): Promise<Audience> {
  try {
    const registryEntry = await resolveRegistryEntry(extensionId);
    if (publisherId && publisherId !== registryEntry.publisher) {
      return Audience.EAP;
    }
    return (registryEntry.audience || Audience.EAP) as Audience;
  } catch (err) {
    return Audience.EAP;
  }
}

async function confirmInstallBySource(
  projectId: string,
  extensionName: string
): Promise<extensionsApi.ExtensionSource> {
  // Create a one off source to use for the install flow.
  let source;
  try {
    source = await createSourceFromLocation(projectId, extensionName);
  } catch (err) {
    throw new FirebaseError(
      `Unable to find published extension '${clc.bold(extensionName)}', ` +
        `and encountered the following error when trying to create an instance of extension '${clc.bold(
          extensionName
        )}':\n ${err.message}`
    );
  }
  displayExtInfo(extensionName, source.spec);
  const confirm = await confirmInstallInstance();
  if (!confirm) {
    throw new FirebaseError("Install cancelled.");
  }
  return source;
}

async function confirmInstallByReference(
  options: ConfirmInstallOptions
): Promise<extensionsApi.ExtensionVersion> {
  // Infer firebase if publisher ID not provided.
  if (options.extensionName.split("/").length < 2) {
    const [extensionID, version] = options.extensionName.split("@");
    options.extensionName = `$firebase/${extensionID}@${version || "latest"}`;
  }
  // Get the correct version for a given extension reference from the Registry API.
  const ref = extensionsApi.parseRef(options.extensionName);
  try {
    await extensionsApi.getExtension(`${ref.publisherId}/${ref.extensionId}`);
  } catch (err) {
    throw installError(err, ref.extensionId);
  }
  if (!ref.version) {
    options.extensionName = `${options.extensionName}@latest`;
  }
  const audience = await inferAudience(ref.extensionId, ref.publisherId);
  let extVersion;
  try {
    extVersion = await extensionsApi.getExtensionVersion(options.extensionName);
  } catch (err) {
    throw installError(err, options.extensionName);
  }
  displayExtInfo(options.extensionName, extVersion.spec, true);
  const confirm = await confirmInstallInstance();
  if (!confirm) {
    throw new FirebaseError("Install cancelled.");
  }
  const audienceConsent = await promptForAudienceConsent(audience);
  if (!audienceConsent) {
    throw new FirebaseError("Install cancelled.");
  }
  return extVersion;
}

/**
 * Command for installing an extension
 */
export default new Command("ext:install [extensionName]")
  .description(
    "install an official extension if [extensionName] or [extensionName@version] is provided; " +
      (previews.extdev
        ? "install a local extension if [localPathOrUrl] or [url#root] is provided; install a published extension (not authored by Firebase) if [publisherId/extensionId] is provided "
        : "") +
      "or run with `-i` to see all available extensions."
  )
  .option("--params <paramsFile>", "name of params variables file with .env format.")
  .before(requirePermissions, ["firebaseextensions.instances.create"])
  .before(ensureExtensionsApiEnabled)
  .before(checkMinRequiredVersion, "extMinVersion")
  .action(async (extensionName: string, options: any) => {
    const projectId = getProjectId(options, false);
    const paramFilePath = options.params;
    let learnMore = false;
    if (!extensionName) {
      if (options.interactive) {
        learnMore = true;
        extensionName = await promptForOfficialExtension(
          "Which official extension do you wish to install?\n" +
            "  Select an extension, then press Enter to learn more."
        );
      } else {
        throw extensionNotFoundInstallError(extensionName);
      }
    }
    let source;
    let extVersion;
    // If the user types in URL, or a local path (prefixed with ~/, ../, or ./), install from local/URL source.
    // Otherwise, treat the input as an extension reference and proceed with reference-based installation.
    if (isLocalOrURLPath(extensionName)) {
      source = await confirmInstallBySource(projectId, extensionName);
    } else {
      extVersion = await confirmInstallByReference({ projectId, extensionName });
    }
    if (!source && !extVersion) {
      throw new FirebaseError(
        "Could not find a source. Please specify a valid source to continue."
      );
    }
    const spec = source?.spec || extVersion?.spec;
    if (!spec) {
      throw new FirebaseError(
        `Could not find the extension.yaml for extension '${clc.bold(
          extensionName
        )}'. Please make sure this is a valid extension and try again.`
      );
    }
    if (learnMore) {
      utils.logLabeledBullet(
        logPrefix,
        `You selected: ${clc.bold(spec.displayName)}.\n` +
          `${spec.description}\n` +
          `View details: https://firebase.google.com/products/extensions/${spec.name}\n`
      );
      const confirm = await confirmInstallInstance();
      if (!confirm) {
        return;
      }
    }
    try {
      return installExtension({
        paramFilePath,
        projectId,
        extensionName,
        source,
        extVersion,
      });
    } catch (err) {
      if (!(err instanceof FirebaseError)) {
        throw new FirebaseError(`Error occurred installing the extension: ${err.message}`, {
          original: err,
        });
      }
      throw err;
    }
  });<|MERGE_RESOLUTION|>--- conflicted
+++ resolved
@@ -30,12 +30,8 @@
 import { getRandomString } from "../extensions/utils";
 import { requirePermissions } from "../requirePermissions";
 import * as utils from "../utils";
-<<<<<<< HEAD
-import * as logger from "../logger";
-=======
 import { logger } from "../logger";
 import { promptOnce } from "../prompt";
->>>>>>> 18264000
 import { previews } from "../previews";
 
 marked.setOptions({
