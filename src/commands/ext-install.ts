import * as clc from "cli-color";
// eslint-disable-next-line @typescript-eslint/no-unsafe-assignment, @typescript-eslint/no-var-requires
const { marked } = require("marked");
import * as ora from "ora";
import TerminalRenderer = require("marked-terminal");

import * as askUserForConsent from "../extensions/askUserForConsent";
import { displayExtInfo } from "../extensions/displayExtensionInfo";
import * as askUserForEventsConfig from "../extensions/askUserForEventsConfig";
import { displayNode10CreateBillingNotice } from "../extensions/billingMigrationHelper";
import { enableBilling } from "../extensions/checkProjectBilling";
import { checkBillingEnabled } from "../gcp/cloudbilling";
import { checkMinRequiredVersion } from "../checkMinRequiredVersion";
import { Command } from "../command";
import { FirebaseError } from "../error";
import { getProjectId, needProjectId } from "../projectUtils";
import * as extensionsApi from "../extensions/extensionsApi";
import * as secretsUtils from "../extensions/secretsUtils";
import * as provisioningHelper from "../extensions/provisioningHelper";
import * as refs from "../extensions/refs";
import { displayWarningPrompts } from "../extensions/warnings";
import * as paramHelper from "../extensions/paramHelper";
import {
  confirm,
  createSourceFromLocation,
  ensureExtensionsApiEnabled,
  instanceIdExists,
  logPrefix,
  promptForOfficialExtension,
  promptForRepeatInstance,
  promptForValidInstanceId,
  diagnoseAndFixProject,
  isUrlPath,
  isLocalPath,
  canonicalizeRefInput,
} from "../extensions/extensionsHelper";
import { update, UpdateOptions } from "../extensions/updateHelper";
import { getRandomString } from "../extensions/utils";
import { requirePermissions } from "../requirePermissions";
import * as utils from "../utils";
import { track } from "../track";
import { logger } from "../logger";
import { previews } from "../previews";
import { Options } from "../options";
import * as manifest from "../extensions/manifest";
import { getBaseParamBindings, ParamBindingOptions } from "../extensions/paramHelper";

marked.setOptions({
  renderer: new TerminalRenderer(),
});

/**
 * Command for installing an extension
 */
export default new Command("ext:install [extensionName]")
  .description(
    "install an official extension if [extensionName] or [extensionName@version] is provided; " +
      (previews.extdev
        ? "install a local extension if [localPathOrUrl] or [url#root] is provided; install a published extension (not authored by Firebase) if [publisherId/extensionId] is provided "
        : "") +
      "or run with `-i` to see all available extensions."
  )
  .withForce()
  // TODO(b/221037520): Deprecate the params flag then remove it in the next breaking version.
  .option("--params <paramsFile>", "name of params variables file with .env format.")
  .option("--local", "save to firebase.json rather than directly install to a Firebase project")
  .before(requirePermissions, ["firebaseextensions.instances.create"])
  .before(ensureExtensionsApiEnabled)
  .before(checkMinRequiredVersion, "extMinVersion")
  .before(diagnoseAndFixProject)
  .action(async (extensionName: string, options: Options) => {
    const projectId = getProjectId(options);
    const paramsEnvPath = (options.params ?? "") as string;
    let learnMore = false;
    if (!extensionName) {
      if (options.interactive) {
        learnMore = true;
        extensionName = await promptForOfficialExtension(
          "Which official extension do you wish to install?\n" +
            "  Select an extension, then press Enter to learn more."
        );
      } else {
        throw new FirebaseError(
          `Unable to find published extension '${clc.bold(extensionName)}'. ` +
            `Run ${clc.bold(
              "firebase ext:install -i"
            )} to select from the list of all available published extensions.`
        );
      }
    }
    let source;
    let extensionVersion;

    // TODO(b/220900194): Remove when deprecating old install flow.
    // --local doesn't support urlPath so this will become dead codepath.
    if (isUrlPath(extensionName)) {
      throw new FirebaseError(
        `Installing with a source url is no longer supported in the CLI. Please use Firebase Console instead.`
      );
    }

    // If the user types in a local path (prefixed with ~/, ../, or ./), install from local source.
    // Otherwise, treat the input as an extension reference and proceed with reference-based installation.
    if (isLocalPath(extensionName)) {
      // TODO(b/228444119): Create source should happen at deploy time.
      // Should parse spec locally so we don't need project ID.
      source = await createSourceFromLocation(needProjectId({ projectId }), extensionName);
      displayExtInfo(extensionName, "", source.spec);
      void track("Extension Install", "Install by Source", options.interactive ? 1 : 0);
    } else {
      void track("Extension Install", "Install by Extension Ref", options.interactive ? 1 : 0);
      extensionName = canonicalizeRefInput(extensionName);
      extensionVersion = await extensionsApi.getExtensionVersion(extensionName);
      await infoExtensionVersion({
        extensionName,
        extensionVersion,
      });
    }
    if (
      !(await confirm({
        nonInteractive: options.nonInteractive,
        force: options.force,
        default: true,
      }))
    ) {
      return;
    }
    if (!source && !extensionVersion) {
      throw new FirebaseError(
        "Could not find a source. Please specify a valid source to continue."
      );
    }
    const spec = source?.spec ?? extensionVersion?.spec;
    if (!spec) {
      throw new FirebaseError(
        `Could not find the extension.yaml for extension '${clc.bold(
          extensionName
        )}'. Please make sure this is a valid extension and try again.`
      );
    }
    if (learnMore) {
      utils.logLabeledBullet(
        logPrefix,
        `You selected: ${clc.bold(spec.displayName)}.\n` +
          `${spec.description}\n` +
          `View details: https://firebase.google.com/products/extensions/${spec.name}\n`
      );
    }

    if (options.local) {
      try {
        return installToManifest({
          paramsEnvPath,
          projectId,
          extensionName,
          source,
          extVersion: extensionVersion,
          nonInteractive: options.nonInteractive,
          force: options.force,
        });
      } catch (err: any) {
        if (!(err instanceof FirebaseError)) {
          throw new FirebaseError(
            `Error occurred saving the extension to manifest: ${err.message}`,
            {
              original: err,
            }
          );
        }
        throw err;
      }
    }

    // TODO(b/220900194): Remove this and make --local the default behavior.
    try {
      return installExtension({
        paramsEnvPath,
        projectId: projectId,
        extensionName,
        source,
        extVersion: extensionVersion,
        nonInteractive: options.nonInteractive,
        force: options.force,
      });
    } catch (err: any) {
      if (!(err instanceof FirebaseError)) {
        throw new FirebaseError(`Error occurred installing the extension: ${err.message}`, {
          original: err,
        });
      }
      throw err;
    }
  });

async function infoExtensionVersion(args: {
  extensionName: string;
  extensionVersion: extensionsApi.ExtensionVersion;
}): Promise<void> {
  const ref = refs.parse(args.extensionName);
  const extension = await extensionsApi.getExtension(refs.toExtensionRef(ref));
  displayExtInfo(args.extensionName, ref.publisherId, args.extensionVersion.spec, true);
  await displayWarningPrompts(
    ref.publisherId,
    extension.registryLaunchStage,
    args.extensionVersion
  );
}

interface InstallExtensionOptions {
  paramsEnvPath?: string;
  projectId?: string;
  extensionName: string;
  source?: extensionsApi.ExtensionSource;
  extVersion?: extensionsApi.ExtensionVersion;
  nonInteractive: boolean;
  force?: boolean;
}

/**
 * Saves the extension instance config values to the manifest.
 *
 * Requires running `firebase deploy` to install it to the Firebase project.
 * @param options
 */
async function installToManifest(options: InstallExtensionOptions): Promise<void> {
  const { projectId, extensionName, extVersion, source, paramsEnvPath, nonInteractive, force } =
    options;
  const isLocalSource = isLocalPath(extensionName);

  const spec = extVersion?.spec ?? source?.spec;
  if (!spec) {
    throw new FirebaseError(
      `Could not find the extension.yaml for ${extensionName}. Please make sure this is a valid extension and try again.`
    );
  }

  const config = manifest.loadConfig(options);

  let instanceId = spec.name;
  while (manifest.instanceExists(instanceId, config)) {
    instanceId = await promptForValidInstanceId(`${spec.name}-${getRandomString(4)}`);
  }

  const paramBindingOptions = await paramHelper.getParams({
    projectId,
    paramSpecs: spec.params,
    nonInteractive,
    paramsEnvPath,
    instanceId,
  });

<<<<<<< HEAD
  const eventsConfig = spec.events
    ? await askUserForEventsConfig.askForEventsConfig(
        spec.events,
        "${param:PROJECT_ID}",
        instanceId
      )
    : undefined;
  if (eventsConfig) {
    paramBindingOptions.EVENTARC_CHANNEL = { baseValue: eventsConfig.channel };
    paramBindingOptions.ALLOWED_EVENT_TYPES = {
      baseValue: eventsConfig.allowedEventTypes.join(","),
    };
  }

  const ref = refs.parse(extVersion.ref);
=======
  const ref = extVersion ? refs.parse(extVersion.ref) : undefined;
>>>>>>> c559a9e4
  await manifest.writeToManifest(
    [
      {
        instanceId,
        ref: !isLocalSource ? ref : undefined,
        localPath: isLocalSource ? extensionName : undefined,
        params: paramBindingOptions,
        extensionSpec: spec,
      },
    ],
    config,
    { nonInteractive, force: force ?? false }
  );
  manifest.showPreviewWarning();
}

/**
 * Installs the extension in user's project.
 *
 * 1. Checks products are provisioned.
 * 2. Checks billings are enabled if needed.
 * 3. Asks for permission to grant sa roles.
 * 4. Asks for extension params
 * 5. Install
 * @param options
 */
async function installExtension(options: InstallExtensionOptions): Promise<void> {
  const { extensionName, source, extVersion, paramsEnvPath, nonInteractive, force } = options;
  const projectId = needProjectId({ projectId: options.projectId });

  const spec = source?.spec || extVersion?.spec;
  if (!spec) {
    throw new FirebaseError(
      `Could not find the extension.yaml for ${extensionName}. Please make sure this is a valid extension and try again.`
    );
  }
  const spinner = ora();
  try {
    await provisioningHelper.checkProductsProvisioned(projectId, spec);

    const usesSecrets = secretsUtils.usesSecrets(spec);
    if (spec.billingRequired || usesSecrets) {
      const enabled = await checkBillingEnabled(projectId);
      if (!enabled && nonInteractive) {
        throw new FirebaseError(
          `This extension requires the Blaze plan, but project ${projectId} is not on the Blaze plan. ` +
            marked(
              "Please visit https://console.cloud.google.com/billing/linkedaccount?project=${projectId} to upgrade your project."
            )
        );
      } else if (!enabled) {
        await displayNode10CreateBillingNotice(spec, false);
        await enableBilling(projectId);
      } else {
        await displayNode10CreateBillingNotice(spec, !nonInteractive);
      }
    }
    const apis = spec.apis || [];
    if (usesSecrets) {
      apis.push({
        apiName: "secretmanager.googleapis.com",
        reason: `To access and manage secrets which are used by this extension. By using this product you agree to the terms and conditions of the following license: https://console.cloud.google.com/tos?id=cloud&project=${projectId}`,
      });
    }
    if (apis.length) {
      askUserForConsent.displayApis(spec.displayName || spec.name, projectId, apis);
      const consented = await confirm({ nonInteractive, force, default: true });
      if (!consented) {
        throw new FirebaseError(
          "Without explicit consent for the APIs listed, we cannot deploy this extension."
        );
      }
    }
    if (usesSecrets) {
      await secretsUtils.ensureSecretManagerApiEnabled(options);
    }

    const roles = spec.roles ? spec.roles.map((role: extensionsApi.Role) => role.role) : [];
    if (roles.length) {
      await askUserForConsent.displayRoles(spec.displayName || spec.name, projectId, roles);
      const consented = await confirm({ nonInteractive, force, default: true });
      if (!consented) {
        throw new FirebaseError(
          "Without explicit consent for the roles listed, we cannot deploy this extension."
        );
      }
    }
    let instanceId = spec.name;

    let choice: "updateExisting" | "installNew" | "cancel";
    const anotherInstanceExists = await instanceIdExists(projectId, instanceId);
    if (anotherInstanceExists) {
      if (!nonInteractive) {
        choice = await promptForRepeatInstance(projectId, spec.name);
      } else if (nonInteractive && force) {
        choice = "updateExisting";
      } else {
        throw new FirebaseError(
          `An extension with the ID '${clc.bold(
            extensionName
          )}' already exists in the project '${clc.bold(projectId)}'.` +
            ` To update or reconfigure this instance instead, rerun this command with the --force flag.`
        );
      }
    } else {
      choice = "installNew";
    }
    let paramBindingOptions: { [key: string]: ParamBindingOptions };
    let paramBindings: Record<string, string>;
    let eventsConfig: askUserForEventsConfig.InstanceEventsConfig | undefined;
    switch (choice) {
      case "installNew":
        instanceId = await promptForValidInstanceId(`${instanceId}-${getRandomString(4)}`);
        paramBindingOptions = await paramHelper.getParams({
          projectId,
          paramSpecs: spec.params,
          nonInteractive,
          paramsEnvPath,
          instanceId,
        });
        eventsConfig = spec.events
          ? await askUserForEventsConfig.askForEventsConfig(spec.events, projectId, instanceId)
          : undefined;
        paramBindings = getBaseParamBindings(paramBindingOptions);
        spinner.text = "Installing your extension instance. This usually takes 3 to 5 minutes...";
        spinner.start();
        await extensionsApi.createInstance({
          projectId,
          instanceId,
          extensionSource: source,
          extensionVersionRef: extVersion?.ref,
          params: paramBindings,
          allowedEventTypes: eventsConfig?.allowedEventTypes,
          eventarcChannel: eventsConfig?.channel,
        });
        spinner.stop();
        utils.logLabeledSuccess(
          logPrefix,
          `Successfully installed your instance of ${clc.bold(spec.displayName || spec.name)}! ` +
            `Its Instance ID is ${clc.bold(instanceId)}.`
        );
        break;
      case "updateExisting":
        paramBindingOptions = await paramHelper.getParams({
          projectId,
          paramSpecs: spec.params,
          nonInteractive,
          paramsEnvPath,
          instanceId,
        });
        const existingInstance = await extensionsApi.getInstance(projectId, instanceId);
        eventsConfig = spec.events
          ? await askUserForEventsConfig.askForEventsConfig(spec.events, projectId, instanceId)
          : undefined;
        paramBindings = getBaseParamBindings(paramBindingOptions);
        spinner.text = "Updating your extension instance. This usually takes 3 to 5 minutes...";
        spinner.start();
        const updateOptions: UpdateOptions = {
          projectId,
          instanceId,
          source,
          extRef: extVersion?.ref,
          params: paramBindings,
        };
        if (existingInstance.config.eventarcChannel !== eventsConfig?.channel) {
          updateOptions.eventarcChannel = eventsConfig?.channel;
        }
        if (
          JSON.stringify((existingInstance.config.allowedEventTypes || []).sort()) !==
          JSON.stringify((eventsConfig?.allowedEventTypes || []).sort())
        ) {
          updateOptions.allowedEventTypes = eventsConfig?.allowedEventTypes;
        }
        await update(updateOptions);
        spinner.stop();
        utils.logLabeledSuccess(
          logPrefix,
          `Successfully updated your instance of ${clc.bold(spec.displayName || spec.name)}! ` +
            `Its Instance ID is ${clc.bold(instanceId)}.`
        );
        break;
      case "cancel":
        return;
    }
    utils.logLabeledBullet(
      logPrefix,
      marked(
        "Go to the Firebase console to view instructions for using your extension, " +
          `which may include some required post-installation tasks: ${utils.consoleUrl(
            projectId,
            `/extensions/instances/${instanceId}?tab=usage`
          )}`
      )
    );
    logger.info(
      marked(
        "You can run `firebase ext` to view available Firebase Extensions commands, " +
          "including those to update, reconfigure, or delete your installed extension."
      )
    );
    manifest.showDeprecationWarning();
  } catch (err: any) {
    if (spinner.isSpinning) {
      spinner.fail();
    }
    if (err instanceof FirebaseError) {
      throw err;
    }
    throw new FirebaseError(`Error occurred installing extension: ${err.message}`, {
      original: err,
    });
  }
}<|MERGE_RESOLUTION|>--- conflicted
+++ resolved
@@ -248,8 +248,6 @@
     paramsEnvPath,
     instanceId,
   });
-
-<<<<<<< HEAD
   const eventsConfig = spec.events
     ? await askUserForEventsConfig.askForEventsConfig(
         spec.events,
@@ -263,11 +261,7 @@
       baseValue: eventsConfig.allowedEventTypes.join(","),
     };
   }
-
-  const ref = refs.parse(extVersion.ref);
-=======
   const ref = extVersion ? refs.parse(extVersion.ref) : undefined;
->>>>>>> c559a9e4
   await manifest.writeToManifest(
     [
       {
