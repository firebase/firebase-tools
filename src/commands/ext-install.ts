import * as _ from "lodash";
import * as clc from "cli-color";
import * as marked from "marked";
import * as ora from "ora";
import TerminalRenderer = require("marked-terminal");

import { populatePostinstall } from "../extensions/populatePostinstall";
import * as askUserForConsent from "../extensions/askUserForConsent";
import * as checkProjectBilling from "../extensions/checkProjectBilling";
import * as Command from "../command";
import { FirebaseError } from "../error";
import { getRandomString } from "../extensions/generateInstanceId";
import * as getProjectId from "../getProjectId";
import { createServiceAccountAndSetRoles } from "../extensions/rolesHelper";
import * as extensionsApi from "../extensions/extensionsApi";
import { resolveSource } from "../extensions/resolveSource";
import * as paramHelper from "../extensions/paramHelper";
import {
  ensureExtensionsApiEnabled,
  getValidInstanceId,
  logPrefix,
  promptForValidInstanceId,
} from "../extensions/extensionsHelper";
import * as requirePermissions from "../requirePermissions";
import * as utils from "../utils";
import * as logger from "../logger";

marked.setOptions({
  renderer: new TerminalRenderer(),
});

interface InstallExtensionOptions {
  paramFilePath?: string;
  projectId: string;
  source: extensionsApi.ExtensionSource;
}

async function installExtension(options: InstallExtensionOptions): Promise<void> {
  const { projectId, source, paramFilePath } = options;
  const spec = source.spec;
  const spinner = ora.default(
    "Installing your extension instance. This usually takes 3 to 5 minutes..."
  );
  try {
    await checkProjectBilling(projectId, spec.displayName || spec.name, spec.billingRequired);
    const roles = spec.roles ? spec.roles.map((role: extensionsApi.Role) => role.role) : [];
    await askUserForConsent.prompt(spec.displayName || spec.name, projectId, roles);

    const params = await paramHelper.getParams(projectId, _.get(spec, "params", []), paramFilePath);

    let instanceId = await getValidInstanceId(projectId, spec.name);
    spinner.start();
    let serviceAccountEmail;
    while (!serviceAccountEmail) {
      try {
        serviceAccountEmail = await createServiceAccountAndSetRoles(
          projectId,
          _.get(spec, "roles", []),
          instanceId
        );
      } catch (err) {
        if (err.status === 409) {
          spinner.stop();
          logger.info(err.message);
          instanceId = await promptForValidInstanceId(`${instanceId}-${getRandomString(4)}`);
          spinner.start();
        } else {
          throw err;
        }
      }
    }
    const response = await extensionsApi.createInstance(
      projectId,
      instanceId,
      source,
      params,
      serviceAccountEmail
    );
    spinner.stop();

    utils.logLabeledSuccess(
      logPrefix,
      `successfully installed ${clc.bold(spec.displayName || spec.name)}, ` +
        `its Instance ID is ${clc.bold(instanceId)}.`
    );
    const usageInstruction =
      _.get(response, "config.populatedPostinstallContent") ||
      populatePostinstall(source.spec.postinstallContent || "", params);
    if (usageInstruction) {
      utils.logLabeledBullet(logPrefix, `usage instructions:\n${marked(usageInstruction)}`);
    } else {
      logger.debug("No usage instructions provided.");
    }
    utils.logLabeledBullet(
      logPrefix,
      marked(
<<<<<<< HEAD
        `You can view your new instance on Firebase console: ${utils.consoleUrl(
=======
        `You can also view your new instance in the Firebase console: ${utils.consoleUrl(
>>>>>>> d7b87590
          projectId,
          `/extensions/instances/${instanceId}?tab=usage`
        )}`
      )
    );
  } catch (err) {
    spinner.fail();
    if (err instanceof FirebaseError) {
      throw err;
    }
    throw new FirebaseError(`Error occurred installing extension: ${err.message}`, {
      original: err,
    });
  }
}

/**
 * Command for installing a extension
 */
export default new Command("ext:install <extensionName>")
  .description("install an extension, given <extensionName> or <extensionName@versionNumber>")
  .option("--params <paramsFile>", "name of params variables file with .env format.")
  .before(requirePermissions, ["firebasemods.instances.create"])
  .before(ensureExtensionsApiEnabled)
  .action(async (extensionName: string, options: any) => {
    try {
      const projectId = getProjectId(options, false);
      const paramFilePath = options.params;
      const sourceUrl = await resolveSource(extensionName);
      const source = await extensionsApi.getSource(sourceUrl);
      return installExtension({
        paramFilePath,
        projectId,
        source,
      });
    } catch (err) {
      if (!(err instanceof FirebaseError)) {
        throw new FirebaseError(`Error occurred installing the extension: ${err.message}`, {
          original: err,
        });
      }
      throw err;
    }
  });<|MERGE_RESOLUTION|>--- conflicted
+++ resolved
@@ -94,11 +94,7 @@
     utils.logLabeledBullet(
       logPrefix,
       marked(
-<<<<<<< HEAD
-        `You can view your new instance on Firebase console: ${utils.consoleUrl(
-=======
-        `You can also view your new instance in the Firebase console: ${utils.consoleUrl(
->>>>>>> d7b87590
+        `You can view your new instance in the Firebase console: ${utils.consoleUrl(
           projectId,
           `/extensions/instances/${instanceId}?tab=usage`
         )}`
