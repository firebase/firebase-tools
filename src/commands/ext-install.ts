import * as clc from "colorette";
import { marked } from "marked";
import * as semver from "semver";
import * as TerminalRenderer from "marked-terminal";

import { displayExtensionVersionInfo } from "../extensions/displayExtensionInfo";
import * as askUserForEventsConfig from "../extensions/askUserForEventsConfig";
import { checkMinRequiredVersion } from "../checkMinRequiredVersion";
import { Command } from "../command";
import { FirebaseError } from "../error";
import { logger } from "../logger";
import { getProjectId, needProjectId } from "../projectUtils";
import * as extensionsApi from "../extensions/extensionsApi";
import { ExtensionVersion, ExtensionSource } from "../extensions/types";
import * as refs from "../extensions/refs";
import * as secretsUtils from "../extensions/secretsUtils";
import * as paramHelper from "../extensions/paramHelper";
import {
  createSourceFromLocation,
  ensureExtensionsApiEnabled,
  logPrefix,
  promptForValidInstanceId,
  diagnoseAndFixProject,
  isLocalPath,
} from "../extensions/extensionsHelper";
import { resolveVersion } from "../deploy/extensions/planner";
import { getRandomString } from "../extensions/utils";
import { requirePermissions } from "../requirePermissions";
import * as utils from "../utils";
import { trackGA4 } from "../track";
import { confirm } from "../prompt";
import { Options } from "../options";
import * as manifest from "../extensions/manifest";
import { displayDeveloperTOSWarning } from "../extensions/tos";

marked.setOptions({
  renderer: new TerminalRenderer(),
});

/**
 * Command for installing an extension
 */
export const command = new Command("ext:install [extensionRef]")
  .description(
    "add an uploaded extension to firebase.json if [publisherId/extensionId] is provided;" +
      "or, add a local extension if [localPath] is provided"
  )
  .option("--local", "deprecated")
  .withForce()
  .before(requirePermissions, ["firebaseextensions.instances.create"])
  .before(ensureExtensionsApiEnabled)
  .before(checkMinRequiredVersion, "extMinVersion")
  .before(diagnoseAndFixProject)
  .action(async (extensionRef: string, options: Options) => {
    if (options.local) {
      utils.logLabeledWarning(
        logPrefix,
        "As of firebase-tools@11.0.0, the `--local` flag is no longer required, as it is the default behavior."
      );
    }
    if (!extensionRef) {
      throw new FirebaseError(
        "Extension ref is required to install. To see a full list of available extensions, go to Extensions Hub (https://extensions.dev/extensions)."
      );
    }
    let source: ExtensionSource | undefined;
    let extensionVersion: ExtensionVersion | undefined;
    const projectId = getProjectId(options);
    // If the user types in a local path (prefixed with ~/, ../, or ./), install from local source.
    // Otherwise, treat the input as an extension reference and proceed with reference-based installation.
    if (isLocalPath(extensionRef)) {
      // TODO(b/228444119): Create source should happen at deploy time.
      // Should parse spec locally so we don't need project ID.
<<<<<<< HEAD
      source = await createSourceFromLocation(needProjectId({ projectId }), extensionName);
      await displayExtInfo(extensionName, "", source.spec);
    } else {
      extensionName = await canonicalizeRefInput(extensionName);
      extensionVersion = await extensionsApi.getExtensionVersion(extensionName);
      await infoExtensionVersion({
        extensionName,
=======
      source = await createSourceFromLocation(needProjectId({ projectId }), extensionRef);
      await displayExtensionVersionInfo({ spec: source.spec });
      void trackGA4("extension_added_to_manifest", {
        published: "local",
        interactive: options.nonInteractive ? "false" : "true",
      });
    } else {
      const extension = await extensionsApi.getExtension(extensionRef);
      const ref = refs.parse(extensionRef);
      ref.version = await resolveVersion(ref, extension);
      const extensionVersionRef = refs.toExtensionVersionRef(ref);
      extensionVersion = await extensionsApi.getExtensionVersion(extensionVersionRef);
      void trackGA4("extension_added_to_manifest", {
        published: extensionVersion.listing?.state === "APPROVED" ? "published" : "uploaded",
        interactive: options.nonInteractive ? "false" : "true",
      });
      await displayExtensionVersionInfo({
        spec: extensionVersion.spec,
>>>>>>> 417c4b48
        extensionVersion,
        latestApprovedVersion: extension.latestApprovedVersion,
        latestVersion: extension.latestVersion,
      });
      if (extensionVersion.state === "DEPRECATED") {
        throw new FirebaseError(
          `Extension version ${clc.bold(
            extensionVersionRef
          )} is deprecated and cannot be installed. To install the latest non-deprecated version, omit the version in the extension ref.`
        );
      }
      logger.info();
      // Check if selected version is older than the latest approved version, or the latest version only if there is no approved version.
      if (
        (extension.latestApprovedVersion &&
          semver.gt(extension.latestApprovedVersion, extensionVersion.spec.version)) ||
        (!extension.latestApprovedVersion &&
          extension.latestVersion &&
          semver.gt(extension.latestVersion, extensionVersion.spec.version))
      ) {
        const version = extension.latestApprovedVersion || extension.latestVersion;
        logger.info(
          `You are about to install extension version ${clc.bold(
            extensionVersion.spec.version
          )} which is older than the latest ${
            extension.latestApprovedVersion ? "accepted version" : "version"
          } ${clc.bold(version!)}.`
        );
      }
    }
    if (!source && !extensionVersion) {
      throw new FirebaseError(
        `Failed to parse ${clc.bold(
          extensionRef
        )} as an extension version or a path to a local extension. Please specify a valid reference.`
      );
    }
    if (
      !(await confirm({
        nonInteractive: options.nonInteractive,
        force: options.force,
        default: true,
      }))
    ) {
      return;
    }
    const spec = source?.spec ?? extensionVersion?.spec;
    if (!spec) {
      throw new FirebaseError(
        `Could not find the extension.yaml for extension '${clc.bold(
          extensionRef
        )}'. Please make sure this is a valid extension and try again.`
      );
    }
<<<<<<< HEAD
    if (learnMore) {
      utils.logLabeledBullet(
        logPrefix,
        `You selected: ${clc.bold(spec.displayName || "")}.\n` +
          `${spec.description}\n` +
          `View details: https://firebase.google.com/products/extensions/${spec.name}\n`
      );
    }

    if (source) {
      void trackGA4("extension_added_to_manifest", {
        published: "local",
        interactive: options.nonInteractive ? "false" : "true",
      });
    } else if (extensionVersion) {
      void trackGA4("extension_added_to_manifest", {
        published: extensionVersion.listing?.state === "APPROVED" ? "published" : "uploaded",
        interactive: options.nonInteractive ? "false" : "true",
      });
    }

=======
>>>>>>> 417c4b48
    try {
      return installToManifest({
        projectId,
        extensionRef,
        source,
        extVersion: extensionVersion,
        nonInteractive: options.nonInteractive,
        force: options.force,
      });
    } catch (err: any) {
      if (!(err instanceof FirebaseError)) {
        throw new FirebaseError(`Error occurred saving the extension to manifest: ${err.message}`, {
          original: err,
        });
      }
      throw err;
    }
  });

interface InstallExtensionOptions {
  projectId?: string;
  extensionRef: string;
  source?: ExtensionSource;
  extVersion?: ExtensionVersion;
  nonInteractive: boolean;
  force?: boolean;
}

/**
 * Saves the extension instance config values to the manifest.
 *
 * Requires running `firebase deploy` to install it to the Firebase project.
 * @param options
 */
async function installToManifest(options: InstallExtensionOptions): Promise<void> {
  const { projectId, extensionRef, extVersion, source, nonInteractive, force } = options;
  const isLocalSource = isLocalPath(extensionRef);

  const spec = extVersion?.spec ?? source?.spec;
  if (!spec) {
    throw new FirebaseError(
      `Could not find the extension.yaml for ${extensionRef}. Please make sure this is a valid extension and try again.`
    );
  }

  if (secretsUtils.usesSecrets(spec)) {
    await secretsUtils.ensureSecretManagerApiEnabled(options);
  }

  const config = manifest.loadConfig(options);

  let instanceId = spec.name;
  while (manifest.instanceExists(instanceId, config)) {
    instanceId = await promptForValidInstanceId(`${spec.name}-${getRandomString(4)}`);
  }

  const paramBindingOptions = await paramHelper.getParams({
    projectId,
    paramSpecs: (spec.params ?? []).concat(spec.systemParams ?? []),
    nonInteractive,
    instanceId,
  });
  const eventsConfig = spec.events
    ? await askUserForEventsConfig.askForEventsConfig(
        spec.events,
        "${param:PROJECT_ID}",
        instanceId
      )
    : undefined;
  if (eventsConfig) {
    paramBindingOptions.EVENTARC_CHANNEL = { baseValue: eventsConfig.channel };
    paramBindingOptions.ALLOWED_EVENT_TYPES = {
      baseValue: eventsConfig.allowedEventTypes.join(","),
    };
  }
  const ref = extVersion ? refs.parse(extVersion.ref) : undefined;
  await manifest.writeToManifest(
    [
      {
        instanceId,
        ref: !isLocalSource ? ref : undefined,
        localPath: isLocalSource ? extensionRef : undefined,
        params: paramBindingOptions,
        extensionSpec: spec,
      },
    ],
    config,
    { nonInteractive, force: force ?? false }
  );
  displayDeveloperTOSWarning();
}<|MERGE_RESOLUTION|>--- conflicted
+++ resolved
@@ -71,34 +71,16 @@
     if (isLocalPath(extensionRef)) {
       // TODO(b/228444119): Create source should happen at deploy time.
       // Should parse spec locally so we don't need project ID.
-<<<<<<< HEAD
-      source = await createSourceFromLocation(needProjectId({ projectId }), extensionName);
-      await displayExtInfo(extensionName, "", source.spec);
-    } else {
-      extensionName = await canonicalizeRefInput(extensionName);
-      extensionVersion = await extensionsApi.getExtensionVersion(extensionName);
-      await infoExtensionVersion({
-        extensionName,
-=======
       source = await createSourceFromLocation(needProjectId({ projectId }), extensionRef);
       await displayExtensionVersionInfo({ spec: source.spec });
-      void trackGA4("extension_added_to_manifest", {
-        published: "local",
-        interactive: options.nonInteractive ? "false" : "true",
-      });
     } else {
       const extension = await extensionsApi.getExtension(extensionRef);
       const ref = refs.parse(extensionRef);
       ref.version = await resolveVersion(ref, extension);
       const extensionVersionRef = refs.toExtensionVersionRef(ref);
       extensionVersion = await extensionsApi.getExtensionVersion(extensionVersionRef);
-      void trackGA4("extension_added_to_manifest", {
-        published: extensionVersion.listing?.state === "APPROVED" ? "published" : "uploaded",
-        interactive: options.nonInteractive ? "false" : "true",
-      });
       await displayExtensionVersionInfo({
         spec: extensionVersion.spec,
->>>>>>> 417c4b48
         extensionVersion,
         latestApprovedVersion: extension.latestApprovedVersion,
         latestVersion: extension.latestVersion,
@@ -153,15 +135,6 @@
         )}'. Please make sure this is a valid extension and try again.`
       );
     }
-<<<<<<< HEAD
-    if (learnMore) {
-      utils.logLabeledBullet(
-        logPrefix,
-        `You selected: ${clc.bold(spec.displayName || "")}.\n` +
-          `${spec.description}\n` +
-          `View details: https://firebase.google.com/products/extensions/${spec.name}\n`
-      );
-    }
 
     if (source) {
       void trackGA4("extension_added_to_manifest", {
@@ -174,9 +147,7 @@
         interactive: options.nonInteractive ? "false" : "true",
       });
     }
-
-=======
->>>>>>> 417c4b48
+    
     try {
       return installToManifest({
         projectId,
