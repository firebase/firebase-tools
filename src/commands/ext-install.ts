import * as clc from "cli-color";
// eslint-disable-next-line @typescript-eslint/no-unsafe-assignment, @typescript-eslint/no-var-requires
const { marked } = require("marked");
import * as ora from "ora";
import TerminalRenderer = require("marked-terminal");

import * as askUserForConsent from "../extensions/askUserForConsent";
import { displayExtInfo } from "../extensions/displayExtensionInfo";
import { displayNode10CreateBillingNotice } from "../extensions/billingMigrationHelper";
import { enableBilling } from "../extensions/checkProjectBilling";
import { checkBillingEnabled } from "../gcp/cloudbilling";
import { checkMinRequiredVersion } from "../checkMinRequiredVersion";
import { Command } from "../command";
import { FirebaseError } from "../error";
import { needProjectId } from "../projectUtils";
import * as extensionsApi from "../extensions/extensionsApi";
import * as secretsUtils from "../extensions/secretsUtils";
import * as provisioningHelper from "../extensions/provisioningHelper";
import * as refs from "../extensions/refs";
import { displayWarningPrompts } from "../extensions/warnings";
import * as paramHelper from "../extensions/paramHelper";
import {
  confirm,
  createSourceFromLocation,
  ensureExtensionsApiEnabled,
  instanceIdExists,
  logPrefix,
  promptForOfficialExtension,
  promptForRepeatInstance,
  promptForValidInstanceId,
  isLocalOrURLPath,
  diagnoseAndFixProject,
  isUrlPath,
} from "../extensions/extensionsHelper";
import { update } from "../extensions/updateHelper";
import { getRandomString } from "../extensions/utils";
import { requirePermissions } from "../requirePermissions";
import * as utils from "../utils";
import { track } from "../track";
import { logger } from "../logger";
import { previews } from "../previews";
import { Options } from "../options";
import * as manifest from "../extensions/manifest";
<<<<<<< HEAD
import {
  getBaseParamBindings,
  getLocalParamBindings,
  ParamBindingOptions,
} from "../extensions/paramHelper";
=======
import { getBaseParamBindings, ParamBindingOptions } from "../extensions/paramHelper";
>>>>>>> 8d1ee44a

marked.setOptions({
  renderer: new TerminalRenderer(),
});

/**
 * Command for installing an extension
 */
export default new Command("ext:install [extensionName]")
  .description(
    "install an official extension if [extensionName] or [extensionName@version] is provided; " +
      (previews.extdev
        ? "install a local extension if [localPathOrUrl] or [url#root] is provided; install a published extension (not authored by Firebase) if [publisherId/extensionId] is provided "
        : "") +
      "or run with `-i` to see all available extensions."
  )
  .withForce()
  // TODO(b/221037520): Deprecate the params flag then remove it in the next breaking version.
  .option("--params <paramsFile>", "name of params variables file with .env format.")
  .option("--local", "save to firebase.json rather than directly install to a Firebase project")
  .before(requirePermissions, ["firebaseextensions.instances.create"])
  .before(ensureExtensionsApiEnabled)
  .before(checkMinRequiredVersion, "extMinVersion")
  .before(diagnoseAndFixProject)
  .action(async (extensionName: string, options: Options) => {
    const projectId = needProjectId(options);
    const paramsEnvPath = (options.params ?? "") as string;
    let learnMore = false;
    if (!extensionName) {
      if (options.interactive) {
        learnMore = true;
        extensionName = await promptForOfficialExtension(
          "Which official extension do you wish to install?\n" +
            "  Select an extension, then press Enter to learn more."
        );
      } else {
        throw new FirebaseError(
          `Unable to find published extension '${clc.bold(extensionName)}'. ` +
            `Run ${clc.bold(
              "firebase ext:install -i"
            )} to select from the list of all available published extensions.`
        );
      }
    }
    let source;
    let extVersion;

    // TODO(b/220900194): Remove tracking of url install once we remove this feature.
    if (isUrlPath(extensionName)) {
      void track("Extension Install", "Install by url path", options.interactive ? 1 : 0);
    }

    // If the user types in URL, or a local path (prefixed with ~/, ../, or ./), install from local/URL source.
    // Otherwise, treat the input as an extension reference and proceed with reference-based installation.
    if (isLocalOrURLPath(extensionName)) {
      void track("Extension Install", "Install by Source", options.interactive ? 1 : 0);
      if (options.local) {
        throw new FirebaseError(
          "Installing a local source locally is not supported yet, please use ext:dev:emulator commands"
        );
      }
      source = await infoInstallBySource(projectId, extensionName);
    } else {
      void track("Extension Install", "Install by Extension Ref", options.interactive ? 1 : 0);
      extVersion = await infoInstallByReference(extensionName, options.interactive);
    }
    if (
      !(await confirm({
        nonInteractive: options.nonInteractive,
        force: options.force,
        default: true,
      }))
    ) {
      return;
    }
    if (!source && !extVersion) {
      throw new FirebaseError(
        "Could not find a source. Please specify a valid source to continue."
      );
    }
    const spec = source?.spec || extVersion?.spec;
    if (!spec) {
      throw new FirebaseError(
        `Could not find the extension.yaml for extension '${clc.bold(
          extensionName
        )}'. Please make sure this is a valid extension and try again.`
      );
    }
    if (learnMore) {
      utils.logLabeledBullet(
        logPrefix,
        `You selected: ${clc.bold(spec.displayName)}.\n` +
          `${spec.description}\n` +
          `View details: https://firebase.google.com/products/extensions/${spec.name}\n`
      );
    }

    if (options.local) {
      try {
        return installToManifest({
          paramsEnvPath,
          projectId,
          extensionName,
          source,
          extVersion,
          nonInteractive: options.nonInteractive,
          force: options.force,
        });
      } catch (err: any) {
        if (!(err instanceof FirebaseError)) {
          throw new FirebaseError(
            `Error occurred saving the extension to manifest: ${err.message}`,
            {
              original: err,
            }
          );
        }
        throw err;
      }
    }

    // TODO(b/220900194): Remove this and make --local the default behavior.
    try {
      return installExtension({
        paramsEnvPath,
        projectId,
        extensionName,
        source,
        extVersion,
        nonInteractive: options.nonInteractive,
        force: options.force,
      });
    } catch (err: any) {
      if (!(err instanceof FirebaseError)) {
        throw new FirebaseError(`Error occurred installing the extension: ${err.message}`, {
          original: err,
        });
      }
      throw err;
    }
  });

async function infoInstallBySource(
  projectId: string,
  extensionName: string
): Promise<extensionsApi.ExtensionSource> {
  // Create a one off source to use for the install flow.
  let source;
  try {
    source = await createSourceFromLocation(projectId, extensionName);
  } catch (err: any) {
    throw new FirebaseError(
      `Unable to find published extension '${clc.bold(extensionName)}', ` +
        `and encountered the following error when trying to create an instance of extension '${clc.bold(
          extensionName
        )}':\n ${err.message}`
    );
  }
  displayExtInfo(extensionName, "", source.spec);
  return source;
}

async function infoInstallByReference(
  extensionName: string,
  interactive: boolean
): Promise<extensionsApi.ExtensionVersion> {
  // Infer firebase if publisher ID not provided.
  if (extensionName.split("/").length < 2) {
    const [extensionID, version] = extensionName.split("@");
    extensionName = `firebase/${extensionID}@${version || "latest"}`;
  }
  // Get the correct version for a given extension reference from the Registry API.
  const ref = refs.parse(extensionName);
  const extension = await extensionsApi.getExtension(refs.toExtensionRef(ref));
  if (!ref.version) {
    void track("Extension Install", "Install by Extension Version Ref", interactive ? 1 : 0);
    extensionName = `${extensionName}@latest`;
  }
  const extVersion = await extensionsApi.getExtensionVersion(extensionName);
  displayExtInfo(extensionName, ref.publisherId, extVersion.spec, true);
  await displayWarningPrompts(ref.publisherId, extension.registryLaunchStage, extVersion);
  return extVersion;
}

interface InstallExtensionOptions {
  paramsEnvPath?: string;
  projectId: string;
  extensionName: string;
  source?: extensionsApi.ExtensionSource;
  extVersion?: extensionsApi.ExtensionVersion;
  nonInteractive: boolean;
  force?: boolean;
}

/**
 * Saves the extension instance config values to the manifest.
 *
 * Requires running `firebase deploy` to install it to the Firebase project.
 * @param options
 */
async function installToManifest(options: InstallExtensionOptions): Promise<void> {
  const { projectId, extensionName, extVersion, paramsEnvPath, nonInteractive, force } = options;
  const spec = extVersion?.spec;
  if (!spec) {
    throw new FirebaseError(
      `Could not find the extension.yaml for ${extensionName}. Please make sure this is a valid extension and try again.`
    );
  }

  const config = manifest.loadConfig(options);

  let instanceId = spec.name;
  while (manifest.instanceExists(instanceId, config)) {
    instanceId = await promptForValidInstanceId(`${spec.name}-${getRandomString(4)}`);
  }

  const paramBindingOptions = await paramHelper.getParams({
    projectId,
    paramSpecs: spec.params,
    nonInteractive,
    paramsEnvPath,
    instanceId,
  });
<<<<<<< HEAD
=======
  const params = getBaseParamBindings(paramBindingOptions);

>>>>>>> 8d1ee44a
  const ref = refs.parse(extVersion.ref);
  await manifest.writeToManifest(
    [
      {
        instanceId,
        ref,
        params: paramBindingOptions,
        paramSpecs: spec.params,
      },
    ],
    config,
    { nonInteractive, force: force ?? false }
  );
  manifest.showPreviewWarning();
}

/**
 * Installs the extension in user's project.
 *
 * 1. Checks products are provisioned.
 * 2. Checks billings are enabled if needed.
 * 3. Asks for permission to grant sa roles.
 * 4. Asks for extension params
 * 5. Install
 * @param options
 */
async function installExtension(options: InstallExtensionOptions): Promise<void> {
  const { projectId, extensionName, source, extVersion, paramsEnvPath, nonInteractive, force } =
    options;
  const spec = source?.spec || extVersion?.spec;
  if (!spec) {
    throw new FirebaseError(
      `Could not find the extension.yaml for ${extensionName}. Please make sure this is a valid extension and try again.`
    );
  }
  const spinner = ora();
  try {
    await provisioningHelper.checkProductsProvisioned(projectId, spec);

    const usesSecrets = secretsUtils.usesSecrets(spec);
    if (spec.billingRequired || usesSecrets) {
      const enabled = await checkBillingEnabled(projectId);
      if (!enabled && nonInteractive) {
        throw new FirebaseError(
          `This extension requires the Blaze plan, but project ${projectId} is not on the Blaze plan. ` +
            marked(
              "Please visit https://console.cloud.google.com/billing/linkedaccount?project=${projectId} to upgrade your project."
            )
        );
      } else if (!enabled) {
        await displayNode10CreateBillingNotice(spec, false);
        await enableBilling(projectId);
      } else {
        await displayNode10CreateBillingNotice(spec, !nonInteractive);
      }
    }
    const apis = spec.apis || [];
    if (usesSecrets) {
      apis.push({
        apiName: "secretmanager.googleapis.com",
        reason: `To access and manage secrets which are used by this extension. By using this product you agree to the terms and conditions of the following license: https://console.cloud.google.com/tos?id=cloud&project=${projectId}`,
      });
    }
    if (apis.length) {
      askUserForConsent.displayApis(spec.displayName || spec.name, projectId, apis);
      const consented = await confirm({ nonInteractive, force, default: true });
      if (!consented) {
        throw new FirebaseError(
          "Without explicit consent for the APIs listed, we cannot deploy this extension."
        );
      }
    }
    if (usesSecrets) {
      await secretsUtils.ensureSecretManagerApiEnabled(options);
    }

    const roles = spec.roles ? spec.roles.map((role: extensionsApi.Role) => role.role) : [];
    if (roles.length) {
      await askUserForConsent.displayRoles(spec.displayName || spec.name, projectId, roles);
      const consented = await confirm({ nonInteractive, force, default: true });
      if (!consented) {
        throw new FirebaseError(
          "Without explicit consent for the roles listed, we cannot deploy this extension."
        );
      }
    }
    let instanceId = spec.name;

    let choice: "updateExisting" | "installNew" | "cancel";
    const anotherInstanceExists = await instanceIdExists(projectId, instanceId);
    if (anotherInstanceExists) {
      if (!nonInteractive) {
        choice = await promptForRepeatInstance(projectId, spec.name);
      } else if (nonInteractive && force) {
        choice = "updateExisting";
      } else {
        throw new FirebaseError(
          `An extension with the ID '${clc.bold(
            extensionName
          )}' already exists in the project '${clc.bold(projectId)}'.` +
            ` To update or reconfigure this instance instead, rerun this command with the --force flag.`
        );
      }
    } else {
      choice = "installNew";
    }
    let paramBindingOptions: { [key: string]: ParamBindingOptions };
    let paramBindings: Record<string, string>;
    switch (choice) {
      case "installNew":
        instanceId = await promptForValidInstanceId(`${instanceId}-${getRandomString(4)}`);
        paramBindingOptions = await paramHelper.getParams({
          projectId,
          paramSpecs: spec.params,
          nonInteractive,
          paramsEnvPath,
          instanceId,
        });
        paramBindings = getBaseParamBindings(paramBindingOptions);
        spinner.text = "Installing your extension instance. This usually takes 3 to 5 minutes...";
        spinner.start();
        await extensionsApi.createInstance({
          projectId,
          instanceId,
          extensionSource: source,
          extensionVersionRef: extVersion?.ref,
          params: paramBindings,
        });
        spinner.stop();
        utils.logLabeledSuccess(
          logPrefix,
          `Successfully installed your instance of ${clc.bold(spec.displayName || spec.name)}! ` +
            `Its Instance ID is ${clc.bold(instanceId)}.`
        );
        break;
      case "updateExisting":
        paramBindingOptions = await paramHelper.getParams({
          projectId,
          paramSpecs: spec.params,
          nonInteractive,
          paramsEnvPath,
          instanceId,
        });
        paramBindings = getBaseParamBindings(paramBindingOptions);
        spinner.text = "Updating your extension instance. This usually takes 3 to 5 minutes...";
        spinner.start();
        await update({
          projectId,
          instanceId,
          source,
          extRef: extVersion?.ref,
          params: paramBindings,
        });
        spinner.stop();
        utils.logLabeledSuccess(
          logPrefix,
          `Successfully updated your instance of ${clc.bold(spec.displayName || spec.name)}! ` +
            `Its Instance ID is ${clc.bold(instanceId)}.`
        );
        break;
      case "cancel":
        return;
    }
    utils.logLabeledBullet(
      logPrefix,
      marked(
        "Go to the Firebase console to view instructions for using your extension, " +
          `which may include some required post-installation tasks: ${utils.consoleUrl(
            projectId,
            `/extensions/instances/${instanceId}?tab=usage`
          )}`
      )
    );
    logger.info(
      marked(
        "You can run `firebase ext` to view available Firebase Extensions commands, " +
          "including those to update, reconfigure, or delete your installed extension."
      )
    );
    manifest.showDeprecationWarning();
  } catch (err: any) {
    if (spinner.isSpinning) {
      spinner.fail();
    }
    if (err instanceof FirebaseError) {
      throw err;
    }
    throw new FirebaseError(`Error occurred installing extension: ${err.message}`, {
      original: err,
    });
  }
}<|MERGE_RESOLUTION|>--- conflicted
+++ resolved
@@ -41,15 +41,11 @@
 import { previews } from "../previews";
 import { Options } from "../options";
 import * as manifest from "../extensions/manifest";
-<<<<<<< HEAD
 import {
   getBaseParamBindings,
   getLocalParamBindings,
   ParamBindingOptions,
 } from "../extensions/paramHelper";
-=======
-import { getBaseParamBindings, ParamBindingOptions } from "../extensions/paramHelper";
->>>>>>> 8d1ee44a
 
 marked.setOptions({
   renderer: new TerminalRenderer(),
@@ -273,11 +269,7 @@
     paramsEnvPath,
     instanceId,
   });
-<<<<<<< HEAD
-=======
-  const params = getBaseParamBindings(paramBindingOptions);
-
->>>>>>> 8d1ee44a
+
   const ref = refs.parse(extVersion.ref);
   await manifest.writeToManifest(
     [
