--- conflicted
+++ resolved
@@ -9,24 +9,6 @@
 import { FirebaseError } from "../error";
 
 export const command = new Command("remoteconfig:rollouts:get [rolloutId]")
-<<<<<<< HEAD
-  .description("retrieve a Remote Config rollout")
-  .before(requireAuth)
-  .before(requirePermissions, ["cloud.configs.get"])
-  .action(async (rolloutId: string, options: Options) => {
-    if (!rolloutId) {
-      throw new FirebaseError("Rollout ID is required.");
-    }
-    const projectId: string = await needProjectNumber(options);
-    const rollout: RemoteConfigRollout = await rcRollout.getRollout(
-      projectId,
-      NAMESPACE_FIREBASE,
-      rolloutId,
-    );
-    logger.info(rcRollout.parseRolloutIntoTable(rollout));
-    return rollout;
-  });
-=======
     .description("get a Remote Config rollout")
     .before(requireAuth)
     .before(requirePermissions, ["cloud.configs.get"])
@@ -43,5 +25,4 @@
         );
         logger.info(rcRollout.parseRolloutIntoTable(rollout));
         return rollout;
-    });
->>>>>>> a7f6c0e3
+    });