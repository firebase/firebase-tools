import { bold, yellow } from "colorette";

import { Command } from "../command";
import { FirebaseError } from "../error";

import {
  getChannel,
  createChannel,
  updateChannelTtl,
  addAuthDomains,
  cleanAuthState,
  normalizeName,
} from "../hosting/api";
import { requirePermissions } from "../requirePermissions";
import { deploy } from "../deploy";
import { needProjectId } from "../projectUtils";
import { logger } from "../logger";
import { requireConfig } from "../requireConfig";
import { DEFAULT_DURATION, calculateChannelExpireTTL } from "../hosting/expireUtils";
import { logLabeledSuccess, datetimeString, logLabeledWarning, consoleUrl } from "../utils";
import { hostingConfig } from "../hosting/config";
// eslint-disable-next-line @typescript-eslint/no-unsafe-assignment, @typescript-eslint/no-var-requires
const { marked } = require("marked");
import { requireHostingSite } from "../requireHostingSite";
<<<<<<< HEAD
=======
import { HostingOptions } from "../hosting/options";
>>>>>>> 3771da25
import { Options } from "../options";

const LOG_TAG = "hosting:channel";

interface ChannelInfo {
  target: string | undefined;
  site: string;
  url: string;
  version: string;
  expireTime: string;
}

export const command = new Command("hosting:channel:deploy [channelId]")
  .description("deploy to a specific Firebase Hosting channel")
  .option(
    "-e, --expires <duration>",
    "duration string (e.g. 12h, 30d) for channel expiration, max 30d; defaults to 7d"
  )
  .option("--only <target1,target2...>", "only create previews for specified targets")
  .option("--open", "open a browser to the channel after deploying")
  .option("--no-authorized-domains", "do not sync channel domains with Firebase Auth")
  .before(requireConfig)
  .before(requirePermissions, ["firebasehosting.sites.update"])
  .before(requireHostingSite)
  .action(
    async (
      channelId: string,
<<<<<<< HEAD
      options: Options
=======
      options: Options & HostingOptions
>>>>>>> 3771da25
    ): Promise<{ [targetOrSite: string]: ChannelInfo }> => {
      const projectId = needProjectId(options);

      // TODO: implement --open.
      if (options.open) {
        throw new FirebaseError("open is not yet implemented");
      }

      let expireTTL = DEFAULT_DURATION;
      if (options.expires) {
        expireTTL = calculateChannelExpireTTL(options.expires);
        logger.debug(`Expires TTL: ${expireTTL}`);
      }

      // TODO: interactive prompt if channel doesn't exist
      if (!channelId) {
        throw new FirebaseError("channelID is currently required");
      }

      channelId = normalizeName(channelId);

      // Some normalizing to be very sure of this check.
      if (channelId.toLowerCase().trim() === "live") {
        throw new FirebaseError(
          `Cannot deploy to the ${bold("live")} channel using this command. Please use ${bold(
            yellow("firebase deploy")
          )} instead.`
        );
      }

      if (options.only) {
        // HACK: Re-use deploy in a rather ham-fisted way.
        options.only = options.only
          .split(",")
          .map((o: string) => `hosting:${o}`)
          .join(",");
      }

      const sites: ChannelInfo[] = hostingConfig(options).map((config) => {
        return {
          target: config.target,
<<<<<<< HEAD
          // safe because hostingConfig() resolves sites from targets
          site: config.site!,
=======
          site: config.site,
>>>>>>> 3771da25
          url: "",
          version: "",
          expireTime: "",
        };
      });

      await Promise.all(
        sites.map(async (siteInfo) => {
          const site = siteInfo.site;
          let chan = await getChannel(projectId, site, channelId);
          if (chan) {
            logger.debug("[hosting] found existing channel for site", site, chan);
            const channelExpires = Boolean(chan.expireTime);
            if (!channelExpires && options.expires) {
              // If the channel doesn't expire, but the user provided a TTL, update the channel.
              chan = await updateChannelTtl(projectId, site, channelId, expireTTL);
            } else if (channelExpires) {
              // If the channel expires, calculate the time remaining to maybe update the channel.
              const channelTimeRemaining = new Date(chan.expireTime).getTime() - Date.now();
              // If the user explicitly gave us a time OR the time remaining is less than the new TTL:
              if (options.expires || channelTimeRemaining < expireTTL) {
                chan = await updateChannelTtl(projectId, site, channelId, expireTTL);
                logger.debug("[hosting] updated TTL for existing channel for site", site, chan);
              }
            }
          } else {
            chan = await createChannel(projectId, site, channelId, expireTTL);
            logger.debug("[hosting] created new channnel for site", site, chan);
            logLabeledSuccess(
              LOG_TAG,
              `Channel ${bold(channelId)} has been created on site ${bold(site)}.`
            );
          }
          siteInfo.url = chan.url;
          siteInfo.expireTime = chan.expireTime;
          return;
        })
      );

      const { hosting } = await deploy(["hosting"], options, { hostingChannel: channelId });

      // The version names are returned in the hosting key of the deploy result.
      //
      // If there is only one element it is returned as a string, otherwise it
      // is an array of strings. Not sure why it's done that way, but that's
      // something we can't change because it is in the deploy output in json.
      //
      // The code below turns it back to an array of version names.
      const versionNames: Array<string> = [];
      if (typeof hosting === "string") {
        versionNames.push(hosting);
      } else if (Array.isArray(hosting)) {
        hosting.forEach((version) => {
          versionNames.push(version);
        });
      }

      if (options.authorizedDomains) {
        await syncAuthState(projectId, sites);
      } else {
        logger.debug(
          `skipping syncAuthState since authorizedDomains is ${options.authorizedDomains}`
        );
      }

      logger.info();
      const deploys: { [key: string]: ChannelInfo } = {};
      sites.forEach((d) => {
        deploys[d.target || d.site] = d;
        let expires = "";
        if (d.expireTime) {
          expires = `[expires ${bold(datetimeString(new Date(d.expireTime)))}]`;
        }
        const versionPrefix = `sites/${d.site}/versions/`;
        const versionName = versionNames.find((v) => {
          return v.startsWith(versionPrefix);
        });
        let version = "";
        if (versionName) {
          d.version = versionName.replace(versionPrefix, "");
          version = ` [version ${bold(d.version)}]`;
        }
        logLabeledSuccess(
          LOG_TAG,
          `Channel URL (${bold(d.site || d.target || "")}): ${d.url} ${expires}${version}`
        );
      });
      return deploys;
    }
  );

/**
 * Helper function to sync authorized domains for deployed sites.
 * @param projectId the project id.
 * @param sites list of sites & url to sync auth state for.
 */
async function syncAuthState(projectId: string, sites: ChannelInfo[]) {
  const siteNames = sites.map((d) => d.site);
  const urlNames = sites.map((d) => d.url);
  try {
    await addAuthDomains(projectId, urlNames);
    logger.debug("[hosting] added auth domain for urls", urlNames);
  } catch (e: any) {
    logLabeledWarning(
      LOG_TAG,
      marked(
        `Unable to add channel domain to Firebase Auth. Visit the Firebase Console at ${consoleUrl(
          projectId,
          "/authentication/providers"
        )}`
      )
    );
    logger.debug("[hosting] unable to add auth domain", e);
  }
  try {
    await cleanAuthState(projectId, siteNames);
  } catch (e: any) {
    logLabeledWarning(LOG_TAG, "Unable to sync Firebase Auth state.");
    logger.debug("[hosting] unable to sync auth domain", e);
  }
}<|MERGE_RESOLUTION|>--- conflicted
+++ resolved
@@ -22,10 +22,7 @@
 // eslint-disable-next-line @typescript-eslint/no-unsafe-assignment, @typescript-eslint/no-var-requires
 const { marked } = require("marked");
 import { requireHostingSite } from "../requireHostingSite";
-<<<<<<< HEAD
-=======
 import { HostingOptions } from "../hosting/options";
->>>>>>> 3771da25
 import { Options } from "../options";
 
 const LOG_TAG = "hosting:channel";
@@ -53,11 +50,7 @@
   .action(
     async (
       channelId: string,
-<<<<<<< HEAD
-      options: Options
-=======
       options: Options & HostingOptions
->>>>>>> 3771da25
     ): Promise<{ [targetOrSite: string]: ChannelInfo }> => {
       const projectId = needProjectId(options);
 
@@ -99,12 +92,7 @@
       const sites: ChannelInfo[] = hostingConfig(options).map((config) => {
         return {
           target: config.target,
-<<<<<<< HEAD
-          // safe because hostingConfig() resolves sites from targets
-          site: config.site!,
-=======
           site: config.site,
->>>>>>> 3771da25
           url: "",
           version: "",
           expireTime: "",
