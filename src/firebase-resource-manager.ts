--- conflicted
+++ resolved
@@ -26,21 +26,6 @@
   await createCloudProject(projectId, projectDisplayName, parentResource);
   const projectInfo = await addFirebaseToCloudProject(projectId);
 
-<<<<<<< HEAD
-  /**
-   * Send an API request to create a new Google Cloud Platform project and poll the LRO to get the
-   * new project information.
-   * @return {Promise} this function returns a promise that resolves to the new cloud project
-   *     information
-   */
-  private async createCloudProject(
-    projectId: string,
-    projectDisplayName: string = "",
-    parentResource?: ParentResource
-  ): Promise<any> {
-    const spinner = new OraWrapper("Creating Google Cloud Platform project");
-    spinner.start();
-=======
   logger.info("");
   logger.info("🎉🎉🎉 Your Firebase project is ready! 🎉🎉🎉");
   logger.info("");
@@ -52,7 +37,6 @@
   logger.info(`https://console.firebase.google.com/project/${clc.bold(projectId)}/overview`);
   return { projectId };
 }
->>>>>>> 882cbaa8
 
 /**
  * Send an API request to create a new Google Cloud Platform project and poll the LRO to get the
