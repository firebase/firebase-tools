import { AbortSignal } from "abort-controller";
import { URL, URLSearchParams } from "url";
import { Readable } from "stream";
import * as ProxyAgent from "proxy-agent";
import * as retry from "retry";
import AbortController from "abort-controller";
import fetch, { HeadersInit, Response, RequestInit, Headers } from "node-fetch";
import util from "util";

import * as auth from "./auth";
import { FirebaseError } from "./error";
import { logger } from "./logger";
<<<<<<< HEAD
import * as responseToError from "./responseToError";
import * as FormData from "form-data";
=======
import { responseToError } from "./responseToError";
>>>>>>> 3d0a1dbb

// Using import would require resolveJsonModule, which seems to break the
// build/output format.
const pkg = require("../package.json");
const CLI_VERSION: string = pkg.version;

export type HttpMethod = "GET" | "PUT" | "POST" | "DELETE" | "PATCH";

interface BaseRequestOptions<T> extends VerbOptions {
  method: HttpMethod;
  path: string;
  body?: T | string | NodeJS.ReadableStream;
  responseType?: "json" | "stream" | "xml";
  redirect?: "error" | "follow" | "manual";
  compress?: boolean;
}

interface RequestOptionsWithSignal<T> extends BaseRequestOptions<T> {
  // Signal is used to cancel a request. Cannot be used with `timeout`.
  signal?: AbortSignal;
  timeout?: never;
}

interface RequestOptionsWithTimeout<T> extends BaseRequestOptions<T> {
  signal?: never;
  // Timeout, in ms. 0 is no timeout. Cannot be used with `signal`.
  timeout?: number;
}

type RequestOptions<T> = RequestOptionsWithSignal<T> | RequestOptionsWithTimeout<T>;

interface VerbOptions {
  method?: HttpMethod;
  headers?: HeadersInit;
  queryParams?: URLSearchParams | { [key: string]: string | number };
}

interface ClientHandlingOptions {
  skipLog?: {
    queryParams?: boolean;
    body?: boolean;
    resBody?: boolean;
  };
  resolveOnHTTPError?: boolean;
  /** Codes on which to retry. Defaults to none. */
  retryCodes?: number[];
  /** Number of retries. Defaults to 0 (one attempt) with no retryCodes, 1 with retryCodes. */
  retries?: number;
  /** Minimum timeout between retries. Defaults to 1s. */
  retryMinTimeout?: number;
  /** Maximum timeout between retries. Defaults to 5s. */
  retryMaxTimeout?: number;
}

export type ClientRequestOptions<T> = RequestOptions<T> & ClientVerbOptions;

interface BaseInternalClientRequestOptions {
  headers?: Headers;
}

type InternalClientRequestOptions<T> = BaseInternalClientRequestOptions & ClientRequestOptions<T>;

export type ClientVerbOptions = VerbOptions & ClientHandlingOptions;

export type ClientResponse<T> = {
  status: number;
  response: Response;
  body: T;
};

let accessToken = "";
let refreshToken = "";

/**
 * Sets the refresh token.
 * @param token refresh token.
 */
export function setRefreshToken(token = ""): void {
  refreshToken = token;
}

/**
 * Sets the access token.
 * @param token access token.
 */
export function setAccessToken(token = ""): void {
  accessToken = token;
}

function proxyURIFromEnv(): string | undefined {
  return (
    process.env.HTTPS_PROXY ||
    process.env.https_proxy ||
    process.env.HTTP_PROXY ||
    process.env.http_proxy ||
    undefined
  );
}

export type ClientOptions = {
  urlPrefix: string;
  apiVersion?: string;
  auth?: boolean;
  proxy?: string;
};

export class Client {
  constructor(private opts: ClientOptions) {
    if (this.opts.auth === undefined) {
      this.opts.auth = true;
    }
    if (this.opts.urlPrefix.endsWith("/")) {
      this.opts.urlPrefix = this.opts.urlPrefix.substring(0, this.opts.urlPrefix.length - 1);
    }
  }

  get<ResT>(path: string, options: ClientVerbOptions = {}): Promise<ClientResponse<ResT>> {
    const reqOptions: ClientRequestOptions<unknown> = Object.assign(options, {
      method: "GET",
      path,
    });
    return this.request<unknown, ResT>(reqOptions);
  }

  post<ReqT, ResT>(
    path: string,
    json?: ReqT,
    options: ClientVerbOptions = {}
  ): Promise<ClientResponse<ResT>> {
    const reqOptions: ClientRequestOptions<ReqT> = Object.assign(options, {
      method: "POST",
      path,
      body: json,
    });
    return this.request<ReqT, ResT>(reqOptions);
  }

  patch<ReqT, ResT>(
    path: string,
    json?: ReqT,
    options: ClientVerbOptions = {}
  ): Promise<ClientResponse<ResT>> {
    const reqOptions: ClientRequestOptions<ReqT> = Object.assign(options, {
      method: "PATCH",
      path,
      body: json,
    });
    return this.request<ReqT, ResT>(reqOptions);
  }

  put<ReqT, ResT>(
    path: string,
    json?: ReqT,
    options: ClientVerbOptions = {}
  ): Promise<ClientResponse<ResT>> {
    const reqOptions: ClientRequestOptions<ReqT> = Object.assign(options, {
      method: "PUT",
      path,
      body: json,
    });
    return this.request<ReqT, ResT>(reqOptions);
  }

  delete<ResT>(path: string, options: ClientVerbOptions = {}): Promise<ClientResponse<ResT>> {
    const reqOptions: ClientRequestOptions<unknown> = Object.assign(options, {
      method: "DELETE",
      path,
    });
    return this.request<unknown, ResT>(reqOptions);
  }

  /**
   * Makes a request as specified by the options.
   * By default, this will:
   *   - use content-type: application/json
   *   - assume the HTTP GET method
   *
   * @example
   * const res = apiv2.request<ResourceType>({
   *   method: "POST",
   *   path: "/some/resource",
   *   queryParams: { updateMask: "key" },
   *   json: { name: "resource-name", key: "updated-value" }
   * });
   * // typeof res.body === ResourceType
   * @param reqOptions request options.
   * @return the response.
   */
  async request<ReqT, ResT>(reqOptions: ClientRequestOptions<ReqT>): Promise<ClientResponse<ResT>> {
    // All requests default to JSON content types.
    if (!reqOptions.responseType) {
      reqOptions.responseType = "json";
    }

    // TODO(bkendall): stream + !resolveOnHTTPError makes for difficult handling.
    //   Figure out if there's a better way to handle streamed >=400 responses.
    if (reqOptions.responseType === "stream" && !reqOptions.resolveOnHTTPError) {
      throw new FirebaseError(
        "apiv2 will not handle HTTP errors while streaming and you must set `resolveOnHTTPError` and check for res.status >= 400 on your own",
        { exit: 2 }
      );
    }

    let internalReqOptions: InternalClientRequestOptions<ReqT> = Object.assign(reqOptions, {
      headers: new Headers(reqOptions.headers),
    });

    internalReqOptions = this.addRequestHeaders(internalReqOptions);

    if (this.opts.auth) {
      internalReqOptions = await this.addAuthHeader(internalReqOptions);
    }
    try {
      return await this.doRequest<ReqT, ResT>(internalReqOptions);
    } catch (thrown: any) {
      if (thrown instanceof FirebaseError) {
        throw thrown;
      }
      // Though it should never happen in practice, a non-Error type can be thrown
      let err: Error;
      if (thrown instanceof Error) {
        err = thrown;
      } else {
        err = new Error(thrown);
      }
      throw new FirebaseError(`Failed to make request: ${err.message}`, { original: err });
    }
  }

  private addRequestHeaders<T>(
    reqOptions: InternalClientRequestOptions<T>
  ): InternalClientRequestOptions<T> {
    if (!reqOptions.headers) {
      reqOptions.headers = new Headers();
    }
    reqOptions.headers.set("Connection", "keep-alive");
    if (!reqOptions.headers.has("User-Agent")) {
      reqOptions.headers.set("User-Agent", `FirebaseCLI/${CLI_VERSION}`);
    }
    reqOptions.headers.set("X-Client-Version", `FirebaseCLI/${CLI_VERSION}`);
    if (!reqOptions.headers.has("Content-Type")) {
      if (reqOptions.responseType === "json") {
        reqOptions.headers.set("Content-Type", "application/json");
      }
    }
    return reqOptions;
  }

  private async addAuthHeader<T>(
    reqOptions: InternalClientRequestOptions<T>
  ): Promise<InternalClientRequestOptions<T>> {
    if (!reqOptions.headers) {
      reqOptions.headers = new Headers();
    }
    let token: string;
    if (isLocalInsecureRequest(this.opts.urlPrefix)) {
      token = "owner";
    } else {
      token = await this.getAccessToken();
    }
    reqOptions.headers.set("Authorization", `Bearer ${token}`);
    return reqOptions;
  }

  private async getAccessToken(): Promise<string> {
    // Runtime fetch of Auth singleton to prevent circular module dependencies
    if (accessToken) {
      return accessToken;
    }
    // TODO: remove the as any once auth.js is migrated to auth.ts
    interface AccessToken {
      /* eslint-disable camelcase */
      access_token: string;
    }
    const data = (await auth.getAccessToken(refreshToken, [])) as AccessToken;
    return data.access_token;
  }

  private requestURL(options: InternalClientRequestOptions<unknown>): string {
    const versionPath = this.opts.apiVersion ? `/${this.opts.apiVersion}` : "";
    return `${this.opts.urlPrefix}${versionPath}${options.path}`;
  }

  private async doRequest<ReqT, ResT>(
    options: InternalClientRequestOptions<ReqT>
  ): Promise<ClientResponse<ResT>> {
    if (!options.path.startsWith("/")) {
      options.path = "/" + options.path;
    }

    let fetchURL = this.requestURL(options);
    if (options.queryParams) {
      if (!(options.queryParams instanceof URLSearchParams)) {
        const sp = new URLSearchParams();
        for (const key of Object.keys(options.queryParams)) {
          const value = options.queryParams[key];
          sp.append(key, `${value}`);
        }
        options.queryParams = sp;
      }
      const queryString = options.queryParams.toString();
      if (queryString) {
        fetchURL += `?${queryString}`;
      }
    }

    const fetchOptions: RequestInit = {
      headers: options.headers,
      method: options.method,
      redirect: options.redirect,
      compress: options.compress,
    };

    if (this.opts.proxy) {
      fetchOptions.agent = new ProxyAgent(this.opts.proxy);
    }
    const envProxy = proxyURIFromEnv();
    if (envProxy) {
      fetchOptions.agent = new ProxyAgent(envProxy);
    }

    if (options.signal) {
      fetchOptions.signal = options.signal;
    }

    let reqTimeout: NodeJS.Timeout | undefined;
    if (options.timeout) {
      const controller = new AbortController();
      reqTimeout = setTimeout(() => {
        controller.abort();
      }, options.timeout);
      fetchOptions.signal = controller.signal;
    }

    if (typeof options.body === "string" || isStream(options.body)) {
      fetchOptions.body = options.body;
    } else if (options.body !== undefined) {
      fetchOptions.body = JSON.stringify(options.body);
    }

    // TODO(bkendall): Refactor this to use Throttler _or_ refactor Throttle to use `retry`.
    const operationOptions: retry.OperationOptions = {
      retries: options.retryCodes?.length ? 1 : 2,
      minTimeout: 1 * 1000,
      maxTimeout: 5 * 1000,
    };
    if (typeof options.retries === "number") {
      operationOptions.retries = options.retries;
    }
    if (typeof options.retryMinTimeout === "number") {
      operationOptions.minTimeout = options.retryMinTimeout;
    }
    if (typeof options.retryMaxTimeout === "number") {
      operationOptions.maxTimeout = options.retryMaxTimeout;
    }
    const operation = retry.operation(operationOptions);

    return await new Promise<ClientResponse<ResT>>((resolve, reject) => {
      // eslint-disable-next-line @typescript-eslint/no-misused-promises
      operation.attempt(async (currentAttempt): Promise<void> => {
        let res: Response;
        let body: ResT;
        try {
          if (currentAttempt > 1) {
            logger.debug(
              `*** [apiv2] Attempting the request again. Attempt number ${currentAttempt}`
            );
          }
          this.logRequest(options);

          try {
            res = await fetch(fetchURL, fetchOptions);
          } catch (thrown: any) {
            const err = thrown instanceof Error ? thrown : new Error(thrown);
            const isAbortError = err.name.includes("AbortError");
            if (isAbortError) {
              throw new FirebaseError(`Timeout reached making request to ${fetchURL}`, {
                original: err,
              });
            }
            throw new FirebaseError(`Failed to make request to ${fetchURL}`, { original: err });
          } finally {
            // If we succeed or failed, clear the timeout.
            if (reqTimeout) {
              clearTimeout(reqTimeout);
            }
          }

          if (options.responseType === "json") {
            const text = await res.text();
            // Some responses, such as 204 and occasionally 202s don't have
            // any content. We can't just rely on response code (202 may have conent)
            // and unfortuantely res.length is unreliable (many requests return zero).
            if (!text.length) {
              body = undefined as unknown as ResT;
            } else {
              try {
                body = JSON.parse(text) as ResT;
              } catch (err: unknown) {
                // JSON-parse errors are useless. Log the response for better debugging.
                this.logResponse(res, text, options);
                throw new FirebaseError(`Unable to parse JSON: ${err}`);
              }
            }
          } else if (options.responseType === "xml") {
            body = (await res.text()) as unknown as ResT;
          } else if (options.responseType === "stream") {
            body = res.body as unknown as ResT;
          } else {
            throw new FirebaseError(`Unable to interpret response. Please set responseType.`, {
              exit: 2,
            });
          }
        } catch (err: unknown) {
          return err instanceof FirebaseError ? reject(err) : reject(new FirebaseError(`${err}`));
        }

        this.logResponse(res, body, options);

        if (res.status >= 400) {
          if (options.retryCodes?.includes(res.status)) {
            const err = responseToError({ statusCode: res.status }, body) || undefined;
            if (operation.retry(err)) {
              return;
            }
          }
          if (!options.resolveOnHTTPError) {
            return reject(responseToError({ statusCode: res.status }, body));
          }
        }

        resolve({
          status: res.status,
          response: res,
          body,
        });
      });
    });
  }

  private logRequest(options: InternalClientRequestOptions<unknown>): void {
    let queryParamsLog = "[none]";
    if (options.queryParams) {
      queryParamsLog = "[omitted]";
      if (!options.skipLog?.queryParams) {
        queryParamsLog =
          options.queryParams instanceof URLSearchParams
            ? options.queryParams.toString()
            : JSON.stringify(options.queryParams);
      }
    }
    const logURL = this.requestURL(options);
    logger.debug(`>>> [apiv2][query] ${options.method} ${logURL} ${queryParamsLog}`);
    if (options.body !== undefined) {
      let logBody = "[omitted]";
      if (!options.skipLog?.body) {
        logBody = bodyToString(options.body);
      }
      logger.debug(`>>> [apiv2][body] ${options.method} ${logURL} ${logBody}`);
    }
  }

  private logResponse(
    res: Response,
    body: unknown,
    options: InternalClientRequestOptions<unknown>
  ): void {
    const logURL = this.requestURL(options);
    logger.debug(`<<< [apiv2][status] ${options.method} ${logURL} ${res.status}`);
    let logBody = "[omitted]";
    if (!options.skipLog?.resBody) {
      logBody = bodyToString(body);
    }
    logger.debug(`<<< [apiv2][body] ${options.method} ${logURL} ${logBody}`);
  }
}

function isLocalInsecureRequest(urlPrefix: string): boolean {
  const u = new URL(urlPrefix);
  return u.protocol === "http:";
}

function bodyToString(body: unknown): string {
  if (isStream(body)) {
    // Don't attempt to read any stream type, in case the caller needs it.
    return "[stream]";
  } else {
    try {
      return JSON.stringify(body);
    } catch (_) {
      return util.inspect(body);
    }
  }
}

function isStream(o: unknown): o is NodeJS.ReadableStream {
  return o instanceof Readable || o instanceof FormData;
}<|MERGE_RESOLUTION|>--- conflicted
+++ resolved
@@ -10,12 +10,8 @@
 import * as auth from "./auth";
 import { FirebaseError } from "./error";
 import { logger } from "./logger";
-<<<<<<< HEAD
-import * as responseToError from "./responseToError";
+import { responseToError } from "./responseToError";
 import * as FormData from "form-data";
-=======
-import { responseToError } from "./responseToError";
->>>>>>> 3d0a1dbb
 
 // Using import would require resolveJsonModule, which seems to break the
 // build/output format.
