--- conflicted
+++ resolved
@@ -55,9 +55,6 @@
     resBody?: boolean;
   };
   resolveOnHTTPError?: boolean;
-<<<<<<< HEAD
-  retryCodes?: number[];
-=======
   /** Codes on which to retry. Defaults to none. */
   retryCodes?: number[];
   /** Number of retries. Defaults to 0 (one attempt) with no retryCodes, 1 with retryCodes. */
@@ -66,7 +63,6 @@
   retryMinTimeout?: number;
   /** Maximum timeout between retries. Defaults to 5s. */
   retryMaxTimeout?: number;
->>>>>>> abf01b3d
 }
 
 export type ClientRequestOptions<T> = RequestOptions<T> & ClientVerbOptions;
@@ -367,21 +363,8 @@
     if (typeof options.retryMinTimeout === "number") {
       operationOptions.minTimeout = options.retryMinTimeout;
     }
-<<<<<<< HEAD
-
-    this.logResponse(res, body, options);
-
-    if (res.status >= 400) {
-      if (options.retryCodes?.includes(res.status)) {
-        return this.doRequest(options);
-      }
-      if (!options.resolveOnHTTPError) {
-        throw responseToError({ statusCode: res.status }, body);
-      }
-=======
     if (typeof options.retryMaxTimeout === "number") {
       operationOptions.maxTimeout = options.retryMaxTimeout;
->>>>>>> abf01b3d
     }
     const operation = retry.operation(operationOptions);
 
