import * as updateNotifierPkg from "update-notifier-cjs";
import * as clc from "colorette";
import { markedTerminal } from "marked-terminal";
import { marked } from "marked";
marked.use(markedTerminal() as any);

import { CommanderStatic } from "commander";
import * as fs from "node:fs";

import { configstore } from "../configstore";
import { errorOut } from "../errorOut";
import { logger, useFileLogger } from "../logger";
import * as client from "..";
import * as fsutils from "../fsutils";
import * as utils from "../utils";

import { enableExperimentsFromCliEnvVariable } from "../experiments";
import { fetchMOTD } from "../fetchMOTD";

import { isCommandModule } from "../command";

export function cli(pkg: any) {
  const updateNotifier = updateNotifierPkg({ pkg });

  const args = process.argv.slice(2);
  let cmd: CommanderStatic;

  if (!process.env.DEBUG && args.includes("--debug")) {
    process.env.DEBUG = "true";
  }

  process.env.IS_FIREBASE_CLI = "true";

  const logFilename = useFileLogger();

  logger.debug("-".repeat(70));
  logger.debug("Command:      ", process.argv.join(" "));
  logger.debug("CLI Version:  ", pkg.version);
  logger.debug("Platform:     ", process.platform);
  logger.debug("Node Version: ", process.version);
  logger.debug("Time:         ", new Date().toString());
  if (utils.envOverrides.length) {
    logger.debug("Env Overrides:", utils.envOverrides.join(", "));
  }
  logger.debug("-".repeat(70));
  logger.debug();

  enableExperimentsFromCliEnvVariable();
  fetchMOTD();

  process.on("exit", (code) => {
    code = process.exitCode || code;
    if (!process.env.DEBUG && code < 2 && fsutils.fileExistsSync(logFilename)) {
      fs.unlinkSync(logFilename);
    }

    if (code > 0 && process.stdout.isTTY) {
      const lastError = configstore.get("lastError") || 0;
      const timestamp = Date.now();
      if (lastError > timestamp - 120000) {
        let help;
        if (code === 1 && cmd) {
          help = "Having trouble? Try " + clc.bold("firebase [command] --help");
        } else {
          help = "Having trouble? Try again or contact support with contents of firebase-debug.log";
        }

        if (cmd) {
          console.log();
          console.log(help);
        }
      }
      configstore.set("lastError", timestamp);
    } else {
      configstore.delete("lastError");
    }

    // Notify about updates right before process exit.
    try {
      const installMethod = !process.env.FIREPIT_VERSION ? "npm" : "automatic script";
      const updateCommand = !process.env.FIREPIT_VERSION
        ? "npm install -g firebase-tools"
        : "curl -sL https://firebase.tools | upgrade=true bash";

      const updateMessage =
        `Update available ${clc.gray("{currentVersion}")} → ${clc.green("{latestVersion}")}\n` +
        `To update to the latest version using ${installMethod}, run\n${clc.cyan(updateCommand)}\n` +
        `For other CLI management options, visit the ${marked(
          "[CLI documentation](https://firebase.google.com/docs/cli#update-cli)",
        )}`;
      // `defer: true` would interfere with commands that perform tasks (emulators etc.)
      // before exit since it installs a SIGINT handler that immediately exits. See:
      // https://github.com/firebase/firebase-tools/issues/4981
      updateNotifier.notify({ defer: false, isGlobal: true, message: updateMessage });
    } catch (err) {
      // This is not a fatal error -- let's debug log, swallow, and exit cleanly.
      logger.debug("Error when notifying about new CLI updates:");
      if (err instanceof Error) {
        logger.debug(err);
      } else {
        // eslint-disable-next-line @typescript-eslint/restrict-template-expressions
        logger.debug(`${err}`);
      }
    }
  });

  process.on("uncaughtException", (err) => {
    errorOut(err);
  });

<<<<<<< HEAD
  if (!handlePreviewToggles(args)) {
    // If this is a help command, load all commands so we can display them.
    const isHelp = !args.length || args[0] === "help" || (args.length === 1 && args[0] === "ext");
    if (isHelp) {
      const seen = new Set();
      const loadAll = (obj: any) => {
        if (seen.has(obj)) return;
        seen.add(obj);
        for (const [key, value] of Object.entries(obj)) {
          if (isCommandModule(value)) {
            value.load();
          } else if (
            typeof value === "object" &&
            value !== null &&
            !Array.isArray(value) &&
            key !== "cli"
          ) {
            loadAll(value);
          }
        }
      };
      loadAll(client);
    }
    // If there are no args, display help
    if (!args.length) {
      client.cli.help();
    } else {
      cmd = client.cli.parse(process.argv);
    }
=======
  // determine if there are any arguments. if not, display help
  if (!args.length) {
    client.cli.help();
  } else {
    cmd = client.cli.parse(process.argv);
>>>>>>> 44a6c9f3
  }
}<|MERGE_RESOLUTION|>--- conflicted
+++ resolved
@@ -107,9 +107,7 @@
   process.on("uncaughtException", (err) => {
     errorOut(err);
   });
-
-<<<<<<< HEAD
-  if (!handlePreviewToggles(args)) {
+  
     // If this is a help command, load all commands so we can display them.
     const isHelp = !args.length || args[0] === "help" || (args.length === 1 && args[0] === "ext");
     if (isHelp) {
@@ -138,12 +136,4 @@
     } else {
       cmd = client.cli.parse(process.argv);
     }
-=======
-  // determine if there are any arguments. if not, display help
-  if (!args.length) {
-    client.cli.help();
-  } else {
-    cmd = client.cli.parse(process.argv);
->>>>>>> 44a6c9f3
-  }
 }