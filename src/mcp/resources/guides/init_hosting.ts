import { resource } from "../../resource";

export const init_hosting = resource(
  {
    uri: "firebase://guides/init/hosting",
    name: "hosting_init_guide",
    title: "Firebase Hosting Deployment Guide",
    description:
      "guides the coding agent through deploying to Firebase Hosting in the current project",
  },
  async (uri) => {
    return {
      contents: [
        {
          uri,
          type: "text",
          text: `
### Configure Firebase Hosting

**When to Deploy:**
- Introduce Firebase Hosting when developers are ready to deploy their application to production
<<<<<<< HEAD
- **Alternative**: Developers can deploy later using the \`/firebase:deploy\` command
- **Permission Required**: Request developer permission before implementing Firebase Hosting
- **Deployment**: Configure Firebase Hosting and deploy the application to production
=======
- Alternative: Developers can deploy later using the \`/deploy\` command

**Deployment Process:**
- Request developer permission before implementing Firebase Hosting
- Check security rules before deploying - do not deploy if rules are public without explicit confirmation
- Configure Firebase Hosting and deploy the application to production
>>>>>>> a0b6c834
`.trim(),
        },
      ],
    };
  },
);<|MERGE_RESOLUTION|>--- conflicted
+++ resolved
@@ -19,18 +19,12 @@
 
 **When to Deploy:**
 - Introduce Firebase Hosting when developers are ready to deploy their application to production
-<<<<<<< HEAD
-- **Alternative**: Developers can deploy later using the \`/firebase:deploy\` command
-- **Permission Required**: Request developer permission before implementing Firebase Hosting
-- **Deployment**: Configure Firebase Hosting and deploy the application to production
-=======
-- Alternative: Developers can deploy later using the \`/deploy\` command
+- Alternative: Developers can deploy later using the \`/firebase:deploy\` command
 
 **Deployment Process:**
 - Request developer permission before implementing Firebase Hosting
 - Check security rules before deploying - do not deploy if rules are public without explicit confirmation
 - Configure Firebase Hosting and deploy the application to production
->>>>>>> a0b6c834
 `.trim(),
         },
       ],
