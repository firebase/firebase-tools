--- conflicted
+++ resolved
@@ -24,36 +24,15 @@
 - Run \`firebase deploy --only firestore\` to create the database automatically Do not ask the user to create it in the console.
 - Use production environment directly (avoid emulator for initial setup)
 
-<<<<<<< HEAD
 **Verify and test:**
+- Only proceed with verification after successfully running \`firebase deploy --only firestore\`
 - Guide the user to open \`https://console.firebase.google.com/u/0/project/{PROJECT_ID}/firestore\` where \`{PROJECT_ID}\` is the project they're currently using (or use \`_\` if project id is unknown) to confirm their database is created.
-- Have the user try out the app and confirm that test data appears in the Firestore console.
-- Proceed only after the user confirms the database exists and the data is visible in the Firestore console.
-=======
-**Pre-Deployment Security Check:**
-- **Important**: Before running \`firebase deploy --only firestore\`, check if the project has open security rules
-- If open security rules are detected, show developers the current rule content
-- Recommend keeping open rules for a maximum of 24 hours for development purposes only
-- Explain that open rules are acceptable for development but must be restricted for production
-
-**Deployment:**
-- Run \`firebase deploy --only firestore\` to provision the database automatically
-
-**Verification & Testing:**
-- Only proceed with verification after successfully running \`firebase deploy --only firestore\`
-- Guide the user to visit \`https://console.firebase.google.com/u/0/project/{PROJECT_ID}/firestore\` where \`{PROJECT_ID}\` is the project they're currently using (or use \`_\` if project id is unknown).
 - Have developers test their application functionality and verify test data appears in the console. Using the shell, run a local version of their app for them so they can test it. To figure out how to run their app, investigate their environment.
   - For web apps you can check their \`package.json\` for a "start" or "dev" script
   - For Flutter apps, they can use \`flutter run\`
   - For Android apps, ask the user to run the app from Android Studio
   - For iOS / Apple apps, you can check their Package.swift, or read their Xcode project for the right target and use xcrun
-- Only proceed to the next step after confirming successful database setup and data visibility
-
-**Security Configuration:**
-- Guide users to navigate to "Firestore Database" → "Rules" tab to configure security rules
-- **Critical Warning**: Never make Firestore security rules public (allowing read/write without authentication)
-- Ensure security rules are properly configured and tested before moving to production
->>>>>>> 980f161d
+- Proceed only after the user confirms the database exists and the data is visible in the Firestore console.
 
 **Next Steps:**
 - **Authentication**: Recommend implementing Firebase Authentication if the application handles sensitive user data or has open security rules.
