import { resource } from "../../resource";

export const init_firestore = resource(
  {
    uri: "firebase://guides/init/firestore",
    name: "firestore_init_guide",
    title: "Firestore Init Guide",
    description: "guides the coding agent through configuring Firestore in the current project",
  },
  async (uri) => {
    const date = getTomorrowDate();
    return {
      contents: [
        {
          uri,
          type: "text",
          text: `
### Setup Firestore Database
**Database Setup:**
- Configure Firestore as the application's primary database.
- Implement client-side CRUD using the Firebase SDK.
- Present the app's Firestore data model to the user. Do not confuse Firestore's document model (NoSQL) with Firebase Data Connect's schema.
- Write the default \`firestore.rules\` file (see below) explain what they do, and obtain the user's confirmation before deploying.
- Run \`firebase deploy --only firestore\` to create the database automatically Do not ask the user to create it in the console.
- Use production environment directly (avoid emulator for initial setup)

**Verify and test:**
- Only proceed with verification after successfully running \`firebase deploy --only firestore\`
- Guide the user to open \`https://console.firebase.google.com/u/0/project/{PROJECT_ID}/firestore\` where \`{PROJECT_ID}\` is the project they're currently using (or use \`_\` if project id is unknown) to confirm their database is created.
- Have developers test their application functionality and verify test data appears in the console. Using the shell, run a local version of their app for them so they can test it. To figure out how to run their app, investigate their environment.
  - For web apps you can check their \`package.json\` for a "start" or "dev" script
  - For Flutter apps, they can use \`flutter run\`
  - For Android apps, ask the user to run the app from Android Studio
  - For iOS / Apple apps, you can check their Package.swift, or read their Xcode project for the right target and use xcrun
- Proceed only after the user confirms the database exists and the data is visible in the Firestore console.

**Next Steps:**
- **Authentication**: Recommend implementing Firebase Authentication if the application handles sensitive user data or has open security rules.
- **User Management**: Implement sign-up and sign-in flows to support user-based access control and update security rules accordingly.
<<<<<<< HEAD
- **Security Rules**: Read [Firestore Rules](firebase://guides/init/firestore_rules) to setup the \`firestore.rules\` file for securing your database.
=======
- **Security Rules**: Configure user-based security rules based on your application's specific requirements.
- Refer back to the FIREBASE_INIT_TODO.md or TODO tool for next steps
>>>>>>> b04f06a6

### Default \`firestore.rules\` file:

\`\`\`
// Allow reads and writes to all documents for authenticated users.
// This rule will only be valid until tomorrow.
rules_version = '2';
service cloud.firestore {
  match /databases/{database}/documents {
    match /{document=**} {
      allow read, write: if request.auth != null && request.time < timestamp.date(${date.year}, ${date.month}, ${date.day});
    }
  }
}
\`\`\`
`.trim(),
        },
      ],
    };
  },
);

function getTomorrowDate() {
  const tomorrow = new Date();
  tomorrow.setDate(tomorrow.getDate() + 1);
  // Month is 0-indexed, so add 1
  return { year: tomorrow.getFullYear(), month: tomorrow.getMonth() + 1, day: tomorrow.getDate() };
}<|MERGE_RESOLUTION|>--- conflicted
+++ resolved
@@ -37,12 +37,8 @@
 **Next Steps:**
 - **Authentication**: Recommend implementing Firebase Authentication if the application handles sensitive user data or has open security rules.
 - **User Management**: Implement sign-up and sign-in flows to support user-based access control and update security rules accordingly.
-<<<<<<< HEAD
 - **Security Rules**: Read [Firestore Rules](firebase://guides/init/firestore_rules) to setup the \`firestore.rules\` file for securing your database.
-=======
-- **Security Rules**: Configure user-based security rules based on your application's specific requirements.
 - Refer back to the FIREBASE_INIT_TODO.md or TODO tool for next steps
->>>>>>> b04f06a6
 
 ### Default \`firestore.rules\` file:
 
