import { init } from "./init";
import { deploy } from "./deploy";
<<<<<<< HEAD
import { isEnabled } from "../../../experiments";
import { consult } from "./consult";

const corePrompts = [deploy, consult];
if (isEnabled("mcpalpha")) {
  corePrompts.push(init);
}
=======

const corePrompts = [deploy, init];
>>>>>>> 8b76c67d

export { corePrompts };<|MERGE_RESOLUTION|>--- conflicted
+++ resolved
@@ -1,16 +1,7 @@
 import { init } from "./init";
 import { deploy } from "./deploy";
-<<<<<<< HEAD
-import { isEnabled } from "../../../experiments";
 import { consult } from "./consult";
 
-const corePrompts = [deploy, consult];
-if (isEnabled("mcpalpha")) {
-  corePrompts.push(init);
-}
-=======
-
-const corePrompts = [deploy, init];
->>>>>>> 8b76c67d
+const corePrompts = [deploy, init, consult];
 
 export { corePrompts };