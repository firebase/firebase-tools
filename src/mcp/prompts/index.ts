import { ServerFeature } from "../types";
import { ServerPrompt } from "../prompt";
import { corePrompts } from "./core";
<<<<<<< HEAD
import { dataconnectPrompts } from "./dataconnect";
=======
import { crashlyticsPrompts } from "./crashlytics";
>>>>>>> ea005989

const prompts: Record<ServerFeature, ServerPrompt[]> = {
  core: corePrompts,
  firestore: [],
  storage: [],
  dataconnect: dataconnectPrompts,
  auth: [],
  messaging: [],
  remoteconfig: [],
  crashlytics: crashlyticsPrompts,
  apphosting: [],
  database: [],
};

function namespacePrompts(
  promptsToNamespace: ServerPrompt[],
  feature: ServerFeature,
): ServerPrompt[] {
  return promptsToNamespace.map((p) => {
    const newPrompt = { ...p };
    newPrompt.mcp = { ...p.mcp };
    if (newPrompt.mcp.omitPrefix) {
      // name is as-is
    } else if (feature === "core") {
      newPrompt.mcp.name = `firebase:${p.mcp.name}`;
    } else {
      newPrompt.mcp.name = `${feature}:${p.mcp.name}`;
    }
    newPrompt.mcp._meta = { ...p.mcp._meta, feature };
    return newPrompt;
  });
}

/**
 * Return available prompts based on the list of registered features.
 */
export function availablePrompts(features?: ServerFeature[]): ServerPrompt[] {
  const allPrompts: ServerPrompt[] = namespacePrompts(prompts["core"], "core");
<<<<<<< HEAD
  if (!features?.length) {
=======

  if (!features) {
>>>>>>> ea005989
    features = Object.keys(prompts).filter((f) => f !== "core") as ServerFeature[];
  }

  for (const feature of features) {
    if (prompts[feature] && feature !== "core") {
      allPrompts.push(...namespacePrompts(prompts[feature], feature));
    }
  }
  return allPrompts;
}<|MERGE_RESOLUTION|>--- conflicted
+++ resolved
@@ -1,11 +1,8 @@
 import { ServerFeature } from "../types";
 import { ServerPrompt } from "../prompt";
 import { corePrompts } from "./core";
-<<<<<<< HEAD
 import { dataconnectPrompts } from "./dataconnect";
-=======
 import { crashlyticsPrompts } from "./crashlytics";
->>>>>>> ea005989
 
 const prompts: Record<ServerFeature, ServerPrompt[]> = {
   core: corePrompts,
@@ -44,12 +41,8 @@
  */
 export function availablePrompts(features?: ServerFeature[]): ServerPrompt[] {
   const allPrompts: ServerPrompt[] = namespacePrompts(prompts["core"], "core");
-<<<<<<< HEAD
-  if (!features?.length) {
-=======
 
   if (!features) {
->>>>>>> ea005989
     features = Object.keys(prompts).filter((f) => f !== "core") as ServerFeature[];
   }
 
