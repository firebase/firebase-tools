import { z } from "zod";
import { ApplicationIdSchema } from "../../../crashlytics/filters";
import { upload, Distribution } from "../../../appdistribution/distribution";

import { tool } from "../../tool";
import { toContent } from "../../util";
import { toAppName } from "../../../appdistribution/options-parser-util";
import { AppDistributionClient } from "../../../appdistribution/client";

const TestDeviceSchema = z
  .object({
    model: z.string(),
    version: z.string(),
    locale: z.string(),
    orientation: z.string(),
  })
  .describe(
    `Device to run automated test on. Can run 'gcloud firebase test android|ios models list' to see available devices.`,
  );

const AIStepSchema = z
  .object({
    goal: z.string().describe("A goal to be accomplished during the test."),
    hint: z
      .string()
      .optional()
      .describe("Hint text containing suggestions to help the agent accomplish the goal."),
    successCriteria: z
      .string()
      .optional()
      .describe(
        "A description of criteria the agent should use to determine if the goal has been successfully completed.",
      ),
  })
  .describe("Step within a test case; run during the execution of the test.");

export const run_tests = tool(
  {
    name: "run_test",
    description: `Run a remote test.`,
    inputSchema: z.object({
      appId: ApplicationIdSchema,
      releaseBinaryFile: z.string().describe("Path to the binary release (APK)."),
<<<<<<< HEAD
      testDevices: z.array(TestDeviceSchema).default([
        {
          model: "MediumPhone.arm",
          version: "30",
          locale: "en_US",
          orientation: "portrait",
        },
      ]),
      testCaseIds: z.string().describe(`A comma-separated list of test case IDs.`),
=======
      testDevices: z
        .array(TestDeviceSchema)
        .optional()
        .default([
          {
            model: "tokay",
            version: "36",
            locale: "en",
            orientation: "portrait",
          },
          {
            model: "e1q",
            version: "34",
            locale: "en",
            orientation: "portrait",
          },
        ]),
      testCase: z
        .array(AIStepSchema)
        .describe("Test case containing the steps that are run during its execution."),
>>>>>>> b3098073
    }),
    annotations: {
      title: "Run a Remote Test",
      readOnlyHint: false,
    },
  },
  async ({ appId, releaseBinaryFile, testDevices, testCase }) => {
    const client = new AppDistributionClient();
    const releaeName = await upload(client, toAppName(appId), new Distribution(releaseBinaryFile));
    return toContent(await client.createReleaseTest(releaeName, testDevices, { steps: testCase }));
  },
);

export const check_test = tool(
  {
    name: "check_test",
    description: "Check the status of a remote test.",
    inputSchema: z.object({
      name: z.string().describe("The name of the release test returned by the run_test tool."),
    }),
    annotations: {
      title: "Check Remote Test",
      readOnlyHint: true,
    },
  },
  async ({ name }) => {
    const client = new AppDistributionClient();
    return toContent(await client.getReleaseTest(name));
  },
);<|MERGE_RESOLUTION|>--- conflicted
+++ resolved
@@ -41,7 +41,6 @@
     inputSchema: z.object({
       appId: ApplicationIdSchema,
       releaseBinaryFile: z.string().describe("Path to the binary release (APK)."),
-<<<<<<< HEAD
       testDevices: z.array(TestDeviceSchema).default([
         {
           model: "MediumPhone.arm",
@@ -50,29 +49,9 @@
           orientation: "portrait",
         },
       ]),
-      testCaseIds: z.string().describe(`A comma-separated list of test case IDs.`),
-=======
-      testDevices: z
-        .array(TestDeviceSchema)
-        .optional()
-        .default([
-          {
-            model: "tokay",
-            version: "36",
-            locale: "en",
-            orientation: "portrait",
-          },
-          {
-            model: "e1q",
-            version: "34",
-            locale: "en",
-            orientation: "portrait",
-          },
-        ]),
       testCase: z
         .array(AIStepSchema)
         .describe("Test case containing the steps that are run during its execution."),
->>>>>>> b3098073
     }),
     annotations: {
       title: "Run a Remote Test",
