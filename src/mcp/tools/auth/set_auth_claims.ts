--- conflicted
+++ resolved
@@ -32,15 +32,6 @@
     },
   },
   async ({ uid, claim, value }, { projectId }) => {
-<<<<<<< HEAD
-    try {
-      return toContent(await setCustomClaim(projectId!, uid, { [claim]: value }, { merge: true }));
-    } catch (err: unknown) {
-      return mcpError(err);
-    }
-=======
-    if (!projectId) return NO_PROJECT_ERROR;
-    return toContent(await setCustomClaim(projectId, uid, { [claim]: value }, { merge: true }));
->>>>>>> 4dd8137a
+    return toContent(await setCustomClaim(projectId!, uid, { [claim]: value }, { merge: true }));
   },
 );