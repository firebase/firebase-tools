--- conflicted
+++ resolved
@@ -1,16 +1,6 @@
 import { ServerTool } from "../../tool";
-<<<<<<< HEAD
-import { get_user } from "./get_user";
 import { update_user } from "./update_user";
-=======
 import { get_users } from "./get_users";
-import { disable_user } from "./disable_user";
-import { set_claim } from "./set_claims";
->>>>>>> 431e674b
 import { set_sms_region_policy } from "./set_sms_region_policy";
 
-<<<<<<< HEAD
-export const authTools: ServerTool[] = [get_user, update_user, list_users, set_sms_region_policy];
-=======
-export const authTools: ServerTool[] = [get_users, disable_user, set_claim, set_sms_region_policy];
->>>>>>> 431e674b
+export const authTools: ServerTool[] = [get_users, update_user, set_sms_region_policy];