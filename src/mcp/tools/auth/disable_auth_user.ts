import { z } from "zod";
import { tool } from "../../tool.js";
import { toContent } from "../../util.js";
import { disableUser } from "../../../gcp/auth.js";
import { NO_PROJECT_ERROR } from "../../errors.js";

export const disable_auth_user = tool(
  {
    name: "disable_auth_user",
    description: "Disables or enables a user based on a UID.",
    inputSchema: z.object({
      uid: z.string().describe("The localId or UID of the user to disable or enable"),
      disabled: z.boolean().describe("true disables the user, false enables the user"),
    }),
    annotations: {
      title: "Disable or enable a particular user",
      destructiveHint: true,
      idempotentHint: true,
    },
    _meta: {
      requiresAuth: true,
      requiresProject: true,
    },
  },
  async ({ uid, disabled }, { projectId }) => {
<<<<<<< HEAD
    try {
      const res = await disableUser(projectId!, uid, disabled);
      if (res) {
        return toContent(`User ${uid} as been ${disabled ? "disabled" : "enabled"}`);
      }
      return toContent(`Failed to ${disabled ? "disable" : "enable"} user ${uid}`);
    } catch (err: unknown) {
      return mcpError(err);
=======
    if (!projectId) return NO_PROJECT_ERROR;
    const res = await disableUser(projectId, uid, disabled);
    if (res) {
      return toContent(`User ${uid} as been ${disabled ? "disabled" : "enabled"}`);
>>>>>>> 4dd8137a
    }
    return toContent(`Failed to ${disabled ? "disable" : "enable"} user ${uid}`);
  },
);<|MERGE_RESOLUTION|>--- conflicted
+++ resolved
@@ -23,21 +23,9 @@
     },
   },
   async ({ uid, disabled }, { projectId }) => {
-<<<<<<< HEAD
-    try {
-      const res = await disableUser(projectId!, uid, disabled);
-      if (res) {
-        return toContent(`User ${uid} as been ${disabled ? "disabled" : "enabled"}`);
-      }
-      return toContent(`Failed to ${disabled ? "disable" : "enable"} user ${uid}`);
-    } catch (err: unknown) {
-      return mcpError(err);
-=======
-    if (!projectId) return NO_PROJECT_ERROR;
-    const res = await disableUser(projectId, uid, disabled);
+    const res = await disableUser(projectId!, uid, disabled);
     if (res) {
       return toContent(`User ${uid} as been ${disabled ? "disabled" : "enabled"}`);
->>>>>>> 4dd8137a
     }
     return toContent(`Failed to ${disabled ? "disable" : "enable"} user ${uid}`);
   },
