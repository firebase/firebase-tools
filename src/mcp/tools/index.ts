--- conflicted
+++ resolved
@@ -9,13 +9,9 @@
 import { remoteConfigTools } from "./remoteconfig/index";
 import { crashlyticsTools } from "./crashlytics/index";
 import { appHostingTools } from "./apphosting/index";
-<<<<<<< HEAD
-import { realtimeDatabaseTools } from "./database/index";
 import { appdistributionTools } from "./appdistribution/index";
-=======
 import { realtimeDatabaseTools } from "./realtime_database/index";
 import { functionsTools } from "./functions/index";
->>>>>>> 1cb61708
 
 /** availableTools returns the list of MCP tools available given the server flags */
 export function availableTools(activeFeatures?: ServerFeature[]): ServerTool[] {
