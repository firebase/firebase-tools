--- conflicted
+++ resolved
@@ -1,4 +1,3 @@
-<<<<<<< HEAD
 import { ServerTool } from "../tool";
 import { ServerFeature } from "../types";
 import { authTools } from "./auth/index";
@@ -10,20 +9,7 @@
 import { remoteConfigTools } from "./remoteconfig/index";
 import { crashlyticsTools } from "./crashlytics/index";
 import { appHostingTools } from "./apphosting/index";
-=======
-import { ServerTool } from "../tool.js";
-import { ServerFeature } from "../types.js";
-import { authTools } from "./auth/index.js";
-import { dataconnectTools } from "./dataconnect/index.js";
-import { firestoreTools } from "./firestore/index.js";
-import { coreTools } from "./core/index.js";
-import { storageTools } from "./storage/index.js";
-import { messagingTools } from "./messaging/index.js";
-import { remoteConfigTools } from "./remoteconfig/index.js";
-import { crashlyticsTools } from "./crashlytics/index.js";
-import { appHostingTools } from "./apphosting/index.js";
 import { realtimeDatabaseTools } from "./database/index.js";
->>>>>>> b265398b
 
 /** availableTools returns the list of MCP tools available given the server flags */
 export function availableTools(activeFeatures?: ServerFeature[]): ServerTool[] {
