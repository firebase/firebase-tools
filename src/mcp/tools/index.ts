--- conflicted
+++ resolved
@@ -9,12 +9,8 @@
 import { remoteConfigTools } from "./remoteconfig/index";
 import { crashlyticsTools } from "./crashlytics/index";
 import { appHostingTools } from "./apphosting/index";
-<<<<<<< HEAD
 import { realtimeDatabaseTools } from "./realtime_database/index";
-=======
-import { realtimeDatabaseTools } from "./database/index";
 import { functionsTools } from "./functions/index";
->>>>>>> b2dae540
 
 /** availableTools returns the list of MCP tools available given the server flags */
 export function availableTools(activeFeatures?: ServerFeature[]): ServerTool[] {
