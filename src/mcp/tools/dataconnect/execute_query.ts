--- conflicted
+++ resolved
@@ -3,13 +3,8 @@
 import { tool } from "../../tool";
 import { mcpError } from "../../util";
 import * as dataplane from "../../../dataconnect/dataplaneClient";
-<<<<<<< HEAD
-import { pickService } from "../../../dataconnect/fileUtils";
+import { pickService } from "../../../dataconnect/load";
 import { graphqlResponseToToolResponse, parseVariables } from "../../util/dataconnect/converter";
-=======
-import { pickService } from "../../../dataconnect/load";
-import { graphqlResponseToToolResponse, parseVariables } from "./converter";
->>>>>>> ea005989
 import { Client } from "../../../apiv2";
 import { getDataConnectEmulatorClient } from "../../util/dataconnect/emulator";
 
