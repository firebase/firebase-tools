import type { ServerTool } from "../../tool.js";
import { generate_dataconnect_operation } from "./generate_dataconnect_operation.js";
import { generate_dataconnect_schema } from "./generate_dataconnect_schema.js";

import { list_dataconnect_services } from "./list_dataconnect_services.js";
import { get_dataconnect_schema } from "./get_dataconnect_schema.js";
import { get_dataconnect_connector } from "./get_dataconnect_connector.js";

export const dataconnectTools: ServerTool[] = [
  list_dataconnect_services,
  generate_dataconnect_schema,
<<<<<<< HEAD
  generate_dataconnect_operation,
=======
  get_dataconnect_schema,
  get_dataconnect_connector,
>>>>>>> 4989847e
];<|MERGE_RESOLUTION|>--- conflicted
+++ resolved
@@ -9,10 +9,7 @@
 export const dataconnectTools: ServerTool[] = [
   list_dataconnect_services,
   generate_dataconnect_schema,
-<<<<<<< HEAD
   generate_dataconnect_operation,
-=======
   get_dataconnect_schema,
   get_dataconnect_connector,
->>>>>>> 4989847e
 ];