import { z } from "zod";
import { tool } from "../../tool";
import { toContent } from "../../util";
import * as client from "../../../dataconnect/client";
<<<<<<< HEAD
import { pickService } from "../../../dataconnect/fileUtils";
import { connectorToText } from "../../util/dataconnect/converter";
=======
import { pickService } from "../../../dataconnect/load";
import { connectorToText } from "./converter";
>>>>>>> ea005989

export const get_connectors = tool(
  {
    name: "get_connectors",
    description:
      "Get the Firebase Data Connect Connectors in the project, which includes the pre-defined GraphQL queries accessible to client SDKs.",
    inputSchema: z.object({
      service_id: z
        .string()
        .nullable()
        .describe(
          "The Firebase Data Connect service ID to look for. If there is only one service defined in firebase.json, this can be omitted and that will be used.",
        ),
    }),
    annotations: {
      title: "Get Data Connect Connectors",
      readOnlyHint: true,
    },
    _meta: {
      requiresProject: true,
      requiresAuth: true,
    },
  },
  async ({ service_id }, { projectId, config }) => {
    const serviceInfo = await pickService(projectId, config, service_id || undefined);
    const connectors = await client.listConnectors(serviceInfo.serviceName, ["*"]);
    return toContent(connectors.map(connectorToText).join("\n\n"));
  },
);<|MERGE_RESOLUTION|>--- conflicted
+++ resolved
@@ -2,13 +2,8 @@
 import { tool } from "../../tool";
 import { toContent } from "../../util";
 import * as client from "../../../dataconnect/client";
-<<<<<<< HEAD
-import { pickService } from "../../../dataconnect/fileUtils";
+import { pickService } from "../../../dataconnect/load";
 import { connectorToText } from "../../util/dataconnect/converter";
-=======
-import { pickService } from "../../../dataconnect/load";
-import { connectorToText } from "./converter";
->>>>>>> ea005989
 
 export const get_connectors = tool(
   {
