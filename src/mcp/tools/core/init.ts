--- conflicted
+++ resolved
@@ -5,32 +5,24 @@
 import { actuate, Setup, SetupInfo } from "../../../init/index";
 import { freeTrialTermsLink } from "../../../dataconnect/freeTrial";
 import { requireGeminiToS } from "../../errors";
-<<<<<<< HEAD
 import { Emulators } from "../../../emulator/types";
-
-const emulatorHostPortSchema = z.object({
-  host: z.string().optional().describe("The host to use for the emulator."),
-  port: z.number().optional().describe("The port to use for the emulator."),
-});
-=======
 import { FirebaseError } from "../../../error";
+import { getFirebaseProject } from "../../../management/projects";
 import {
   parseAppId,
   validateProjectNumberMatch,
   validateAppExists,
 } from "../../../init/features/ailogic/utils";
-import { getFirebaseProject } from "../../../management/projects";
->>>>>>> 9de91ee8
+const emulatorHostPortSchema = z.object({
+  host: z.string().optional().describe("The host to use for the emulator."),
+  port: z.number().optional().describe("The port to use for the emulator."),
+});
 
 export const init = tool(
   {
     name: "init",
     description:
-<<<<<<< HEAD
-      "Initializes selected Firebase features in the workspace (Firestore, Data Connect, Realtime Database, Emulators). All features are optional; provide only the products you wish to set up. " +
-=======
-      "Use this to initialize selected Firebase services in the workspace (Cloud Firestore database, Firebase Data Connect, Firebase Realtime Database, Firebase AI Logic). All services are optional; specify only the products you want to set up. " +
->>>>>>> 9de91ee8
+      "Use this to initialize selected Firebase services in the workspace (Cloud Firestore database, Firebase Data Connect, Firebase Realtime Database, Firebase AI Logic, Emulators). All services are optional; specify only the products you want to set up. " +
       "You can initialize new features into an existing project directory, but re-initializing an existing feature may overwrite configuration. " +
       "To deploy the initialized features, run the `firebase deploy` command after `firebase_init` tool.",
     inputSchema: z.object({
@@ -141,7 +133,6 @@
           .describe(
             "Provide this object to initialize Firebase Storage in this project directory.",
           ),
-<<<<<<< HEAD
         emulators: z
           .object({
             auth: emulatorHostPortSchema.optional(),
@@ -167,7 +158,6 @@
           .describe(
             "Provide this object to configure Firebase emulators in this project directory.",
           ),
-=======
         ailogic: z
           .object({
             app_id: z
@@ -178,7 +168,6 @@
           })
           .optional()
           .describe("Enable Firebase AI Logic feature for existing app"),
->>>>>>> 9de91ee8
       }),
     }),
     annotations: {
@@ -236,7 +225,6 @@
         apps: [],
       };
     }
-<<<<<<< HEAD
     if (features.storage) {
       featuresList.push("storage");
       featureInfo.storage = {
@@ -261,7 +249,6 @@
       };
     }
 
-=======
     if (features.ailogic) {
       // AI Logic requires a project
       if (!projectId) {
@@ -283,7 +270,6 @@
         displayName: appData.displayName,
       };
     }
->>>>>>> 9de91ee8
     const setup: Setup = {
       config: config?.src || {},
       rcfile: rc?.data,
