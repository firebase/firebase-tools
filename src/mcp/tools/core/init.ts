import { z } from "zod";
import { tool } from "../../tool";
import { toContent } from "../../util";
import { DEFAULT_RULES } from "../../../init/features/database";
import { actuate, Setup, SetupInfo } from "../../../init/index";
import { freeTrialTermsLink } from "../../../dataconnect/freeTrial";
<<<<<<< HEAD
import { ServerToolContext } from "../../tool";
import {
  extractProjectIdFromAppResource,
  generateUniqueAppDirectoryName,
  getFirebaseConfigFilePath,
  LocalFirebaseAppState,
  findExistingIosApp,
  findExistingAndroidApp,
  writeAppConfigFile,
} from "./utils";
import {
  provisionFirebaseApp,
  ProvisionFirebaseAppOptions,
  ProvisionProjectOptions,
  ProvisionAppOptions,
} from "../../../management/provision";
import { AppPlatform } from "../../../management/apps";
import * as fs from "fs-extra";
import * as path from "path";
=======
import { requireGeminiToS } from "../../errors";
>>>>>>> 96eebc81

/**
 * Resolves app context by either finding existing app or planning new directory creation
 */
async function resolveAppContext(
  projectDirectory: string,
  appInput: AppInput | undefined,
): Promise<LocalFirebaseAppState> {
  if (!appInput?.platform) {
    throw new Error("platform is required in app input");
  }

  // Try to find existing app first
  let existingApp: LocalFirebaseAppState | undefined;

  if (appInput.platform === "ios" && appInput.bundle_id) {
    existingApp = await findExistingIosApp(projectDirectory, appInput.bundle_id);
  } else if (appInput.platform === "android" && appInput.package_name) {
    existingApp = await findExistingAndroidApp(projectDirectory, appInput.package_name);
  }

  if (existingApp) {
    return existingApp;
  }

  // No existing app found - plan new directory
  const directoryName = generateUniqueAppDirectoryName(projectDirectory, appInput.platform);
  const fullDirectoryPath = path.join(projectDirectory, directoryName);
  const configFilePath = getFirebaseConfigFilePath(fullDirectoryPath, appInput.platform);

  return {
    platform: appInput.platform,
    configFilePath,
    bundleId: appInput.bundle_id,
    packageName: appInput.package_name,
    webAppId: appInput.web_app_id,
  };
}

/**
 * Updates .firebaserc with project ID (conflicts should be validated beforehand)
 */
function updateFirebaseRC(rc: any, projectId: string): void {
  if (!rc?.data) {
    throw new Error("Invalid .firebaserc configuration");
  }

  // Update project configuration
  if (!rc.data.projects) {
    rc.data.projects = {};
  }
  rc.data.projects.default = projectId;
}

/**
 * Validates provisioning inputs for required fields and format
 */
export function validateProvisioningInputs(
  provisioning?: ProvisioningInput,
  project?: ProjectInput,
  app?: AppInput,
): void {
  if (!provisioning?.enable) return;

  if (!app) {
    throw new Error("app is required when provisioning is enabled");
  }

  const { platform } = app;
  if (!platform) {
    throw new Error("app.platform is required when provisioning is enabled");
  }

  if (platform === "ios" && !app.bundle_id) {
    throw new Error("bundle_id is required for iOS apps");
  }
  if (platform === "android" && !app.package_name) {
    throw new Error("package_name is required for Android apps");
  }
  if (platform === "web" && !app.web_app_id) {
    throw new Error("web_app_id is required for Web apps");
  }

  if (project?.parent) {
    const validParentPattern = /^(projects|folders|organizations)\/[\w-]+$/;
    if (!validParentPattern.test(project.parent)) {
      throw new Error(
        "parent must be in format: 'projects/id', 'folders/id', or 'organizations/id'",
      );
    }
  }
}

/**
 * Converts MCP inputs to provisioning API format
 */
export function buildProvisionOptions(
  project?: ProjectInput,
  app?: AppInput,
  features?: { ai_logic?: boolean },
): ProvisionFirebaseAppOptions {
  if (!app?.platform) {
    throw new Error("App platform is required for provisioning");
  }

  // Build project options
  const projectOptions: ProvisionProjectOptions = {
    displayName: project?.display_name || "Firebase Project",
  };
  if (project?.parent) {
    const parts = project.parent.split("/");
    if (parts.length === 2) {
      const [type, id] = parts;
      switch (type) {
        case "projects":
          projectOptions.parent = { type: "existing_project", projectId: id };
          break;
        case "folders":
          projectOptions.parent = { type: "folder", folderId: id };
          break;
        case "organizations":
          projectOptions.parent = { type: "organization", organizationId: id };
          break;
      }
    }
  }

  // Build app options based on platform with proper validation
  let appOptions: ProvisionAppOptions;
  switch (app.platform) {
    case "ios":
      if (!app.bundle_id) {
        throw new Error("bundle_id is required for iOS apps");
      }
      appOptions = {
        platform: AppPlatform.IOS,
        bundleId: app.bundle_id,
        appStoreId: app.app_store_id,
        teamId: app.team_id,
      };
      break;
    case "android":
      if (!app.package_name) {
        throw new Error("package_name is required for Android apps");
      }
      appOptions = {
        platform: AppPlatform.ANDROID,
        packageName: app.package_name,
        sha1Hashes: app.sha1_hashes,
        sha256Hashes: app.sha256_hashes,
      };
      break;
    case "web":
      if (!app.web_app_id) {
        throw new Error("web_app_id is required for Web apps");
      }
      appOptions = {
        platform: AppPlatform.WEB,
        webAppId: app.web_app_id,
      };
      break;
  }

  const provisionOptions: ProvisionFirebaseAppOptions = {
    project: projectOptions,
    app: appOptions,
  };

  // Add features if specified
  if (project?.location || features?.ai_logic) {
    provisionOptions.features = {};
    if (project?.location) {
      provisionOptions.features.location = project.location;
    }
    if (features?.ai_logic) {
      provisionOptions.features.firebaseAiLogicInput = {};
    }
  }

  return provisionOptions;
}

const inputSchema = z.object({
  provisioning: z
    .object({
      enable: z.boolean().describe("Enable Firebase project/app provisioning via API"),
      overwrite_project: z
        .boolean()
        .optional()
        .default(false)
        .describe("Allow overwriting existing project in .firebaserc"),
      overwrite_configs: z
        .boolean()
        .optional()
        .default(false)
        .describe("Allow overwriting existing config files"),
    })
    .optional()
    .describe("Control how provisioning behaves and handles conflicts"),

  project: z
    .object({
      display_name: z.string().optional().describe("Display name for the Firebase project"),
      parent: z
        .string()
        .optional()
        .describe(
          "Parent resource: 'projects/existing-id', 'folders/123', or 'organizations/456'. Leave it empty to use the active project from .firebaserc. If there is no active project, a new project will be automatically created.",
        ),
      location: z
        .string()
        .optional()
        .describe("GCP region for resources (used by AI Logic and future products)"),
    })
    .optional()
    .describe("Project context for provisioning or configuration"),

  app: z
    .object({
      platform: z.enum(["ios", "android", "web"]).describe("Platform for the app"),
      bundle_id: z
        .string()
        .optional()
        .describe("iOS bundle identifier (required for iOS platform)"),
      package_name: z
        .string()
        .optional()
        .describe("Android package name (required for Android platform)"),
      web_app_id: z
        .string()
        .optional()
        .describe("Web app identifier (no requirement, just a random string)"),
      app_store_id: z.string().optional().describe("iOS App Store ID (optional)"),
      team_id: z.string().optional().describe("iOS Team ID (optional)"),
      sha1_hashes: z
        .array(z.string())
        .optional()
        .describe("Android SHA1 certificate hashes (optional)"),
      sha256_hashes: z
        .array(z.string())
        .optional()
        .describe("Android SHA256 certificate hashes (optional)"),
    })
    .optional()
    .describe("App context for provisioning or configuration"),

  features: z.object({
    database: z
      .object({
        rules_filename: z
          .string()
          .optional()
          .default("database.rules.json")
          .describe("The file to use for Realtime Database Security Rules."),
        rules: z
          .string()
          .optional()
          .default(DEFAULT_RULES)
          .describe("The security rules to use for Realtime Database Security Rules."),
      })
      .optional()
      .describe(
        "Provide this object to initialize Firebase Realtime Database in this project directory.",
      ),
    firestore: z
      .object({
        database_id: z
          .string()
          .optional()
          .default("(default)")
          .describe("The database ID to use for Firestore."),
        location_id: z
          .string()
          .optional()
          .default("nam5")
          .describe("The GCP region ID to set up the Firestore database."),
        rules_filename: z
          .string()
          .optional()
          .default("firestore.rules")
          .describe("The file to use for Firestore Security Rules."),
        rules: z
          .string()
          .optional()
          .describe(
            "The security rules to use for Firestore Security Rules. Default to open rules that expire in 30 days.",
          ),
      })
      .optional()
      .describe("Provide this object to initialize Cloud Firestore in this project directory."),
    dataconnect: z
      .object({
        app_description: z
          .string()
          .optional()
          .describe(
            "Provide a description of the app you are trying to build. If present, Gemini will help generate Data Connect Schema, Connector and seed data",
          ),
        service_id: z
          .string()
          .optional()
          .describe(
            "The Firebase Data Connect service ID to initialize. Default to match the current folder name.",
          ),
        location_id: z
          .string()
          .optional()
          .default("us-central1")
          .describe("The GCP region ID to set up the Firebase Data Connect service."),
        cloudsql_instance_id: z
          .string()
          .optional()
          .describe(
            "The GCP Cloud SQL instance ID to use in the Firebase Data Connect service. By default, use <serviceId>-fdc. " +
            "\nSet `provision_cloudsql` to true to start Cloud SQL provisioning.",
          ),
        cloudsql_database: z
          .string()
          .optional()
          .default("fdcdb")
          .describe("The Postgres database ID to use in the Firebase Data Connect service."),
        provision_cloudsql: z
          .boolean()
          .optional()
          .default(false)
          .describe(
            "If true, provision the Cloud SQL instance if `cloudsql_instance_id` does not exist already. " +
            `\nThe first Cloud SQL instance in the project will use the Data Connect no-cost trial. See its terms of service: ${freeTrialTermsLink()}.`,
          ),
      })
      .optional()
      .describe(
        "Provide this object to initialize Firebase Data Connect with Cloud SQL Postgres in this project directory.\n" +
        "It installs Data Connect Generated SDKs in all detected apps in the folder.",
      ),
    storage: z
      .object({
        rules_filename: z
          .string()
          .optional()
          .default("storage.rules")
          .describe("The file to use for Firebase Storage Security Rules."),
        rules: z
          .string()
          .optional()
          .describe(
            "The security rules to use for Firebase Storage Security Rules. Default to closed rules that deny all access.",
          ),
      })
      .optional()
      .describe("Provide this object to initialize Firebase Storage in this project directory."),
    ai_logic: z
      .boolean()
      .optional()
      .describe("Enable Firebase AI Logic feature (requires provisioning to be enabled)"),
  }),
});

type ProvisioningInput = z.infer<typeof inputSchema>["provisioning"];
type ProjectInput = z.infer<typeof inputSchema>["project"];
type AppInput = z.infer<typeof inputSchema>["app"];

export const init = tool(
  {
    name: "init",
    description:
      "Initializes selected Firebase features in the workspace (Firestore, Data Connect, Realtime Database, Firebase AI Logic). All features are optional; provide only the products you wish to set up. " +
      "You can initialize new features into an existing project directory, but re-initializing an existing feature may overwrite configuration. " +
      "To deploy the initialized features, run the `firebase deploy` command after `firebase_init` tool.",
    inputSchema: inputSchema,
    annotations: {
      title: "Initialize Firebase Products",
      readOnlyHint: false,
      idempotentHint: true,
    },
    _meta: {
      requiresProject: false, // Can start from scratch.
      requiresAuth: true, // Required for provisioning and Firebase operations.
    },
  },
  async (
    { features, provisioning, project, app },
    { projectId, config, rc }: ServerToolContext,
  ) => {
    validateProvisioningInputs(provisioning, project, app);

    if (provisioning?.enable) {
      try {
        if (projectId && !!project?.parent && !provisioning.overwrite_project) {
          throw new Error(
            `Project already configured in .firebaserc as '${projectId}'. ` +
            `To provision a new project, use overwrite_project: true to replace the existing configuration.`,
          );
        }

        // Resolve app context (existing vs new directory) early for conflict checks
        const appContext = await resolveAppContext(config.projectDir, app);

        // Handle config file conflicts BEFORE making API calls to fail fast
        if (fs.existsSync(appContext.configFilePath) && !provisioning.overwrite_configs) {
          throw new Error(
            `Config file ${appContext.configFilePath} already exists. Use overwrite_configs: true to update.`,
          );
        }

        // If no project parent is specified and a project is active, use the active project.
        let provisionProject: ProjectInput | undefined = project;
        if (projectId && !provisionProject?.parent) {
          provisionProject = { ...provisionProject, parent: `projects/${projectId}` };
        }

        // Build provisioning options from MCP inputs
        const provisionOptions = buildProvisionOptions(provisionProject, app, features);

        // Provision Firebase app using real API (after all conflict checks pass)
        const response = await provisionFirebaseApp(provisionOptions);

        // Extract project ID from app resource
        const provisionedProjectId = extractProjectIdFromAppResource(response.appResource);

        // Update .firebaserc with the provisioned project ID
        updateFirebaseRC(rc, provisionedProjectId);

        // Write config file to the resolved path
        writeAppConfigFile(appContext.configFilePath, response.configData);

        // Update context with provisioned project ID for subsequent operations
        projectId = provisionedProjectId;
      } catch (error) {
        throw new Error(
          `Provisioning failed: ${error instanceof Error ? error.message : String(error)}`,
        );
      }
    }

    const featuresList: string[] = [];
    const featureInfo: SetupInfo = {};
    if (features.database) {
      featuresList.push("database");
      featureInfo.database = {
        rulesFilename: features.database.rules_filename,
        rules: features.database.rules,
        writeRules: true,
      };
    }
    if (features.firestore) {
      featuresList.push("firestore");
      featureInfo.firestore = {
        databaseId: features.firestore.database_id,
        locationId: features.firestore.location_id,
        rulesFilename: features.firestore.rules_filename,
        rules: features.firestore.rules || "",
        writeRules: true,
        indexesFilename: "",
        indexes: "",
        writeIndexes: true,
      };
    }
    if (features.dataconnect) {
      if (features.dataconnect.app_description) {
        // If app description is provided, ensure the Gemini in Firebase API is enabled.
        const err = await requireGeminiToS(projectId);
        if (err) return err;
      }
      featuresList.push("dataconnect");
      featureInfo.dataconnect = {
        analyticsFlow: "mcp",
        appDescription: features.dataconnect.app_description || "",
        serviceId: features.dataconnect.service_id || "",
        locationId: features.dataconnect.location_id || "",
        cloudSqlInstanceId: features.dataconnect.cloudsql_instance_id || "",
        cloudSqlDatabase: features.dataconnect.cloudsql_database || "",
        shouldProvisionCSQL: !!features.dataconnect.provision_cloudsql,
      };
      featureInfo.dataconnectSdk = {
        // Add FDC generated SDKs to all apps detected.
        apps: [],
      };
    }
    if (features.ai_logic) {
      featuresList.push("ailogic");
      featureInfo.ailogic = {};
    }
    const setup: Setup = {
      config: config?.src,
      rcfile: rc?.data,
      projectId: projectId,
      features: [...featuresList],
      featureInfo: featureInfo,
      instructions: [],
    };
    // Set force to true to avoid prompting the user for confirmation.
    await actuate(setup, config, { force: true });
    config.writeProjectFile("firebase.json", setup.config);
    config.writeProjectFile(".firebaserc", setup.rcfile);

    if (featureInfo.dataconnectSdk && !featureInfo.dataconnectSdk.apps.length) {
      setup.instructions.push(
        `No app is found in the current folder. We recommend you create an app (web, ios, android) first, then re-run the 'firebase_init' MCP tool with the same input without app_description to add Data Connect SDKs to your apps.
  Consider popular commands like 'npx create-react-app my-app', 'npx create-next-app my-app', 'flutter create my-app', etc`,
      );
    }
    return toContent(
      `Successfully setup those features: ${featuresList.join(", ")}

To get started:

- ${setup.instructions.join("\n\n- ")}
`,
    );
  },
);<|MERGE_RESOLUTION|>--- conflicted
+++ resolved
@@ -4,8 +4,6 @@
 import { DEFAULT_RULES } from "../../../init/features/database";
 import { actuate, Setup, SetupInfo } from "../../../init/index";
 import { freeTrialTermsLink } from "../../../dataconnect/freeTrial";
-<<<<<<< HEAD
-import { ServerToolContext } from "../../tool";
 import {
   extractProjectIdFromAppResource,
   generateUniqueAppDirectoryName,
@@ -24,9 +22,7 @@
 import { AppPlatform } from "../../../management/apps";
 import * as fs from "fs-extra";
 import * as path from "path";
-=======
 import { requireGeminiToS } from "../../errors";
->>>>>>> 96eebc81
 
 /**
  * Resolves app context by either finding existing app or planning new directory creation
@@ -341,7 +337,7 @@
           .optional()
           .describe(
             "The GCP Cloud SQL instance ID to use in the Firebase Data Connect service. By default, use <serviceId>-fdc. " +
-            "\nSet `provision_cloudsql` to true to start Cloud SQL provisioning.",
+              "\nSet `provision_cloudsql` to true to start Cloud SQL provisioning.",
           ),
         cloudsql_database: z
           .string()
@@ -354,13 +350,13 @@
           .default(false)
           .describe(
             "If true, provision the Cloud SQL instance if `cloudsql_instance_id` does not exist already. " +
-            `\nThe first Cloud SQL instance in the project will use the Data Connect no-cost trial. See its terms of service: ${freeTrialTermsLink()}.`,
+              `\nThe first Cloud SQL instance in the project will use the Data Connect no-cost trial. See its terms of service: ${freeTrialTermsLink()}.`,
           ),
       })
       .optional()
       .describe(
         "Provide this object to initialize Firebase Data Connect with Cloud SQL Postgres in this project directory.\n" +
-        "It installs Data Connect Generated SDKs in all detected apps in the folder.",
+          "It installs Data Connect Generated SDKs in all detected apps in the folder.",
       ),
     storage: z
       .object({
@@ -407,10 +403,7 @@
       requiresAuth: true, // Required for provisioning and Firebase operations.
     },
   },
-  async (
-    { features, provisioning, project, app },
-    { projectId, config, rc }: ServerToolContext,
-  ) => {
+  async ({ features, provisioning, project, app }, { projectId, config, rc }) => {
     validateProvisioningInputs(provisioning, project, app);
 
     if (provisioning?.enable) {
@@ -418,7 +411,7 @@
         if (projectId && !!project?.parent && !provisioning.overwrite_project) {
           throw new Error(
             `Project already configured in .firebaserc as '${projectId}'. ` +
-            `To provision a new project, use overwrite_project: true to replace the existing configuration.`,
+              `To provision a new project, use overwrite_project: true to replace the existing configuration.`,
           );
         }
 
