import type { ServerTool } from "../../tool.js";

import { get_project } from "./get_project.js";
import { get_sdk_config } from "./get_sdk_config.js";
import { list_apps } from "./list_apps.js";
import { create_project } from "./create_project.js";
import { create_app } from "./create_app.js";
import { get_admin_sdk_config } from "./get_admin_sdk_config.js";
import { create_android_sha } from "./create_android_sha.js";
import { init } from "./init.js";
import { get_environment } from "./get_environment.js";
import { update_environment } from "./update_environment.js";
<<<<<<< HEAD
import { consult_assistant } from "./consult_assistant.js";
=======
import { list_projects } from "./list_projects.js";
// import { consult_assistant } from "./consult_assistant.js";
>>>>>>> 7e7cce3b

export const coreTools: ServerTool[] = [
  get_project,
  list_apps,
  get_admin_sdk_config,
  list_projects,
  get_sdk_config,
  create_project,
  create_app,
  create_android_sha,
  consult_assistant,
  get_environment,
  update_environment,
  init,
];<|MERGE_RESOLUTION|>--- conflicted
+++ resolved
@@ -10,12 +10,8 @@
 import { init } from "./init.js";
 import { get_environment } from "./get_environment.js";
 import { update_environment } from "./update_environment.js";
-<<<<<<< HEAD
+import { list_projects } from "./list_projects.js";
 import { consult_assistant } from "./consult_assistant.js";
-=======
-import { list_projects } from "./list_projects.js";
-// import { consult_assistant } from "./consult_assistant.js";
->>>>>>> 7e7cce3b
 
 export const coreTools: ServerTool[] = [
   get_project,
