--- conflicted
+++ resolved
@@ -31,31 +31,19 @@
       requiresProject: true,
     },
   },
-<<<<<<< HEAD
-  async ({ path, database }, { projectId }) => {
-    const { documents, missing } = await getDocuments(projectId, [path], database);
-=======
-  async ({ path, use_emulator }, { projectId, host }) => {
-    // database ??= "(default)";
-
+  async ({ path, database, use_emulator }, { projectId, host }) => {
     let emulatorUrl: string | undefined;
     if (use_emulator) {
       emulatorUrl = await getFirestoreEmulatorUrl(await host.getEmulatorHubClient());
     }
-
-    const { documents, missing } = await getDocuments(projectId!, [path], emulatorUrl);
->>>>>>> b5c6238e
+    const { documents, missing } = await getDocuments(projectId, [path], database, emulatorUrl);
     if (missing.length > 0 && documents && documents.length === 0) {
       return mcpError(`None of the specified documents were found in project '${projectId}'`);
     }
 
     const firestoreDelete = new FirestoreDelete(projectId, path, {
-<<<<<<< HEAD
       databaseId: database ?? "(default)",
-=======
-      databaseId: "(default)",
       urlPrefix: emulatorUrl,
->>>>>>> b5c6238e
     });
 
     await firestoreDelete.execute();
