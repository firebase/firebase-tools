import { delete_document } from "./delete_document";
import { get_documents } from "./get_documents";
import { list_collections } from "./list_collections";
import { query_collection } from "./query_collection";
<<<<<<< HEAD
import { validateRulesTool } from "../rules/validate_rules";
=======
import { getRulesTool } from "../rules/get_rules";
>>>>>>> a8ad5de6

export const firestoreTools = [
  delete_document,
  get_documents,
  list_collections,
  query_collection,
<<<<<<< HEAD
  validateRulesTool("Firestore"),
=======
  getRulesTool("Firestore", "cloud.firestore"),
>>>>>>> a8ad5de6
];<|MERGE_RESOLUTION|>--- conflicted
+++ resolved
@@ -2,20 +2,10 @@
 import { get_documents } from "./get_documents";
 import { list_collections } from "./list_collections";
 import { query_collection } from "./query_collection";
-<<<<<<< HEAD
-import { validateRulesTool } from "../rules/validate_rules";
-=======
-import { getRulesTool } from "../rules/get_rules";
->>>>>>> a8ad5de6
 
 export const firestoreTools = [
   delete_document,
   get_documents,
   list_collections,
   query_collection,
-<<<<<<< HEAD
-  validateRulesTool("Firestore"),
-=======
-  getRulesTool("Firestore", "cloud.firestore"),
->>>>>>> a8ad5de6
 ];