--- conflicted
+++ resolved
@@ -12,18 +12,11 @@
       "Retrieves a list of collections from a Firestore database in the current project.",
     inputSchema: z.object({
       // TODO: support multiple databases
-<<<<<<< HEAD
       database: z
         .string()
         .optional()
         .describe("Database id to use. Defaults to `(default)` if unspecified."),
-=======
-      // database: z
-      //   .string()
-      //   .optional()
-      //   .describe("Database id to use. Defaults to `(default)` if unspecified."),
-      use_emulator: z.boolean().default(false).describe("Target the Firestore emulator if true."),
->>>>>>> b5c6238e
+        use_emulator: z.boolean().default(false).describe("Target the Firestore emulator if true."),
     }),
     annotations: {
       title: "List Firestore collections",
@@ -34,11 +27,7 @@
       requiresProject: true,
     },
   },
-<<<<<<< HEAD
-  async ({ database }, { projectId }) => {
-=======
-  async ({ use_emulator }, { projectId, host }) => {
->>>>>>> b5c6238e
+  async ({ database, use_emulator }, { projectId, host }) => {
     // database ??= "(default)";
     let emulatorUrl: string | undefined;
     if (use_emulator) {
@@ -46,10 +35,6 @@
     }
 
     if (!projectId) return NO_PROJECT_ERROR;
-<<<<<<< HEAD
-    return toContent(await listCollectionIds(projectId, database));
-=======
-    return toContent(await listCollectionIds(projectId, emulatorUrl));
->>>>>>> b5c6238e
+    return toContent(await listCollectionIds(projectId, database, emulatorUrl));
   },
 );