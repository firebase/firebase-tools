import { Server } from "@modelcontextprotocol/sdk/server/index.js";
import { StdioServerTransport } from "@modelcontextprotocol/sdk/server/stdio.js";
import {
  CallToolRequest,
  CallToolRequestSchema,
  CallToolResult,
  ListToolsRequestSchema,
  ListToolsResult,
} from "@modelcontextprotocol/sdk/types.js";
import { checkFeatureActive, mcpError } from "./util.js";
import { SERVER_FEATURES, ServerFeature } from "./types.js";
import { availableTools } from "./tools/index.js";
import { ServerTool, ServerToolContext } from "./tool.js";
import { configstore } from "../configstore.js";
import { Command } from "../command.js";
import { requireAuth } from "../requireAuth.js";
import { Options } from "../options.js";
import { getProjectId } from "../projectUtils.js";
import { mcpAuthError, NO_PROJECT_ERROR } from "./errors.js";
import { trackGA4 } from "../track.js";
import { Config } from "../config.js";
import { loadRC } from "../rc.js";

const SERVER_VERSION = "0.0.1";
const PROJECT_ROOT_KEY = "mcp.projectRoot";

const cmd = new Command("experimental:mcp").before(requireAuth);

export class FirebaseMcpServer {
  projectRoot?: string;
  server: Server;
  activeFeatures?: ServerFeature[];
  detectedFeatures?: ServerFeature[];
  fixedRoot?: boolean;

  constructor(options: { activeFeatures?: ServerFeature[]; projectRoot?: string }) {
    this.activeFeatures = options.activeFeatures;
    this.server = new Server({ name: "firebase", version: SERVER_VERSION });
    this.server.registerCapabilities({ tools: { listChanged: true } });
    this.server.setRequestHandler(ListToolsRequestSchema, this.mcpListTools.bind(this));
    this.server.setRequestHandler(CallToolRequestSchema, this.mcpCallTool.bind(this));
    this.projectRoot =
      options.projectRoot ??
      (configstore.get(PROJECT_ROOT_KEY) as string) ??
      process.env.PROJECT_ROOT ??
      process.cwd();
    if (options.projectRoot) this.fixedRoot = true;
    this.detectActiveFeatures();
  }

  async detectActiveFeatures(): Promise<ServerFeature[]> {
    if (this.detectedFeatures?.length) return this.detectedFeatures; // memoized
    const options = await this.resolveOptions();
    const projectId = await this.getProjectId();
    const detected = await Promise.all(
      SERVER_FEATURES.map(async (f) => {
        if (await checkFeatureActive(f, projectId, options)) return f;
        return null;
      }),
    );
    this.detectedFeatures = detected.filter((f) => !!f) as ServerFeature[];
    return this.detectedFeatures;
  }

  get availableTools(): ServerTool[] {
    return availableTools(
      !!this.fixedRoot,
      this.activeFeatures?.length ? this.activeFeatures : this.detectedFeatures,
    );
  }

  getTool(name: string): ServerTool | null {
    return this.availableTools.find((t) => t.mcp.name === name) || null;
  }

  setProjectRoot(newRoot: string | null): void {
    if (newRoot === null) {
      configstore.delete(PROJECT_ROOT_KEY);
      this.projectRoot = process.env.PROJECT_ROOT || process.cwd();
      void this.server.sendToolListChanged();
      return;
    }

    configstore.set(PROJECT_ROOT_KEY, newRoot);
    this.projectRoot = newRoot;
    this.detectedFeatures = undefined; // reset detected features
    void this.server.sendToolListChanged();
  }

  async resolveOptions(): Promise<Partial<Options>> {
    const options: Partial<Options> = { cwd: this.projectRoot };
    await cmd.prepare(options);
    return options;
  }

  async getProjectId(): Promise<string | undefined> {
    return getProjectId(await this.resolveOptions());
  }

  async getAuthenticated(): Promise<string | null> {
    try {
      return (await requireAuth(await this.resolveOptions())) ?? null;
    } catch (e) {
      return null;
    }
  }

  async mcpListTools(): Promise<ListToolsResult> {
    if (!this.activeFeatures) await this.detectActiveFeatures();
    const hasActiveProject = !!(await this.getProjectId());
    await trackGA4("mcp_list_tools", {});
    return {
      tools: this.availableTools.map((t) => t.mcp),
      _meta: {
        projectRoot: this.projectRoot,
        projectDetected: hasActiveProject,
        authenticatedUser: await this.getAuthenticated(),
        activeFeatures: this.activeFeatures,
        detectedFeatures: this.detectedFeatures,
      },
    };
  }

  async mcpCallTool(request: CallToolRequest): Promise<CallToolResult> {
    const toolName = request.params.name;
    const toolArgs = request.params.arguments;
    const tool = this.getTool(toolName);
    if (!tool) throw new Error(`Tool '${toolName}' could not be found.`);

    const projectId = await this.getProjectId();
    const accountEmail = await this.getAuthenticated();
    if (tool.mcp._meta?.requiresAuth && !accountEmail) return mcpAuthError();
    if (tool.mcp._meta?.requiresProject && !projectId) return NO_PROJECT_ERROR;

    const options = { projectDir: this.projectRoot, cwd: this.projectRoot };
    const toolsCtx: ServerToolContext = {
      projectId: projectId,
      host: this,
      config: Config.load(options, true) || new Config({}, options),
      rc: loadRC(options),
    };
    try {
<<<<<<< HEAD
      const cliOpts = { cwd: this.projectRoot };
      const config = Config.load(cliOpts) as Config;
      const rc = loadRC(cliOpts);
      const res = await tool.fn(toolArgs, {
        projectId: await this.getProjectId(),
        host: this,
        config,
        rc,
        accountEmail,
      });
=======
      const res = await tool.fn(toolArgs, toolsCtx);
>>>>>>> ba4fc2ae
      await trackGA4("mcp_tool_call", { tool_name: toolName, error: res.isError ? 1 : 0 });
      return res;
    } catch (err: unknown) {
      await trackGA4("mcp_tool_call", { tool_name: toolName, error: 1 });
      return mcpError(err);
    }
  }

  async start(): Promise<void> {
    const transport = new StdioServerTransport();
    await this.server.connect(transport);
  }
}<|MERGE_RESOLUTION|>--- conflicted
+++ resolved
@@ -97,7 +97,7 @@
     return getProjectId(await this.resolveOptions());
   }
 
-  async getAuthenticated(): Promise<string | null> {
+  async getAuthenticatedUser(): Promise<string | null> {
     try {
       return (await requireAuth(await this.resolveOptions())) ?? null;
     } catch (e) {
@@ -114,7 +114,7 @@
       _meta: {
         projectRoot: this.projectRoot,
         projectDetected: hasActiveProject,
-        authenticatedUser: await this.getAuthenticated(),
+        authenticatedUser: await this.getAuthenticatedUser(),
         activeFeatures: this.activeFeatures,
         detectedFeatures: this.detectedFeatures,
       },
@@ -128,7 +128,7 @@
     if (!tool) throw new Error(`Tool '${toolName}' could not be found.`);
 
     const projectId = await this.getProjectId();
-    const accountEmail = await this.getAuthenticated();
+    const accountEmail = await this.getAuthenticatedUser();
     if (tool.mcp._meta?.requiresAuth && !accountEmail) return mcpAuthError();
     if (tool.mcp._meta?.requiresProject && !projectId) return NO_PROJECT_ERROR;
 
@@ -138,22 +138,10 @@
       host: this,
       config: Config.load(options, true) || new Config({}, options),
       rc: loadRC(options),
+      accountEmail,
     };
     try {
-<<<<<<< HEAD
-      const cliOpts = { cwd: this.projectRoot };
-      const config = Config.load(cliOpts) as Config;
-      const rc = loadRC(cliOpts);
-      const res = await tool.fn(toolArgs, {
-        projectId: await this.getProjectId(),
-        host: this,
-        config,
-        rc,
-        accountEmail,
-      });
-=======
       const res = await tool.fn(toolArgs, toolsCtx);
->>>>>>> ba4fc2ae
       await trackGA4("mcp_tool_call", { tool_name: toolName, error: res.isError ? 1 : 0 });
       return res;
     } catch (err: unknown) {
