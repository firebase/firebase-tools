import { Server } from "@modelcontextprotocol/sdk/server/index.js";
import { StdioServerTransport } from "@modelcontextprotocol/sdk/server/stdio.js";
import {
  CallToolRequest,
  CallToolRequestSchema,
  CallToolResult,
  ListToolsRequestSchema,
  ListToolsResult,
} from "@modelcontextprotocol/sdk/types.js";
import { checkFeatureActive, mcpError } from "./util.js";
import { ClientConfig, SERVER_FEATURES, ServerFeature } from "./types.js";
import { availableTools } from "./tools/index.js";
import { ServerTool, ServerToolContext } from "./tool.js";
import { configstore } from "../configstore.js";
import { Command } from "../command.js";
import { requireAuth } from "../requireAuth.js";
import { Options } from "../options.js";
import { getProjectId } from "../projectUtils.js";
import { mcpAuthError, NO_PROJECT_ERROR } from "./errors.js";
import { trackGA4 } from "../track.js";
import { Config } from "../config.js";
import { loadRC } from "../rc.js";
import { EmulatorHubClient } from "../emulator/hubClient.js";

const SERVER_VERSION = "0.0.1";

const cmd = new Command("experimental:mcp").before(requireAuth);

export class FirebaseMcpServer {
  private _ready: boolean = false;
  private _readyPromises: { resolve: () => void; reject: (err: unknown) => void }[] = [];
  startupRoot?: string;
  cachedProjectRoot?: string;
  server: Server;
  activeFeatures?: ServerFeature[];
  detectedFeatures?: ServerFeature[];
  clientInfo?: { name?: string; version?: string };
  emulatorHubClient?: EmulatorHubClient;

  constructor(options: { activeFeatures?: ServerFeature[]; projectRoot?: string }) {
    this.activeFeatures = options.activeFeatures;
    this.startupRoot = options.projectRoot || process.env.PROJECT_ROOT;
    this.server = new Server({ name: "firebase", version: SERVER_VERSION });
    this.server.registerCapabilities({ tools: { listChanged: true } });
    this.server.setRequestHandler(ListToolsRequestSchema, this.mcpListTools.bind(this));
    this.server.setRequestHandler(CallToolRequestSchema, this.mcpCallTool.bind(this));
    this.server.oninitialized = async () => {
      const clientInfo = this.server.getClientVersion();
      this.clientInfo = clientInfo;
      if (clientInfo?.name) {
        trackGA4("mcp_client_connected", {
          mcp_client_name: clientInfo.name,
          mcp_client_version: clientInfo.version,
        });
      }
      if (!this.clientInfo?.name) this.clientInfo = { name: "<unknown-client>" };

      this._ready = true;
      while (this._readyPromises.length) {
        this._readyPromises.pop()?.resolve();
      }
    };
    this.detectProjectRoot();
    this.detectActiveFeatures();
  }

  /** Wait until initialization has finished. */
  ready() {
    if (this._ready) return Promise.resolve();
    return new Promise((resolve, reject) => {
      this._readyPromises.push({ resolve: resolve as () => void, reject });
    });
  }

  private get clientConfigKey() {
    return `mcp.clientConfigs.${this.clientInfo?.name || "<unknown-client>"}:${this.startupRoot || process.cwd()}`;
  }

  getStoredClientConfig(): ClientConfig {
    return configstore.get(this.clientConfigKey) || {};
  }

  updateStoredClientConfig(update: Partial<ClientConfig>) {
    const config = configstore.get(this.clientConfigKey) || {};
    const newConfig = { ...config, ...update };
    configstore.set(this.clientConfigKey, newConfig);
    return newConfig;
  }

  async detectProjectRoot(): Promise<string> {
    await this.ready();
    if (this.cachedProjectRoot) return this.cachedProjectRoot;
    const storedRoot = this.getStoredClientConfig().projectRoot;
    this.cachedProjectRoot = storedRoot || this.startupRoot || process.cwd();
    return this.cachedProjectRoot;
  }

  async detectActiveFeatures(): Promise<ServerFeature[]> {
    if (this.detectedFeatures?.length) return this.detectedFeatures; // memoized
    const options = await this.resolveOptions();
    const projectId = await this.getProjectId();
    const detected = await Promise.all(
      SERVER_FEATURES.map(async (f) => {
        if (await checkFeatureActive(f, projectId, options)) return f;
        return null;
      }),
    );
    this.detectedFeatures = detected.filter((f) => !!f) as ServerFeature[];
    return this.detectedFeatures;
  }

  async getEmulatorHubClient(): Promise<EmulatorHubClient | undefined> {
    // Single initilization
    if (this.emulatorHubClient) {
      return this.emulatorHubClient;
    }
    const projectId = await this.getProjectId();
    if (!projectId) {
      return;
    }
    this.emulatorHubClient = new EmulatorHubClient(projectId);
    return this.emulatorHubClient;
  }

  get availableTools(): ServerTool[] {
    return availableTools(
      this.activeFeatures?.length ? this.activeFeatures : this.detectedFeatures,
    );
  }

  getTool(name: string): ServerTool | null {
    return this.availableTools.find((t) => t.mcp.name === name) || null;
  }

  setProjectRoot(newRoot: string | null): void {
    this.updateStoredClientConfig({ projectRoot: newRoot });
    this.cachedProjectRoot = newRoot || undefined;
    this.detectedFeatures = undefined; // reset detected features
    void this.server.sendToolListChanged();
  }

  async resolveOptions(): Promise<Partial<Options>> {
<<<<<<< HEAD
    const options: Partial<Options> = { cwd: this.projectRoot, isMCP: true };
=======
    const options: Partial<Options> = { cwd: this.cachedProjectRoot };
>>>>>>> 2ad870c5
    await cmd.prepare(options);
    return options;
  }

  async getProjectId(): Promise<string | undefined> {
    return getProjectId(await this.resolveOptions());
  }

  async getAuthenticatedUser(): Promise<string | null> {
    try {
      return await requireAuth(await this.resolveOptions());
    } catch (e) {
      return null;
    }
  }

  async mcpListTools(): Promise<ListToolsResult> {
    await Promise.all([this.detectActiveFeatures(), this.detectProjectRoot()]);
    const hasActiveProject = !!(await this.getProjectId());
    await trackGA4("mcp_list_tools", {
      mcp_client_name: this.clientInfo?.name,
      mcp_client_version: this.clientInfo?.version,
    });
    return {
      tools: this.availableTools.map((t) => t.mcp),
      _meta: {
        projectRoot: this.cachedProjectRoot,
        projectDetected: hasActiveProject,
        authenticatedUser: await this.getAuthenticatedUser(),
        activeFeatures: this.activeFeatures,
        detectedFeatures: this.detectedFeatures,
      },
    };
  }

  async mcpCallTool(request: CallToolRequest): Promise<CallToolResult> {
    await this.detectProjectRoot();
    const toolName = request.params.name;
    const toolArgs = request.params.arguments;
    const tool = this.getTool(toolName);
    if (!tool) throw new Error(`Tool '${toolName}' could not be found.`);

    const projectId = await this.getProjectId();
    const accountEmail = await this.getAuthenticatedUser();
    if (tool.mcp._meta?.requiresAuth && !accountEmail) return mcpAuthError();
    if (tool.mcp._meta?.requiresProject && !projectId) return NO_PROJECT_ERROR;

    const options = { projectDir: this.cachedProjectRoot, cwd: this.cachedProjectRoot };
    const toolsCtx: ServerToolContext = {
      projectId: projectId,
      host: this,
      config: Config.load(options, true) || new Config({}, options),
      rc: loadRC(options),
      accountEmail,
    };
    try {
      const res = await tool.fn(toolArgs, toolsCtx);
      await trackGA4("mcp_tool_call", {
        tool_name: toolName,
        error: res.isError ? 1 : 0,
        mcp_client_name: this.clientInfo?.name,
        mcp_client_version: this.clientInfo?.version,
      });
      return res;
    } catch (err: unknown) {
      await trackGA4("mcp_tool_call", {
        tool_name: toolName,
        error: 1,
        mcp_client_name: this.clientInfo?.name,
        mcp_client_version: this.clientInfo?.version,
      });
      return mcpError(err);
    }
  }

  async start(): Promise<void> {
    const transport = new StdioServerTransport();
    await this.server.connect(transport);
  }
}<|MERGE_RESOLUTION|>--- conflicted
+++ resolved
@@ -140,11 +140,7 @@
   }
 
   async resolveOptions(): Promise<Partial<Options>> {
-<<<<<<< HEAD
-    const options: Partial<Options> = { cwd: this.projectRoot, isMCP: true };
-=======
-    const options: Partial<Options> = { cwd: this.cachedProjectRoot };
->>>>>>> 2ad870c5
+    const options: Partial<Options> = { cwd: this.cachedProjectRoot, isMCP: true };
     await cmd.prepare(options);
     return options;
   }
