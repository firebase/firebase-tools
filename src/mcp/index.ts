import { Server } from "@modelcontextprotocol/sdk/server/index.js";
import { StdioServerTransport } from "@modelcontextprotocol/sdk/server/stdio.js";
import {
  CallToolRequest,
  CallToolRequestSchema,
  CallToolResult,
  ErrorCode,
  GetPromptRequest,
  GetPromptRequestSchema,
  GetPromptResult,
  ListPromptsRequestSchema,
  ListPromptsResult,
  ListResourcesRequestSchema,
  ListResourcesResult,
  ListResourceTemplatesRequestSchema,
  ListResourceTemplatesResult,
  ListToolsRequestSchema,
  ListToolsResult,
  LoggingLevel,
  McpError,
  ReadResourceRequest,
  ReadResourceRequestSchema,
  ReadResourceResult,
  SetLevelRequestSchema,
} from "@modelcontextprotocol/sdk/types.js";
import * as crossSpawn from "cross-spawn";
import { existsSync } from "node:fs";
import { Command } from "../command";
import { Config } from "../config";
import { configstore } from "../configstore";
import { EmulatorHubClient } from "../emulator/hubClient";
import { Emulators } from "../emulator/types";
import { isFirebaseStudio } from "../env";
import { Options } from "../options";
import { getProjectId } from "../projectUtils";
import { loadRC } from "../rc";
import { requireAuth } from "../requireAuth";
import { timeoutFallback } from "../timeout";
import { trackGA4 } from "../track";
import { mcpAuthError, NO_PROJECT_ERROR, noProjectDirectory, requireGeminiToS } from "./errors";
import { LoggingStdioServerTransport } from "./logging-transport";
import { ServerPrompt } from "./prompt";
import { availablePrompts } from "./prompts/index";
import { resolveResource, resources, resourceTemplates } from "./resources";
import { ServerTool } from "./tool";
import { availableTools } from "./tools/index";
import { ClientConfig, McpContext, SERVER_FEATURES, ServerFeature } from "./types";
import { mcpError } from "./util";
import { getDefaultFeatureAvailabilityCheck } from "./util/availability";
import { checkBillingEnabled } from "../gcp/cloudbilling";

const SERVER_VERSION = "0.3.0";

const cmd = new Command("mcp");

const orderedLogLevels = [
  "debug",
  "info",
  "notice",
  "warning",
  "error",
  "critical",
  "alert",
  "emergency",
] as const;

export class FirebaseMcpServer {
  private _ready = false;
  private _readyPromises: { resolve: () => void; reject: (err: unknown) => void }[] = [];
  private _pendingMessages: { level: LoggingLevel; data: unknown }[] = [];
  startupRoot?: string;
  cachedProjectDir?: string;
  server: Server;
  activeFeatures?: ServerFeature[];
  detectedFeatures?: ServerFeature[];
  enabledTools?: string[];
  clientInfo?: { name?: string; version?: string };
  emulatorHubClient?: EmulatorHubClient;
  private cliCommand?: string;

  // logging spec:
  // https://modelcontextprotocol.io/specification/2025-03-26/server/utilities/logging
  currentLogLevel?: LoggingLevel = process.env.FIREBASE_MCP_DEBUG_LOG ? "debug" : undefined;

  /** Create a special tracking function to avoid blocking everything on initialization notification. */
  private async trackGA4(
    event: Parameters<typeof trackGA4>[0],
    params: Parameters<typeof trackGA4>[1] = {},
  ): Promise<void> {
    // wait until ready or until 2s has elapsed
    if (!this.clientInfo) await timeoutFallback(this.ready(), null, 2000);
    const clientInfoParams: {
      mcp_client_name: string;
      mcp_client_version: string;
      gemini_cli_extension: string;
    } = {
      mcp_client_name: this.clientInfo?.name || "<unknown-client>",
      mcp_client_version: this.clientInfo?.version || "<unknown-version>",
      gemini_cli_extension: process.env.IS_GEMINI_CLI_EXTENSION ? "true" : "false",
    };
    return trackGA4(event, { ...params, ...clientInfoParams });
  }

  constructor(options: {
    activeFeatures?: ServerFeature[];
    projectRoot?: string;
    enabledTools?: string[];
  }) {
    this.activeFeatures = options.activeFeatures;
    this.startupRoot = options.projectRoot || process.env.PROJECT_ROOT;
    this.enabledTools = options.enabledTools;
    this.server = new Server({ name: "firebase", version: SERVER_VERSION });
    this.server.registerCapabilities({
      tools: { listChanged: true },
      logging: {},
      prompts: { listChanged: true },
      resources: {},
    });

    this.server.setRequestHandler(ListToolsRequestSchema, this.mcpListTools.bind(this));
    this.server.setRequestHandler(CallToolRequestSchema, this.mcpCallTool.bind(this));
    this.server.setRequestHandler(ListPromptsRequestSchema, this.mcpListPrompts.bind(this));
    this.server.setRequestHandler(GetPromptRequestSchema, this.mcpGetPrompt.bind(this));
    this.server.setRequestHandler(
      ListResourceTemplatesRequestSchema,
      this.mcpListResourceTemplates.bind(this),
    );
    this.server.setRequestHandler(ListResourcesRequestSchema, this.mcpListResources.bind(this));
    this.server.setRequestHandler(ReadResourceRequestSchema, this.mcpReadResource.bind(this));
    const onInitialized = (): void => {
      const clientInfo = this.server.getClientVersion();
      this.clientInfo = clientInfo;
      if (clientInfo?.name) {
        void this.trackGA4("mcp_client_connected");
      }
      if (!this.clientInfo?.name) this.clientInfo = { name: "<unknown-client>" };

      this._ready = true;
      while (this._readyPromises.length) {
        this._readyPromises.pop()?.resolve();
      }
    };

    this.server.oninitialized = () => {
      void onInitialized();
    };

    this.server.setRequestHandler(SetLevelRequestSchema, async ({ params }) => {
      this.currentLogLevel = params.level;
      return {};
    });

    void this.detectProjectSetup();
  }

  /** Wait until initialization has finished. */
  ready() {
    if (this._ready) return Promise.resolve();
    return new Promise((resolve, reject) => {
      this._readyPromises.push({ resolve: resolve as () => void, reject });
    });
  }

  get clientName(): string {
    return this.clientInfo?.name ?? (isFirebaseStudio() ? "Firebase Studio" : "<unknown-client>");
  }

  private get clientConfigKey() {
    return `mcp.clientConfigs.${this.clientName}:${this.startupRoot || process.cwd()}`;
  }

  getStoredClientConfig(): ClientConfig {
    return configstore.get(this.clientConfigKey) || {};
  }

  updateStoredClientConfig(update: Partial<ClientConfig>) {
    const config = configstore.get(this.clientConfigKey) || {};
    const newConfig = { ...config, ...update };
    configstore.set(this.clientConfigKey, newConfig);
    return newConfig;
  }

  async detectProjectSetup(): Promise<void> {
    await this.detectProjectRoot();
    // Detecting active features requires that the project directory has been appropriately set
    await this.detectActiveFeatures();
  }

  async detectProjectRoot(): Promise<string> {
    await timeoutFallback(this.ready(), null, 2000);
    if (this.cachedProjectDir) return this.cachedProjectDir;
    const storedRoot = this.getStoredClientConfig().projectRoot;
    this.cachedProjectDir = storedRoot || this.startupRoot || process.cwd();
    this.logger.debug(`detected and cached project root: ${this.cachedProjectDir}`);
    return this.cachedProjectDir;
  }

  async detectActiveFeatures(): Promise<ServerFeature[]> {
    if (this.detectedFeatures?.length) return this.detectedFeatures; // memoized
    this.logger.debug("detecting active features of Firebase MCP server...");
    const projectId = (await this.getProjectId()) || "";
    const accountEmail = await this.getAuthenticatedUser();
    const isBillingEnabled = projectId ? await checkBillingEnabled(projectId) : false;
    const ctx = this._createMcpContext(projectId, accountEmail, isBillingEnabled);
    const detected = await Promise.all(
      SERVER_FEATURES.map(async (f) => {
        const availabilityCheck = getDefaultFeatureAvailabilityCheck(f);
        if (await availabilityCheck(ctx)) return f;
        return null;
      }),
    );
    this.detectedFeatures = detected.filter((f) => !!f) as ServerFeature[];
    this.logger.debug(
      `detected features of Firebase MCP server:  ${this.detectedFeatures.join(", ") || "<none>"}`,
    );
    return this.detectedFeatures;
  }

  async getEmulatorHubClient(): Promise<EmulatorHubClient | undefined> {
    // Single initialization
    if (this.emulatorHubClient) {
      return this.emulatorHubClient;
    }
    const projectId = await this.getProjectId();
    this.emulatorHubClient = new EmulatorHubClient(projectId);
    return this.emulatorHubClient;
  }

  async getEmulatorUrl(emulatorType: Emulators): Promise<string> {
    const hubClient = await this.getEmulatorHubClient();
    if (!hubClient) {
      throw Error(
        "Emulator Hub not found or is not running. You can start the emulator by running `firebase emulators:start` in your firebase project directory.",
      );
    }

    const emulators = await hubClient.getEmulators();
    const emulatorInfo = emulators[emulatorType];
    if (!emulatorInfo) {
      throw Error(
        `No ${emulatorType} Emulator found running. Make sure your project firebase.json file includes ${emulatorType} and then rerun emulator using \`firebase emulators:start\` from your project directory.`,
      );
    }

    const host = emulatorInfo.host.includes(":") ? `[${emulatorInfo.host}]` : emulatorInfo.host;

    return `http://${host}:${emulatorInfo.port}`;
  }

  async getAvailableTools(): Promise<ServerTool[]> {
    const features = this.activeFeatures?.length ? this.activeFeatures : this.detectedFeatures;
    // We need a project ID and user for the context, but it's ok if they're empty.
    const projectId = (await this.getProjectId()) || "";
    const accountEmail = await this.getAuthenticatedUser();
<<<<<<< HEAD
    const isBillingEnabled = projectId ? await checkBillingEnabled(projectId) : false;
    const ctx = this._createMcpContext(projectId, accountEmail, isBillingEnabled);
    return availableTools(ctx, features);
=======
    const ctx = this._createMcpContext(projectId, accountEmail);
    return availableTools(ctx, features, this.enabledTools);
>>>>>>> 3ea1168b
  }

  async getTool(name: string): Promise<ServerTool | null> {
    const tools = await this.getAvailableTools();
    return tools.find((t) => t.mcp.name === name) || null;
  }

  async getAvailablePrompts(): Promise<ServerPrompt[]> {
    const features = this.activeFeatures?.length ? this.activeFeatures : this.detectedFeatures;
    // We need a project ID and user for the context, but it's ok if they're empty.
    const projectId = (await this.getProjectId()) || "";
    const accountEmail = await this.getAuthenticatedUser();
    const isBillingEnabled = projectId ? await checkBillingEnabled(projectId) : false;
    const ctx = this._createMcpContext(projectId, accountEmail, isBillingEnabled);
    return availablePrompts(ctx, features);
  }

  async getPrompt(name: string): Promise<ServerPrompt | null> {
    const prompts = await this.getAvailablePrompts();
    return prompts.find((p) => p.mcp.name === name) || null;
  }

  setProjectRoot(newRoot: string | null): void {
    this.updateStoredClientConfig({ projectRoot: newRoot });
    this.cachedProjectDir = newRoot || undefined;
    this.detectedFeatures = undefined; // reset detected features
    void this.server.sendToolListChanged();
    void this.server.sendPromptListChanged();
  }

  async resolveOptions(): Promise<Partial<Options>> {
    const options: Partial<Options> = { cwd: this.cachedProjectDir, isMCP: true };
    await cmd.prepare(options as Options);
    return options;
  }

  async getProjectId(): Promise<string | undefined> {
    return getProjectId(await this.resolveOptions());
  }

  async getAuthenticatedUser(skipAutoAuth: boolean = false): Promise<string | null> {
    try {
      this.logger.debug("calling requireAuth");
      const email = await requireAuth(await this.resolveOptions(), skipAutoAuth);
      this.logger.debug(`detected authenticated account: ${email || "<none>"}`);
      return email ?? (skipAutoAuth ? null : "Application Default Credentials");
    } catch (e) {
      this.logger.debug(`error in requireAuth: ${e}`);
      return null;
    }
  }

  private _createMcpContext(
    projectId: string,
    accountEmail: string | null,
    isBillingEnabled: boolean,
  ): McpContext {
    const options = { projectDir: this.cachedProjectDir, cwd: this.cachedProjectDir };
    return {
      projectId: projectId,
      host: this,
      config: Config.load(options, true) || new Config({}, options),
      rc: loadRC(options),
      accountEmail,
      firebaseCliCommand: this._getFirebaseCliCommand(),
      isBillingEnabled,
    };
  }

  private _getFirebaseCliCommand(): string {
    if (!this.cliCommand) {
      const testCommand = crossSpawn.sync("firebase --version");
      this.cliCommand = testCommand.error ? "npx firebase-tools@latest" : "firebase";
    }
    return this.cliCommand;
  }

  async mcpListTools(): Promise<ListToolsResult> {
    await Promise.all([this.detectActiveFeatures(), this.detectProjectRoot()]);
    const hasActiveProject = !!(await this.getProjectId());
    await this.trackGA4("mcp_list_tools");
    const skipAutoAuthForStudio = isFirebaseStudio();
    this.logger.debug(`skip auto-auth in studio environment: ${skipAutoAuthForStudio}`);
    const availableTools = await this.getAvailableTools();
    return {
      tools: availableTools.map((t) => t.mcp),
      _meta: {
        projectRoot: this.cachedProjectDir,
        projectDetected: hasActiveProject,
        authenticatedUser: await this.getAuthenticatedUser(skipAutoAuthForStudio),
        activeFeatures: this.activeFeatures,
        detectedFeatures: this.detectedFeatures,
      },
    };
  }

  async mcpCallTool(request: CallToolRequest): Promise<CallToolResult> {
    await this.detectProjectRoot();
    const toolName = request.params.name;
    const toolArgs = request.params.arguments;
    const tool = await this.getTool(toolName);
    if (!tool) throw new Error(`Tool '${toolName}' could not be found.`);

    // Check if the current project directory exists.
    if (!tool.mcp._meta?.optionalProjectDir) {
      if (!this.cachedProjectDir || !existsSync(this.cachedProjectDir)) {
        return noProjectDirectory(this.cachedProjectDir);
      }
    }

    // Check if the project ID is set.
    let projectId = await this.getProjectId();
    if (tool.mcp._meta?.requiresProject && !projectId) {
      return NO_PROJECT_ERROR;
    }
    projectId = projectId || "";

    // Check if the user is logged in.
    const skipAutoAuthForStudio = isFirebaseStudio();
    const accountEmail = await this.getAuthenticatedUser(skipAutoAuthForStudio);
    if (tool.mcp._meta?.requiresAuth && !accountEmail) {
      return mcpAuthError(skipAutoAuthForStudio);
    }

    // Check if the tool requires Gemini in Firebase API.
    if (tool.mcp._meta?.requiresGemini) {
      const err = await requireGeminiToS(projectId);
      if (err) return err;
    }

    const isBillingEnabled = projectId ? await checkBillingEnabled(projectId) : false;
    const toolsCtx = this._createMcpContext(projectId, accountEmail, isBillingEnabled);
    try {
      const res = await tool.fn(toolArgs, toolsCtx);
      await this.trackGA4("mcp_tool_call", {
        tool_name: toolName,
        error: res.isError ? 1 : 0,
      });
      return res;
    } catch (err: unknown) {
      await this.trackGA4("mcp_tool_call", {
        tool_name: toolName,
        error: 1,
      });
      return mcpError(err);
    }
  }

  async mcpListPrompts(): Promise<ListPromptsResult> {
    await Promise.all([this.detectActiveFeatures(), this.detectProjectRoot()]);
    const hasActiveProject = !!(await this.getProjectId());
    await this.trackGA4("mcp_list_prompts");
    const skipAutoAuthForStudio = isFirebaseStudio();
    return {
      prompts: (await this.getAvailablePrompts()).map((p) => ({
        name: p.mcp.name,
        description: p.mcp.description,
        annotations: p.mcp.annotations,
        arguments: p.mcp.arguments,
      })),
      _meta: {
        projectRoot: this.cachedProjectDir,
        projectDetected: hasActiveProject,
        authenticatedUser: await this.getAuthenticatedUser(skipAutoAuthForStudio),
        activeFeatures: this.activeFeatures,
        detectedFeatures: this.detectedFeatures,
      },
    };
  }

  async mcpGetPrompt(req: GetPromptRequest): Promise<GetPromptResult> {
    await this.detectProjectRoot();
    const promptName = req.params.name;
    const promptArgs = req.params.arguments || {};
    const prompt = await this.getPrompt(promptName);
    if (!prompt) {
      throw new Error(`Prompt '${promptName}' could not be found.`);
    }

    let projectId = await this.getProjectId();
    projectId = projectId || "";

    const skipAutoAuthForStudio = isFirebaseStudio();
    const accountEmail = await this.getAuthenticatedUser(skipAutoAuthForStudio);

    const isBillingEnabled = projectId ? await checkBillingEnabled(projectId) : false;
    const promptsCtx = this._createMcpContext(projectId, accountEmail, isBillingEnabled);

    try {
      const messages = await prompt.fn(promptArgs, promptsCtx);
      await this.trackGA4("mcp_get_prompt", {
        tool_name: promptName,
      });
      return {
        messages,
      };
    } catch (err: unknown) {
      await this.trackGA4("mcp_get_prompt", {
        tool_name: promptName,
        error: 1,
      });
      // TODO: should we return mcpError here?
      throw err;
    }
  }

  async mcpListResources(): Promise<ListResourcesResult> {
    await trackGA4("mcp_read_resource", { resource_name: "__list__" });
    return {
      resources: resources.map((r) => r.mcp),
    };
  }

  async mcpListResourceTemplates(): Promise<ListResourceTemplatesResult> {
    return {
      resourceTemplates: resourceTemplates.map((rt) => rt.mcp),
    };
  }

  async mcpReadResource(req: ReadResourceRequest): Promise<ReadResourceResult> {
    let projectId = await this.getProjectId();
    projectId = projectId || "";

    const skipAutoAuthForStudio = isFirebaseStudio();
    const accountEmail = await this.getAuthenticatedUser(skipAutoAuthForStudio);

    const isBillingEnabled = projectId ? await checkBillingEnabled(projectId) : false;
    const resourceCtx = this._createMcpContext(projectId, accountEmail, isBillingEnabled);

    const resolved = await resolveResource(req.params.uri, resourceCtx);
    if (!resolved) {
      throw new McpError(
        ErrorCode.InvalidParams,
        `Resource '${req.params.uri}' could not be found.`,
      );
    }
    return resolved.result;
  }

  async start(): Promise<void> {
    const transport = process.env.FIREBASE_MCP_DEBUG_LOG
      ? new LoggingStdioServerTransport(process.env.FIREBASE_MCP_DEBUG_LOG)
      : new StdioServerTransport();
    await this.server.connect(transport);
  }

  get logger() {
    const logAtLevel = (level: LoggingLevel, message: unknown): void => {
      let data = message;

      // mcp protocol only takes jsons or it errors; for convienence, format
      // a a string into a json.
      if (typeof message === "string") {
        data = { message };
      }

      if (!this.currentLogLevel) {
        return;
      }

      if (orderedLogLevels.indexOf(this.currentLogLevel) > orderedLogLevels.indexOf(level)) {
        return;
      }

      if (this._ready) {
        // once ready, flush all pending messages before sending the next message
        // this should only happen during startup
        while (this._pendingMessages.length) {
          const message = this._pendingMessages.shift();
          if (!message) continue;
          this.server.sendLoggingMessage({
            level: message.level,
            data: message.data,
          });
        }

        void this.server.sendLoggingMessage({ level, data });
      } else {
        this._pendingMessages.push({ level, data });
      }
    };

    return Object.fromEntries(
      orderedLogLevels.map((logLevel) => [
        logLevel,
        (message: unknown) => logAtLevel(logLevel, message),
      ]),
    ) as Record<LoggingLevel, (message: unknown) => Promise<void>>;
  }
}<|MERGE_RESOLUTION|>--- conflicted
+++ resolved
@@ -252,14 +252,9 @@
     // We need a project ID and user for the context, but it's ok if they're empty.
     const projectId = (await this.getProjectId()) || "";
     const accountEmail = await this.getAuthenticatedUser();
-<<<<<<< HEAD
     const isBillingEnabled = projectId ? await checkBillingEnabled(projectId) : false;
     const ctx = this._createMcpContext(projectId, accountEmail, isBillingEnabled);
-    return availableTools(ctx, features);
-=======
-    const ctx = this._createMcpContext(projectId, accountEmail);
     return availableTools(ctx, features, this.enabledTools);
->>>>>>> 3ea1168b
   }
 
   async getTool(name: string): Promise<ServerTool | null> {
