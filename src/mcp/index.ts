import { Server } from "@modelcontextprotocol/sdk/server/index.js";
import { StdioServerTransport } from "@modelcontextprotocol/sdk/server/stdio.js";
import {
  CallToolRequest,
  CallToolRequestSchema,
  CallToolResult,
  ListToolsRequestSchema,
  ListToolsResult,
} from "@modelcontextprotocol/sdk/types.js";
import { mcpError } from "./util.js";
import { ServerFeature } from "./types.js";
import { tools } from "./tools/index.js";
import { ServerTool } from "./tool.js";
import { configstore } from "../configstore.js";
import { coreTools } from "./tools/core/index.js";
import { Command } from "../command.js";
import { requireAuth } from "../requireAuth.js";
import { Options } from "../options.js";
import { getProjectId } from "../projectUtils.js";
import { mcpAuthError, NO_PROJECT_ERROR } from "./errors.js";

const SERVER_VERSION = "0.0.1";
const PROJECT_ROOT_KEY = "mcp.projectRoot";

const cmd = new Command("experimental:mcp").before(requireAuth);

export class FirebaseMcpServer {
  projectRoot?: string;
  server: Server;
  activeFeatures?: ServerFeature[];
  fixedRoot?: boolean;

  constructor(options: { activeFeatures?: ServerFeature[]; projectRoot?: string }) {
    this.activeFeatures = options.activeFeatures;
    this.server = new Server({ name: "firebase", version: SERVER_VERSION });
    this.server.registerCapabilities({ tools: { listChanged: true } });
    this.server.setRequestHandler(ListToolsRequestSchema, this.mcpListTools.bind(this));
    this.server.setRequestHandler(CallToolRequestSchema, this.mcpCallTool.bind(this));
    this.projectRoot =
      options.projectRoot ??
      (configstore.get(PROJECT_ROOT_KEY) as string) ??
      process.env.PROJECT_ROOT ??
      process.cwd();
    if (options.projectRoot) this.fixedRoot = true;
  }

  get availableTools(): ServerTool[] {
    const toolDefs: ServerTool[] = this.fixedRoot ? [] : [...coreTools];
    const activeFeatures = this.activeFeatures?.length
      ? this.activeFeatures
      : (Object.keys(tools) as ServerFeature[]);
    for (const key of activeFeatures || []) {
      toolDefs.push(...tools[key]);
    }
    return toolDefs;
  }

  getTool(name: string): ServerTool | null {
    return this.availableTools.find((t) => t.mcp.name === name) || null;
  }

  async mcpListTools(): Promise<ListToolsResult> {
    const hasActiveProject = !!(await this.getProjectId());
    return {
      tools: this.availableTools.map((t) => t.mcp),
      _meta: {
        projectRoot: this.projectRoot,
        projectDetected: hasActiveProject,
        authenticated: await this.getAuthenticated(),
        activeFeatures: this.activeFeatures,
      },
    };
  }

  setProjectRoot(newRoot: string | null): void {
    if (newRoot === null) {
      configstore.delete(PROJECT_ROOT_KEY);
      this.projectRoot = process.env.PROJECT_ROOT || process.cwd();
      void this.server.sendToolListChanged();
      return;
    }

    configstore.set(PROJECT_ROOT_KEY, newRoot);
    this.projectRoot = newRoot;
    void this.server.sendToolListChanged();
  }

  async resolveOptions(): Promise<Partial<Options>> {
    const options: Partial<Options> = { cwd: this.projectRoot };
    await cmd.prepare(options);
    return options;
  }

  async getProjectId(): Promise<string | undefined> {
    return getProjectId(await this.resolveOptions());
  }

  async getAuthenticated(): Promise<boolean> {
    try {
      await requireAuth(await this.resolveOptions());
      return true;
    } catch (e) {
      return false;
    }
  }

  async mcpCallTool(request: CallToolRequest): Promise<CallToolResult> {
    const toolName = request.params.name;
    const toolArgs = request.params.arguments;
    const tool = this.getTool(toolName);
    if (!tool) throw new Error(`Tool '${toolName}' could not be found.`);

<<<<<<< HEAD
    const projectId = await this.getProjectId();
    if (tool.mcp._meta?.requiresAuth && !(await this.getAuthenticated())) return mcpAuthError();
    if (tool.mcp._meta?.requiresProject && !projectId) return NO_PROJECT_ERROR;

    return tool.fn(toolArgs, { projectId, host: this });
=======
    try {
      return tool.fn(toolArgs, { projectId: await this.getProjectId(), host: this });
    } catch (err: unknown) {
      return mcpError(err);
    }
>>>>>>> 4dd8137a
  }

  async start(): Promise<void> {
    const transport = new StdioServerTransport();
    await this.server.connect(transport);
  }
}<|MERGE_RESOLUTION|>--- conflicted
+++ resolved
@@ -110,19 +110,15 @@
     const tool = this.getTool(toolName);
     if (!tool) throw new Error(`Tool '${toolName}' could not be found.`);
 
-<<<<<<< HEAD
     const projectId = await this.getProjectId();
     if (tool.mcp._meta?.requiresAuth && !(await this.getAuthenticated())) return mcpAuthError();
     if (tool.mcp._meta?.requiresProject && !projectId) return NO_PROJECT_ERROR;
 
-    return tool.fn(toolArgs, { projectId, host: this });
-=======
     try {
       return tool.fn(toolArgs, { projectId: await this.getProjectId(), host: this });
     } catch (err: unknown) {
       return mcpError(err);
     }
->>>>>>> 4dd8137a
   }
 
   async start(): Promise<void> {
