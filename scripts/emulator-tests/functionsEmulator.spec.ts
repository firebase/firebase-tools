import { expect } from "chai";
import * as express from "express";
import * as sinon from "sinon";
import * as supertest from "supertest";

import { SignatureType } from "../../src/emulator/functionsEmulatorShared";
import {
  EmulatableBackend,
  FunctionsEmulator,
  InvokeRuntimeOpts,
} from "../../src/emulator/functionsEmulator";
import { Emulators } from "../../src/emulator/types";
import { RuntimeWorker } from "../../src/emulator/functionsRuntimeWorker";
import { TIMEOUT_LONG, TIMEOUT_MED, MODULE_ROOT } from "./fixtures";
import { logger } from "../../src/logger";
import * as registry from "../../src/emulator/registry";
import * as winston from "winston";
import * as logform from "logform";

if ((process.env.DEBUG || "").toLowerCase().includes("spec")) {
  const dropLogLevels = (info: logform.TransformableInfo) => info.message;
  logger.add(
    new winston.transports.Console({
      level: "debug",
      format: logform.format.combine(
        logform.format.colorize(),
        logform.format.printf(dropLogLevels)
      ),
    })
  );
}

const functionsEmulator = new FunctionsEmulator({
  projectId: "fake-project-id",
  emulatableBackends: [
    {
      functionsDir: MODULE_ROOT,
      env: {},
    },
  ],
  quiet: true,
});

<<<<<<< HEAD
const testBackend = {
  functionsDir: MODULE_ROOT,
  env: {},
  nodeBinary: process.execPath,
};

functionsEmulator.setTriggersForTesting(
  [
    {
      name: "function_id",
      id: "us-central1-function_id",
      region: "us-central1",
      entryPoint: "function_id",
      httpsTrigger: {},
      labels: {},
    },
    {
      name: "function_id",
      id: "europe-west2-function_id",
      region: "europe-west2",
      entryPoint: "function_id",
      httpsTrigger: {},
      labels: {},
    },
    {
      name: "function_id",
      id: "europe-west3-function_id",
      region: "europe-west3",
      entryPoint: "function_id",
      httpsTrigger: {},
      labels: {},
    },
    {
      name: "callable_function_id",
      id: "us-central1-callable_function_id",
      region: "us-central1",
      entryPoint: "callable_function_id",
      httpsTrigger: {},
      labels: {
        "deployment-callable": "true",
      },
    },
    {
      name: "nested-function_id",
      id: "us-central1-nested-function_id",
      region: "us-central1",
      entryPoint: "nested.function_id",
      httpsTrigger: {},
      labels: {},
    },
  ],
  testBackend
);
=======
// This is normally discovered in FunctionsEmulator#start()
functionsEmulator.nodeBinary = process.execPath;

functionsEmulator.setTriggersForTesting([
  {
    platform: "gcfv1",
    name: "function_id",
    id: "us-central1-function_id",
    region: "us-central1",
    entryPoint: "function_id",
    httpsTrigger: {},
    labels: {},
  },
  {
    platform: "gcfv1",
    name: "function_id",
    id: "europe-west2-function_id",
    region: "europe-west2",
    entryPoint: "function_id",
    httpsTrigger: {},
    labels: {},
  },
  {
    platform: "gcfv1",
    name: "function_id",
    id: "europe-west3-function_id",
    region: "europe-west3",
    entryPoint: "function_id",
    httpsTrigger: {},
    labels: {},
  },
  {
    platform: "gcfv1",
    name: "callable_function_id",
    id: "us-central1-callable_function_id",
    region: "us-central1",
    entryPoint: "callable_function_id",
    httpsTrigger: {},
    labels: {
      "deployment-callable": "true",
    },
  },
  {
    platform: "gcfv1",
    name: "nested-function_id",
    id: "us-central1-nested-function_id",
    region: "us-central1",
    entryPoint: "nested.function_id",
    httpsTrigger: {},
    labels: {},
  },
]);
>>>>>>> 9736bb00

// TODO(samstern): This is an ugly way to just override the InvokeRuntimeOpts on each call
const startFunctionRuntime = functionsEmulator.startFunctionRuntime.bind(functionsEmulator);
function useFunctions(triggers: () => {}): void {
  const serializedTriggers = triggers.toString();

  // eslint-disable-next-line @typescript-eslint/unbound-method
  functionsEmulator.startFunctionRuntime = (
    backend: EmulatableBackend,
    triggerId: string,
    targetName: string,
    triggerType: SignatureType,
    proto?: any,
    runtimeOpts?: InvokeRuntimeOpts
  ): RuntimeWorker => {
    return startFunctionRuntime(testBackend, triggerId, targetName, triggerType, proto, {
      nodeBinary: process.execPath,
      serializedTriggers,
    });
  };
}

describe("FunctionsEmulator-Hub", () => {
  it("should route requests to /:project_id/us-central1/:trigger_id to default region HTTPS Function", async () => {
    useFunctions(() => {
      require("firebase-admin").initializeApp();
      return {
        function_id: require("firebase-functions").https.onRequest(
          (req: express.Request, res: express.Response) => {
            res.json({ path: req.path });
          }
        ),
      };
    });

    await supertest(functionsEmulator.createHubServer())
      .get("/fake-project-id/us-central1/function_id")
      .expect(200)
      .then((res) => {
        expect(res.body.path).to.deep.equal("/");
      });
  }).timeout(TIMEOUT_LONG);

  it("should route requests to /:project_id/:other-region/:trigger_id to the region's HTTPS Function", async () => {
    useFunctions(() => {
      require("firebase-admin").initializeApp();
      return {
        function_id: require("firebase-functions")
          .region("us-central1", "europe-west2")
          .https.onRequest((req: express.Request, res: express.Response) => {
            res.json({ path: req.path });
          }),
      };
    });

    await supertest(functionsEmulator.createHubServer())
      .get("/fake-project-id/europe-west2/function_id")
      .expect(200)
      .then((res) => {
        expect(res.body.path).to.deep.equal("/");
      });
  }).timeout(TIMEOUT_LONG);

  it("should 404 when a function doesn't exist in the region", async () => {
    useFunctions(() => {
      require("firebase-admin").initializeApp();
      return {
        function_id: require("firebase-functions")
          .region("us-central1", "europe-west2")
          .https.onRequest((req: express.Request, res: express.Response) => {
            res.json({ path: req.path });
          }),
      };
    });

    await supertest(functionsEmulator.createHubServer())
      .get("/fake-project-id/us-east1/function_id")
      .expect(404);
  }).timeout(TIMEOUT_LONG);

  it("should route requests to /:project_id/:region/:trigger_id/ to HTTPS Function", async () => {
    useFunctions(() => {
      require("firebase-admin").initializeApp();
      return {
        function_id: require("firebase-functions").https.onRequest(
          (req: express.Request, res: express.Response) => {
            res.json({ path: req.path });
          }
        ),
      };
    });

    await supertest(functionsEmulator.createHubServer())
      .get("/fake-project-id/us-central1/function_id/")
      .expect(200)
      .then((res) => {
        expect(res.body.path).to.deep.equal("/");
      });
  }).timeout(TIMEOUT_LONG);

  it("should 404 when a function does not exist", async () => {
    useFunctions(() => {
      require("firebase-admin").initializeApp();
      return {
        function_id: require("firebase-functions").https.onRequest(
          (req: express.Request, res: express.Response) => {
            res.json({ path: req.path });
          }
        ),
      };
    });

    await supertest(functionsEmulator.createHubServer())
      .get("/fake-project-id/us-central1/function_dne")
      .expect(404);
  }).timeout(TIMEOUT_LONG);

  it("should properly route to a namespaced/grouped HTTPs function", async () => {
    useFunctions(() => {
      require("firebase-admin").initializeApp();
      return {
        nested: {
          function_id: require("firebase-functions").https.onRequest(
            (req: express.Request, res: express.Response) => {
              res.json({ path: req.path });
            }
          ),
        },
      };
    });

    await supertest(functionsEmulator.createHubServer())
      .get("/fake-project-id/us-central1/nested-function_id")
      .expect(200)
      .then((res) => {
        expect(res.body.path).to.deep.equal("/");
      });
  }).timeout(TIMEOUT_LONG);

  it("should route requests to /:project_id/:region/:trigger_id/a/b to HTTPS Function", async () => {
    useFunctions(() => {
      require("firebase-admin").initializeApp();
      return {
        function_id: require("firebase-functions").https.onRequest(
          (req: express.Request, res: express.Response) => {
            res.json({ path: req.path });
          }
        ),
      };
    });

    await supertest(functionsEmulator.createHubServer())
      .get("/fake-project-id/us-central1/function_id/a/b")
      .expect(200)
      .then((res) => {
        expect(res.body.path).to.deep.equal("/a/b");
      });
  }).timeout(TIMEOUT_LONG);

  it("should reject requests to a non-emulator path", async () => {
    useFunctions(() => {
      return {
        function_id: require("firebase-functions").https.onRequest(
          (req: express.Request, res: express.Response) => {
            res.json({ path: req.path });
          }
        ),
      };
    });

    await supertest(functionsEmulator.createHubServer()).get("/foo/bar/baz").expect(404);
  }).timeout(TIMEOUT_LONG);

  it("should rewrite req.path to hide /:project_id/:region/:trigger_id", async () => {
    useFunctions(() => {
      require("firebase-admin").initializeApp();
      return {
        function_id: require("firebase-functions").https.onRequest(
          (req: express.Request, res: express.Response) => {
            res.json({ path: req.path });
          }
        ),
      };
    });

    await supertest(functionsEmulator.createHubServer())
      .get("/fake-project-id/us-central1/function_id/sub/route/a")
      .expect(200)
      .then((res) => {
        expect(res.body.path).to.eq("/sub/route/a");
      });
  }).timeout(TIMEOUT_LONG);

  it("should return the correct url, baseUrl, originalUrl for the root route", async () => {
    useFunctions(() => {
      require("firebase-admin").initializeApp();
      return {
        function_id: require("firebase-functions").https.onRequest(
          (req: express.Request, res: express.Response) => {
            res.json({
              url: req.url,
              baseUrl: req.baseUrl,
              originalUrl: req.originalUrl,
            });
          }
        ),
      };
    });

    await supertest(functionsEmulator.createHubServer())
      .get("/fake-project-id/us-central1/function_id")
      .expect(200)
      .then((res) => {
        expect(res.body.url).to.eq("/");
        expect(res.body.baseUrl).to.eq("");
        expect(res.body.originalUrl).to.eq("/");
      });
  }).timeout(TIMEOUT_LONG);

  it("should return the correct url, baseUrl, originalUrl with query params", async () => {
    useFunctions(() => {
      require("firebase-admin").initializeApp();
      return {
        function_id: require("firebase-functions").https.onRequest(
          (req: express.Request, res: express.Response) => {
            res.json({
              url: req.url,
              baseUrl: req.baseUrl,
              originalUrl: req.originalUrl,
              query: req.query,
            });
          }
        ),
      };
    });

    await supertest(functionsEmulator.createHubServer())
      .get("/fake-project-id/us-central1/function_id?a=1&b=2")
      .expect(200)
      .then((res) => {
        expect(res.body.url).to.eq("/?a=1&b=2");
        expect(res.body.baseUrl).to.eq("");
        expect(res.body.originalUrl).to.eq("/?a=1&b=2");
        expect(res.body.query).to.deep.eq({ a: "1", b: "2" });
      });
  }).timeout(TIMEOUT_LONG);

  it("should return the correct url, baseUrl, originalUrl for a subroute", async () => {
    useFunctions(() => {
      require("firebase-admin").initializeApp();
      return {
        function_id: require("firebase-functions").https.onRequest(
          (req: express.Request, res: express.Response) => {
            res.json({
              url: req.url,
              baseUrl: req.baseUrl,
              originalUrl: req.originalUrl,
            });
          }
        ),
      };
    });

    await supertest(functionsEmulator.createHubServer())
      .get("/fake-project-id/us-central1/function_id/sub/route/a")
      .expect(200)
      .then((res) => {
        expect(res.body.url).to.eq("/sub/route/a");
        expect(res.body.baseUrl).to.eq("");
        expect(res.body.originalUrl).to.eq("/sub/route/a");
      });
  }).timeout(TIMEOUT_LONG);

  it("should return the correct url, baseUrl, originalUrl for any region", async () => {
    useFunctions(() => {
      require("firebase-admin").initializeApp();
      return {
        function_id: require("firebase-functions")
          .region("europe-west3")
          .https.onRequest((req: express.Request, res: express.Response) => {
            res.json({
              url: req.url,
              baseUrl: req.baseUrl,
              originalUrl: req.originalUrl,
            });
          }),
      };
    });

    await supertest(functionsEmulator.createHubServer())
      .get("/fake-project-id/europe-west3/function_id")
      .expect(200)
      .then((res) => {
        expect(res.body.url).to.eq("/");
        expect(res.body.baseUrl).to.eq("");
        expect(res.body.originalUrl).to.eq("/");
      });
  }).timeout(TIMEOUT_LONG);

  it("should route request body", async () => {
    useFunctions(() => {
      require("firebase-admin").initializeApp();
      return {
        function_id: require("firebase-functions").https.onRequest(
          (req: express.Request, res: express.Response) => {
            res.json(req.body);
          }
        ),
      };
    });

    await supertest(functionsEmulator.createHubServer())
      .post("/fake-project-id/us-central1/function_id/sub/route/a")
      .send({ hello: "world" })
      .expect(200)
      .then((res) => {
        expect(res.body).to.deep.equal({ hello: "world" });
      });
  }).timeout(TIMEOUT_LONG);

  it("should route query parameters", async () => {
    useFunctions(() => {
      require("firebase-admin").initializeApp();
      return {
        function_id: require("firebase-functions").https.onRequest(
          (req: express.Request, res: express.Response) => {
            res.json(req.query);
          }
        ),
      };
    });

    await supertest(functionsEmulator.createHubServer())
      .get("/fake-project-id/us-central1/function_id/sub/route/a?hello=world")
      .expect(200)
      .then((res) => {
        expect(res.body).to.deep.equal({ hello: "world" });
      });
  }).timeout(TIMEOUT_LONG);

  it("should override callable auth", async () => {
    useFunctions(() => {
      return {
        callable_function_id: require("firebase-functions").https.onCall((data: any, ctx: any) => {
          return {
            auth: ctx.auth,
          };
        }),
      };
    });

    // For token info:
    // https://jwt.io/#debugger-io?token=eyJhbGciOiJSUzI1NiIsImtpZCI6IjFmODhiODE0MjljYzQ1MWEzMzVjMmY1Y2RiM2RmYjM0ZWIzYmJjN2YiLCJ0eXAiOiJKV1QifQ.eyJwcm92aWRlcl9pZCI6ImFub255bW91cyIsImlzcyI6Imh0dHBzOi8vc2VjdXJldG9rZW4uZ29vZ2xlLmNvbS9maXItZHVtcHN0ZXIiLCJhdWQiOiJmaXItZHVtcHN0ZXIiLCJhdXRoX3RpbWUiOjE1ODUwNTMyNjQsInVzZXJfaWQiOiJTbW56OE8xcmxkZmptZHg4QVJVdE12WG1tdzYyIiwic3ViIjoiU21uejhPMXJsZGZqbWR4OEFSVXRNdlhtbXc2MiIsImlhdCI6MTU4NTA1MzI2NCwiZXhwIjoxNTg1MDU2ODY0LCJmaXJlYmFzZSI6eyJpZGVudGl0aWVzIjp7fSwic2lnbl9pbl9wcm92aWRlciI6ImFub255bW91cyJ9fQ.ujOthXwov9NJAOmJfumkDzMQgj8P1YRWkhFeq_HqHpPmth1BbtrQ_duwFoFmAPGjnGTuozUi0YUl8eKh4p2CqXi-Wf_OLSumxNnJWhj_tm7OvYWjvUy0ZvjilPBrhQ17_lRnhyOVSLSXfneqehYvE85YkBkFy3GtOpN49fRdmBT7B71Yx8E8SM7fohlia-ah7_uSNpuJXzQ9-0rv6HH9uBYCmjUxb9MiuKwkIjDoYtjTuaqG8-4w8bPrKHmg6V7HeDSNItUcfDbALZiTsM5uob_uuVTwjCCQnwryB5Y3bmdksTqCvp8U7ZTU04HS9CJawTa-zuDXIwlOvsC-J8oQQw
    await supertest(functionsEmulator.createHubServer())
      .post("/fake-project-id/us-central1/callable_function_id")
      .set({
        "Content-Type": "application/json",
        Authorization:
          "Bearer eyJhbGciOiJSUzI1NiIsImtpZCI6IjFmODhiODE0MjljYzQ1MWEzMzVjMmY1Y2RiM2RmYjM0ZWIzYmJjN2YiLCJ0eXAiOiJKV1QifQ.eyJwcm92aWRlcl9pZCI6ImFub255bW91cyIsImlzcyI6Imh0dHBzOi8vc2VjdXJldG9rZW4uZ29vZ2xlLmNvbS9maXItZHVtcHN0ZXIiLCJhdWQiOiJmaXItZHVtcHN0ZXIiLCJhdXRoX3RpbWUiOjE1ODUwNTMyNjQsInVzZXJfaWQiOiJTbW56OE8xcmxkZmptZHg4QVJVdE12WG1tdzYyIiwic3ViIjoiU21uejhPMXJsZGZqbWR4OEFSVXRNdlhtbXc2MiIsImlhdCI6MTU4NTA1MzI2NCwiZXhwIjoxNTg1MDU2ODY0LCJmaXJlYmFzZSI6eyJpZGVudGl0aWVzIjp7fSwic2lnbl9pbl9wcm92aWRlciI6ImFub255bW91cyJ9fQ.ujOthXwov9NJAOmJfumkDzMQgj8P1YRWkhFeq_HqHpPmth1BbtrQ_duwFoFmAPGjnGTuozUi0YUl8eKh4p2CqXi-Wf_OLSumxNnJWhj_tm7OvYWjvUy0ZvjilPBrhQ17_lRnhyOVSLSXfneqehYvE85YkBkFy3GtOpN49fRdmBT7B71Yx8E8SM7fohlia-ah7_uSNpuJXzQ9-0rv6HH9uBYCmjUxb9MiuKwkIjDoYtjTuaqG8-4w8bPrKHmg6V7HeDSNItUcfDbALZiTsM5uob_uuVTwjCCQnwryB5Y3bmdksTqCvp8U7ZTU04HS9CJawTa-zuDXIwlOvsC-J8oQQw",
      })
      .send({ data: {} })
      .expect(200)
      .then((res) => {
        expect(res.body).to.deep.equal({
          result: {
            auth: {
              uid: "Smnz8O1rldfjmdx8ARUtMvXmmw62",
              token: {
                provider_id: "anonymous",
                iss: "https://securetoken.google.com/fir-dumpster",
                aud: "fir-dumpster",
                auth_time: 1585053264,
                user_id: "Smnz8O1rldfjmdx8ARUtMvXmmw62",
                sub: "Smnz8O1rldfjmdx8ARUtMvXmmw62",
                uid: "Smnz8O1rldfjmdx8ARUtMvXmmw62",
                iat: 1585053264,
                exp: 1585056864,
                firebase: {
                  identities: {},
                  sign_in_provider: "anonymous",
                },
              },
            },
          },
        });
      });
  }).timeout(TIMEOUT_LONG);

  it("should override callable auth with unicode", async () => {
    useFunctions(() => {
      return {
        callable_function_id: require("firebase-functions").https.onCall((data: any, ctx: any) => {
          return {
            auth: ctx.auth,
          };
        }),
      };
    });

    // For token info:
    // https://jwt.io/#debugger-io?token=eyJhbGciOiJSUzI1NiIsImtpZCI6IjFmODhiODE0MjljYzQ1MWEzMzVjMmY1Y2RiM2RmYjM0ZWIzYmJjN2YiLCJ0eXAiOiJKV1QifQ.eyJwcm92aWRlcl9pZCI6ImFub255bW91cyIsImlzcyI6Imh0dHBzOi8vc2VjdXJldG9rZW4uZ29vZ2xlLmNvbS9maXItZHVtcHN0ZXIiLCJhdWQiOiJmaXItZHVtcHN0ZXIiLCJhdXRoX3RpbWUiOjE1ODUwNTMyNjQsIm5hbWUiOiLlsbHnlLDlpKrpg44iLCJ1c2VyX2lkIjoiU21uejhPMXJsZGZqbWR4OEFSVXRNdlhtbXc2MiIsInN1YiI6IlNtbno4TzFybGRmam1keDhBUlV0TXZYbW13NjIiLCJpYXQiOjE1ODUwNTMyNjQsImV4cCI6MTU4NTA1Njg2NCwiZmlyZWJhc2UiOnsiaWRlbnRpdGllcyI6e30sInNpZ25faW5fcHJvdmlkZXIiOiJhbm9ueW1vdXMifX0.ujOthXwov9NJAOmJfumkDzMQgj8P1YRWkhFeq_HqHpPmth1BbtrQ_duwFoFmAPGjnGTuozUi0YUl8eKh4p2CqXi-Wf_OLSumxNnJWhj_tm7OvYWjvUy0ZvjilPBrhQ17_lRnhyOVSLSXfneqehYvE85YkBkFy3GtOpN49fRdmBT7B71Yx8E8SM7fohlia-ah7_uSNpuJXzQ9-0rv6HH9uBYCmjUxb9MiuKwkIjDoYtjTuaqG8-4w8bPrKHmg6V7HeDSNItUcfDbALZiTsM5uob_uuVTwjCCQnwryB5Y3bmdksTqCvp8U7ZTU04HS9CJawTa-zuDXIwlOvsC-J8oQQw
    await supertest(functionsEmulator.createHubServer())
      .post("/fake-project-id/us-central1/callable_function_id")
      .set({
        "Content-Type": "application/json",
        Authorization:
          "Bearer eyJhbGciOiJSUzI1NiIsImtpZCI6IjFmODhiODE0MjljYzQ1MWEzMzVjMmY1Y2RiM2RmYjM0ZWIzYmJjN2YiLCJ0eXAiOiJKV1QifQ.eyJwcm92aWRlcl9pZCI6ImFub255bW91cyIsImlzcyI6Imh0dHBzOi8vc2VjdXJldG9rZW4uZ29vZ2xlLmNvbS9maXItZHVtcHN0ZXIiLCJhdWQiOiJmaXItZHVtcHN0ZXIiLCJhdXRoX3RpbWUiOjE1ODUwNTMyNjQsIm5hbWUiOiLlsbHnlLDlpKrpg44iLCJ1c2VyX2lkIjoiU21uejhPMXJsZGZqbWR4OEFSVXRNdlhtbXc2MiIsInN1YiI6IlNtbno4TzFybGRmam1keDhBUlV0TXZYbW13NjIiLCJpYXQiOjE1ODUwNTMyNjQsImV4cCI6MTU4NTA1Njg2NCwiZmlyZWJhc2UiOnsiaWRlbnRpdGllcyI6e30sInNpZ25faW5fcHJvdmlkZXIiOiJhbm9ueW1vdXMifX0.ujOthXwov9NJAOmJfumkDzMQgj8P1YRWkhFeq_HqHpPmth1BbtrQ_duwFoFmAPGjnGTuozUi0YUl8eKh4p2CqXi-Wf_OLSumxNnJWhj_tm7OvYWjvUy0ZvjilPBrhQ17_lRnhyOVSLSXfneqehYvE85YkBkFy3GtOpN49fRdmBT7B71Yx8E8SM7fohlia-ah7_uSNpuJXzQ9-0rv6HH9uBYCmjUxb9MiuKwkIjDoYtjTuaqG8-4w8bPrKHmg6V7HeDSNItUcfDbALZiTsM5uob_uuVTwjCCQnwryB5Y3bmdksTqCvp8U7ZTU04HS9CJawTa-zuDXIwlOvsC-J8oQQw",
      })
      .send({ data: {} })
      .expect(200)
      .then((res) => {
        expect(res.body).to.deep.equal({
          result: {
            auth: {
              uid: "Smnz8O1rldfjmdx8ARUtMvXmmw62",
              token: {
                provider_id: "anonymous",
                iss: "https://securetoken.google.com/fir-dumpster",
                aud: "fir-dumpster",
                auth_time: 1585053264,
                name: "山田太郎",
                user_id: "Smnz8O1rldfjmdx8ARUtMvXmmw62",
                sub: "Smnz8O1rldfjmdx8ARUtMvXmmw62",
                uid: "Smnz8O1rldfjmdx8ARUtMvXmmw62",
                iat: 1585053264,
                exp: 1585056864,
                firebase: {
                  identities: {},
                  sign_in_provider: "anonymous",
                },
              },
            },
          },
        });
      });
  }).timeout(TIMEOUT_LONG);

  it("should override callable auth with a poorly padded ID Token", async () => {
    useFunctions(() => {
      return {
        callable_function_id: require("firebase-functions").https.onCall((data: any, ctx: any) => {
          return {
            auth: ctx.auth,
          };
        }),
      };
    });

    // For token info:
    // https://jwt.io/#debugger-io?token=eyJhbGciOiJub25lIiwia2lkIjoiZmFrZWtpZCJ9.eyJ1aWQiOiJhbGljZSIsImVtYWlsIjoiYWxpY2VAZXhhbXBsZS5jb20iLCJpYXQiOjAsInN1YiI6ImFsaWNlIn0%3D.
    await supertest(functionsEmulator.createHubServer())
      .post("/fake-project-id/us-central1/callable_function_id")
      .set({
        "Content-Type": "application/json",
        Authorization:
          "Bearer eyJhbGciOiJub25lIiwia2lkIjoiZmFrZWtpZCJ9.eyJ1aWQiOiJhbGljZSIsImVtYWlsIjoiYWxpY2VAZXhhbXBsZS5jb20iLCJpYXQiOjAsInN1YiI6ImFsaWNlIn0=.",
      })
      .send({ data: {} })
      .expect(200)
      .then((res) => {
        expect(res.body).to.deep.equal({
          result: {
            auth: {
              uid: "alice",
              token: {
                uid: "alice",
                email: "alice@example.com",
                iat: 0,
                sub: "alice",
              },
            },
          },
        });
      });
  }).timeout(TIMEOUT_LONG);

  it("should preserve the Authorization header for callable auth", async () => {
    useFunctions(() => {
      return {
        callable_function_id: require("firebase-functions").https.onCall((data: any, ctx: any) => {
          return {
            header: ctx.rawRequest.headers["authorization"],
          };
        }),
      };
    });

    const authHeader =
      "Bearer eyJhbGciOiJSUzI1NiIsImtpZCI6IjFmODhiODE0MjljYzQ1MWEzMzVjMmY1Y2RiM2RmYjM0ZWIzYmJjN2YiLCJ0eXAiOiJKV1QifQ.eyJwcm92aWRlcl9pZCI6ImFub255bW91cyIsImlzcyI6Imh0dHBzOi8vc2VjdXJldG9rZW4uZ29vZ2xlLmNvbS9maXItZHVtcHN0ZXIiLCJhdWQiOiJmaXItZHVtcHN0ZXIiLCJhdXRoX3RpbWUiOjE1ODUwNTMyNjQsInVzZXJfaWQiOiJTbW56OE8xcmxkZmptZHg4QVJVdE12WG1tdzYyIiwic3ViIjoiU21uejhPMXJsZGZqbWR4OEFSVXRNdlhtbXc2MiIsImlhdCI6MTU4NTA1MzI2NCwiZXhwIjoxNTg1MDU2ODY0LCJmaXJlYmFzZSI6eyJpZGVudGl0aWVzIjp7fSwic2lnbl9pbl9wcm92aWRlciI6ImFub255bW91cyJ9fQ.ujOthXwov9NJAOmJfumkDzMQgj8P1YRWkhFeq_HqHpPmth1BbtrQ_duwFoFmAPGjnGTuozUi0YUl8eKh4p2CqXi-Wf_OLSumxNnJWhj_tm7OvYWjvUy0ZvjilPBrhQ17_lRnhyOVSLSXfneqehYvE85YkBkFy3GtOpN49fRdmBT7B71Yx8E8SM7fohlia-ah7_uSNpuJXzQ9-0rv6HH9uBYCmjUxb9MiuKwkIjDoYtjTuaqG8-4w8bPrKHmg6V7HeDSNItUcfDbALZiTsM5uob_uuVTwjCCQnwryB5Y3bmdksTqCvp8U7ZTU04HS9CJawTa-zuDXIwlOvsC-J8oQQw";

    // For token info:
    // https://jwt.io/#debugger-io?token=eyJhbGciOiJSUzI1NiIsImtpZCI6IjFmODhiODE0MjljYzQ1MWEzMzVjMmY1Y2RiM2RmYjM0ZWIzYmJjN2YiLCJ0eXAiOiJKV1QifQ.eyJwcm92aWRlcl9pZCI6ImFub255bW91cyIsImlzcyI6Imh0dHBzOi8vc2VjdXJldG9rZW4uZ29vZ2xlLmNvbS9maXItZHVtcHN0ZXIiLCJhdWQiOiJmaXItZHVtcHN0ZXIiLCJhdXRoX3RpbWUiOjE1ODUwNTMyNjQsInVzZXJfaWQiOiJTbW56OE8xcmxkZmptZHg4QVJVdE12WG1tdzYyIiwic3ViIjoiU21uejhPMXJsZGZqbWR4OEFSVXRNdlhtbXc2MiIsImlhdCI6MTU4NTA1MzI2NCwiZXhwIjoxNTg1MDU2ODY0LCJmaXJlYmFzZSI6eyJpZGVudGl0aWVzIjp7fSwic2lnbl9pbl9wcm92aWRlciI6ImFub255bW91cyJ9fQ.ujOthXwov9NJAOmJfumkDzMQgj8P1YRWkhFeq_HqHpPmth1BbtrQ_duwFoFmAPGjnGTuozUi0YUl8eKh4p2CqXi-Wf_OLSumxNnJWhj_tm7OvYWjvUy0ZvjilPBrhQ17_lRnhyOVSLSXfneqehYvE85YkBkFy3GtOpN49fRdmBT7B71Yx8E8SM7fohlia-ah7_uSNpuJXzQ9-0rv6HH9uBYCmjUxb9MiuKwkIjDoYtjTuaqG8-4w8bPrKHmg6V7HeDSNItUcfDbALZiTsM5uob_uuVTwjCCQnwryB5Y3bmdksTqCvp8U7ZTU04HS9CJawTa-zuDXIwlOvsC-J8oQQw
    await supertest(functionsEmulator.createHubServer())
      .post("/fake-project-id/us-central1/callable_function_id")
      .set({
        "Content-Type": "application/json",
        Authorization: authHeader,
      })
      .send({ data: {} })
      .expect(200)
      .then((res) => {
        expect(res.body).to.deep.equal({
          result: {
            header: authHeader,
          },
        });
      });
  }).timeout(TIMEOUT_LONG);

  describe("environment variables", () => {
    let emulatorRegistryStub: sinon.SinonStub;

    beforeEach(() => {
      emulatorRegistryStub = sinon.stub(registry.EmulatorRegistry, "getInfo").returns(undefined);
    });

    afterEach(() => {
      emulatorRegistryStub.restore();
    });

    it("should set FIREBASE_DATABASE_EMULATOR_HOST when the emulator is running", async () => {
      emulatorRegistryStub.withArgs(Emulators.DATABASE).returns({
        name: Emulators.DATABASE,
        host: "localhost",
        port: 9090,
      });

      useFunctions(() => {
        return {
          function_id: require("firebase-functions").https.onRequest(
            (_req: express.Request, res: express.Response) => {
              res.json({
                var: process.env.FIREBASE_DATABASE_EMULATOR_HOST,
              });
            }
          ),
        };
      });

      await supertest(functionsEmulator.createHubServer())
        .get("/fake-project-id/us-central1/function_id")
        .expect(200)
        .then((res) => {
          expect(res.body.var).to.eql("localhost:9090");
        });
    }).timeout(TIMEOUT_MED);

    it("should set FIRESTORE_EMULATOR_HOST when the emulator is running", async () => {
      emulatorRegistryStub.withArgs(Emulators.FIRESTORE).returns({
        name: Emulators.FIRESTORE,
        host: "localhost",
        port: 9090,
      });

      useFunctions(() => {
        return {
          function_id: require("firebase-functions").https.onRequest(
            (_req: express.Request, res: express.Response) => {
              res.json({
                var: process.env.FIRESTORE_EMULATOR_HOST,
              });
            }
          ),
        };
      });

      await supertest(functionsEmulator.createHubServer())
        .get("/fake-project-id/us-central1/function_id")
        .expect(200)
        .then((res) => {
          expect(res.body.var).to.eql("localhost:9090");
        });
    });

    it("should set FIREBASE_AUTH_EMULATOR_HOST when the emulator is running", async () => {
      emulatorRegistryStub.withArgs(Emulators.AUTH).returns({
        name: Emulators.FIRESTORE,
        host: "localhost",
        port: 9099,
      });

      useFunctions(() => {
        return {
          function_id: require("firebase-functions").https.onRequest(
            (_req: express.Request, res: express.Response) => {
              res.json({
                var: process.env.FIREBASE_AUTH_EMULATOR_HOST,
              });
            }
          ),
        };
      });

      await supertest(functionsEmulator.createHubServer())
        .get("/fake-project-id/us-central1/function_id")
        .expect(200)
        .then((res) => {
          expect(res.body.var).to.eql("localhost:9099");
        });
    }).timeout(TIMEOUT_MED);
  });
});<|MERGE_RESOLUTION|>--- conflicted
+++ resolved
@@ -41,7 +41,6 @@
   quiet: true,
 });
 
-<<<<<<< HEAD
 const testBackend = {
   functionsDir: MODULE_ROOT,
   env: {},
@@ -51,6 +50,7 @@
 functionsEmulator.setTriggersForTesting(
   [
     {
+      platform: "gcfv1",
       name: "function_id",
       id: "us-central1-function_id",
       region: "us-central1",
@@ -59,6 +59,7 @@
       labels: {},
     },
     {
+      platform: "gcfv1",
       name: "function_id",
       id: "europe-west2-function_id",
       region: "europe-west2",
@@ -67,6 +68,7 @@
       labels: {},
     },
     {
+      platform: "gcfv1",
       name: "function_id",
       id: "europe-west3-function_id",
       region: "europe-west3",
@@ -75,6 +77,7 @@
       labels: {},
     },
     {
+      platform: "gcfv1",
       name: "callable_function_id",
       id: "us-central1-callable_function_id",
       region: "us-central1",
@@ -85,6 +88,7 @@
       },
     },
     {
+      platform: "gcfv1",
       name: "nested-function_id",
       id: "us-central1-nested-function_id",
       region: "us-central1",
@@ -95,60 +99,6 @@
   ],
   testBackend
 );
-=======
-// This is normally discovered in FunctionsEmulator#start()
-functionsEmulator.nodeBinary = process.execPath;
-
-functionsEmulator.setTriggersForTesting([
-  {
-    platform: "gcfv1",
-    name: "function_id",
-    id: "us-central1-function_id",
-    region: "us-central1",
-    entryPoint: "function_id",
-    httpsTrigger: {},
-    labels: {},
-  },
-  {
-    platform: "gcfv1",
-    name: "function_id",
-    id: "europe-west2-function_id",
-    region: "europe-west2",
-    entryPoint: "function_id",
-    httpsTrigger: {},
-    labels: {},
-  },
-  {
-    platform: "gcfv1",
-    name: "function_id",
-    id: "europe-west3-function_id",
-    region: "europe-west3",
-    entryPoint: "function_id",
-    httpsTrigger: {},
-    labels: {},
-  },
-  {
-    platform: "gcfv1",
-    name: "callable_function_id",
-    id: "us-central1-callable_function_id",
-    region: "us-central1",
-    entryPoint: "callable_function_id",
-    httpsTrigger: {},
-    labels: {
-      "deployment-callable": "true",
-    },
-  },
-  {
-    platform: "gcfv1",
-    name: "nested-function_id",
-    id: "us-central1-nested-function_id",
-    region: "us-central1",
-    entryPoint: "nested.function_id",
-    httpsTrigger: {},
-    labels: {},
-  },
-]);
->>>>>>> 9736bb00
 
 // TODO(samstern): This is an ugly way to just override the InvokeRuntimeOpts on each call
 const startFunctionRuntime = functionsEmulator.startFunctionRuntime.bind(functionsEmulator);
