import fetch, { Response } from "node-fetch";

import { CLIProcess } from "./cli";
import { Emulators } from "../../src/emulator/types";

const FIREBASE_PROJECT_ZONE = "us-central1";

/*
 * Markers this test looks for in the emulator process stdout
 * as one test for whether a cloud function was triggered.
 */
/* Functions V2 */
const PUBSUB_FUNCTION_V2_LOG = "========== PUBSUB V2 FUNCTION ==========";
const STORAGE_FUNCTION_V2_ARCHIVED_LOG = "========== STORAGE V2 FUNCTION ARCHIVED ==========";
const STORAGE_FUNCTION_V2_DELETED_LOG = "========== STORAGE V2 FUNCTION DELETED ==========";
const STORAGE_FUNCTION_V2_FINALIZED_LOG = "========== STORAGE V2 FUNCTION FINALIZED ==========";
const STORAGE_FUNCTION_V2_METADATA_LOG = "========== STORAGE V2 FUNCTION METADATA ==========";
const STORAGE_BUCKET_FUNCTION_V2_ARCHIVED_LOG =
  "========== STORAGE BUCKET V2 FUNCTION ARCHIVED ==========";
const STORAGE_BUCKET_FUNCTION_V2_DELETED_LOG =
  "========== STORAGE BUCKET V2 FUNCTION DELETED ==========";
const STORAGE_BUCKET_FUNCTION_V2_FINALIZED_LOG =
  "========== STORAGE BUCKET V2 FUNCTION FINALIZED ==========";
const STORAGE_BUCKET_FUNCTION_V2_METADATA_LOG =
  "========== STORAGE BUCKET V2 FUNCTION METADATA ==========";
/* Functions V1 */
const RTDB_FUNCTION_LOG = "========== RTDB FUNCTION ==========";
const FIRESTORE_FUNCTION_LOG = "========== FIRESTORE FUNCTION ==========";
const PUBSUB_FUNCTION_LOG = "========== PUBSUB FUNCTION ==========";
const AUTH_FUNCTION_LOG = "========== AUTH FUNCTION ==========";
const STORAGE_FUNCTION_ARCHIVED_LOG = "========== STORAGE FUNCTION ARCHIVED ==========";
const STORAGE_FUNCTION_DELETED_LOG = "========== STORAGE FUNCTION DELETED ==========";
const STORAGE_FUNCTION_FINALIZED_LOG = "========== STORAGE FUNCTION FINALIZED ==========";
const STORAGE_FUNCTION_METADATA_LOG = "========== STORAGE FUNCTION METADATA ==========";
const STORAGE_BUCKET_FUNCTION_ARCHIVED_LOG =
  "========== STORAGE BUCKET FUNCTION ARCHIVED ==========";
const STORAGE_BUCKET_FUNCTION_DELETED_LOG = "========== STORAGE BUCKET FUNCTION DELETED ==========";
const STORAGE_BUCKET_FUNCTION_FINALIZED_LOG =
  "========== STORAGE BUCKET FUNCTION FINALIZED ==========";
const STORAGE_BUCKET_FUNCTION_METADATA_LOG =
  "========== STORAGE BUCKET FUNCTION METADATA ==========";
const ALL_EMULATORS_STARTED_LOG = "All emulators ready";
const AUTH_BLOCKING_CREATE_V2_LOG =
  "========== AUTH BLOCKING CREATE V2 FUNCTION METADATA ==========";
const AUTH_BLOCKING_SIGN_IN_V2_LOG =
  "========== AUTH BLOCKING SIGN IN V2 FUNCTION METADATA ==========";

interface ConnectionInfo {
  host: string;
  port: number;
}

export interface FrameworkOptions {
  emulators?: {
    database: ConnectionInfo;
    firestore: ConnectionInfo;
    functions: ConnectionInfo;
    pubsub: ConnectionInfo;
    auth: ConnectionInfo;
    storage: ConnectionInfo;
  };
}

export class EmulatorEndToEndTest {
  rtdbEmulatorHost = "localhost";
  rtdbEmulatorPort = 0;
  firestoreEmulatorHost = "localhost";
  firestoreEmulatorPort = 0;
  functionsEmulatorHost = "localhost";
  functionsEmulatorPort = 0;
  pubsubEmulatorHost = "localhost";
  pubsubEmulatorPort = 0;
  authEmulatorHost = "localhost";
  authEmulatorPort = 0;
  storageEmulatorHost = "localhost";
  storageEmulatorPort = 0;
  allEmulatorsStarted = false;

  cliProcess?: CLIProcess;

  constructor(
    public project: string,
    protected readonly workdir: string,
    config: FrameworkOptions
  ) {
    if (!config.emulators) {
      return;
    }
    this.rtdbEmulatorPort = config.emulators.database?.port;
    this.firestoreEmulatorPort = config.emulators.firestore?.port;
    this.functionsEmulatorPort = config.emulators.functions?.port;
    this.pubsubEmulatorPort = config.emulators.pubsub?.port;
    this.authEmulatorPort = config.emulators.auth?.port;
    this.storageEmulatorPort = config.emulators.storage?.port;
  }

  startEmulators(additionalArgs: string[] = []): Promise<void> {
    const cli = new CLIProcess("default", this.workdir);
    const started = cli.start("emulators:start", this.project, additionalArgs, (data: unknown) => {
      if (typeof data !== "string" && !Buffer.isBuffer(data)) {
        throw new Error(`data is not a string or buffer (${typeof data})`);
      }
      return data.includes(ALL_EMULATORS_STARTED_LOG);
    });

    this.cliProcess = cli;
    return started;
  }

  stopEmulators(): Promise<void> {
    return this.cliProcess ? this.cliProcess.stop() : Promise.resolve();
  }
}

export class TriggerEndToEndTest extends EmulatorEndToEndTest {
  /* Functions V1 */
  rtdbTriggerCount = 0;
  firestoreTriggerCount = 0;
  pubsubTriggerCount = 0;
  authTriggerCount = 0;
  storageArchivedTriggerCount = 0;
  storageDeletedTriggerCount = 0;
  storageFinalizedTriggerCount = 0;
  storageMetadataTriggerCount = 0;
  storageBucketArchivedTriggerCount = 0;
  storageBucketDeletedTriggerCount = 0;
  storageBucketFinalizedTriggerCount = 0;
  storageBucketMetadataTriggerCount = 0;
  authBlockingCreateV1TriggerCount = 0;
  authBlockingSignInV1TriggerCount = 0;

  /* Functions V2 */
  pubsubV2TriggerCount = 0;
  storageV2ArchivedTriggerCount = 0;
  storageV2DeletedTriggerCount = 0;
  storageV2FinalizedTriggerCount = 0;
  storageV2MetadataTriggerCount = 0;
  storageBucketV2ArchivedTriggerCount = 0;
  storageBucketV2DeletedTriggerCount = 0;
  storageBucketV2FinalizedTriggerCount = 0;
  storageBucketV2MetadataTriggerCount = 0;
  authBlockingCreateV2TriggerCount = 0;
  authBlockingSignInV2TriggerCount = 0;

  rtdbFromFirestore = false;
  firestoreFromRtdb = false;
  rtdbFromRtdb = false;
  firestoreFromFirestore = false;
<<<<<<< HEAD

  constructor(project: string, workdir: string, config: FrameworkOptions) {
    super(project, workdir, config);
    if (config.emulators) {
      this.rtdbEmulatorPort = config.emulators.database?.port;
      this.firestoreEmulatorPort = config.emulators.firestore?.port;
      this.functionsEmulatorPort = config.emulators.functions?.port;
      this.pubsubEmulatorPort = config.emulators.pubsub?.port;
      this.authEmulatorPort = config.emulators.auth?.port;
      this.storageEmulatorPort = config.emulators.storage?.port;
    }
  }
=======
>>>>>>> 356a5340

  resetCounts(): void {
    /* Functions V1 */
    this.firestoreTriggerCount = 0;
    this.rtdbTriggerCount = 0;
    this.pubsubTriggerCount = 0;
    this.authTriggerCount = 0;
    this.storageArchivedTriggerCount = 0;
    this.storageDeletedTriggerCount = 0;
    this.storageFinalizedTriggerCount = 0;
    this.storageMetadataTriggerCount = 0;
    this.storageBucketArchivedTriggerCount = 0;
    this.storageBucketDeletedTriggerCount = 0;
    this.storageBucketFinalizedTriggerCount = 0;
    this.storageBucketMetadataTriggerCount = 0;
    this.authBlockingCreateV1TriggerCount = 0;
    this.authBlockingSignInV1TriggerCount = 0;

    /* Functions V2 */
    this.pubsubV2TriggerCount = 0;
    this.storageV2ArchivedTriggerCount = 0;
    this.storageV2DeletedTriggerCount = 0;
    this.storageV2FinalizedTriggerCount = 0;
    this.storageV2MetadataTriggerCount = 0;
    this.storageBucketV2ArchivedTriggerCount = 0;
    this.storageBucketV2DeletedTriggerCount = 0;
    this.storageBucketV2FinalizedTriggerCount = 0;
    this.storageBucketV2MetadataTriggerCount = 0;
    this.authBlockingCreateV2TriggerCount = 0;
    this.authBlockingSignInV2TriggerCount = 0;
  }

  /*
   * Check that all directions of database <-> functions <-> firestore
   * worked.
   */
  success(): boolean {
    return (
      this.rtdbFromFirestore &&
      this.rtdbFromRtdb &&
      this.firestoreFromFirestore &&
      this.firestoreFromRtdb
    );
  }

  async startEmulators(additionalArgs: string[] = []): Promise<void> {
    // This must be called first to set this.cliProcess.
    const startEmulators = super.startEmulators(additionalArgs);

    this.cliProcess?.process?.stdout?.on("data", (data) => {
      /* Functions V1 */
      if (data.includes(RTDB_FUNCTION_LOG)) {
        this.rtdbTriggerCount++;
      }
      if (data.includes(FIRESTORE_FUNCTION_LOG)) {
        this.firestoreTriggerCount++;
      }
      if (data.includes(PUBSUB_FUNCTION_LOG)) {
        this.pubsubTriggerCount++;
      }
      if (data.includes(AUTH_FUNCTION_LOG)) {
        this.authTriggerCount++;
      }
      if (data.includes(STORAGE_FUNCTION_ARCHIVED_LOG)) {
        this.storageArchivedTriggerCount++;
      }
      if (data.includes(STORAGE_FUNCTION_DELETED_LOG)) {
        this.storageDeletedTriggerCount++;
      }
      if (data.includes(STORAGE_FUNCTION_FINALIZED_LOG)) {
        this.storageFinalizedTriggerCount++;
      }
      if (data.includes(STORAGE_FUNCTION_METADATA_LOG)) {
        this.storageMetadataTriggerCount++;
      }
      if (data.includes(STORAGE_BUCKET_FUNCTION_ARCHIVED_LOG)) {
        this.storageBucketArchivedTriggerCount++;
      }
      if (data.includes(STORAGE_BUCKET_FUNCTION_DELETED_LOG)) {
        this.storageBucketDeletedTriggerCount++;
      }
      if (data.includes(STORAGE_BUCKET_FUNCTION_FINALIZED_LOG)) {
        this.storageBucketFinalizedTriggerCount++;
      }
      if (data.includes(STORAGE_BUCKET_FUNCTION_METADATA_LOG)) {
        this.storageBucketMetadataTriggerCount++;
      }

      /* Functions V2 */
      if (data.includes(PUBSUB_FUNCTION_V2_LOG)) {
        this.pubsubV2TriggerCount++;
      }
      if (data.includes(STORAGE_FUNCTION_V2_ARCHIVED_LOG)) {
        this.storageV2ArchivedTriggerCount++;
      }
      if (data.includes(STORAGE_FUNCTION_V2_DELETED_LOG)) {
        this.storageV2DeletedTriggerCount++;
      }
      if (data.includes(STORAGE_FUNCTION_V2_FINALIZED_LOG)) {
        this.storageV2FinalizedTriggerCount++;
      }
      if (data.includes(STORAGE_FUNCTION_V2_METADATA_LOG)) {
        this.storageV2MetadataTriggerCount++;
      }
      if (data.includes(STORAGE_BUCKET_FUNCTION_V2_ARCHIVED_LOG)) {
        this.storageBucketV2ArchivedTriggerCount++;
      }
      if (data.includes(STORAGE_BUCKET_FUNCTION_V2_DELETED_LOG)) {
        this.storageBucketV2DeletedTriggerCount++;
      }
      if (data.includes(STORAGE_BUCKET_FUNCTION_V2_FINALIZED_LOG)) {
        this.storageBucketV2FinalizedTriggerCount++;
      }
      if (data.includes(STORAGE_BUCKET_FUNCTION_V2_METADATA_LOG)) {
        this.storageBucketV2MetadataTriggerCount++;
      }
      if (data.includes(AUTH_BLOCKING_CREATE_V2_LOG)) {
        this.authBlockingCreateV2TriggerCount++;
      }
      if (data.includes(AUTH_BLOCKING_SIGN_IN_V2_LOG)) {
        this.authBlockingSignInV2TriggerCount++;
      }
    });

    return startEmulators;
  }

  startExtEmulators(additionalArgs: string[]): Promise<void> {
    const cli = new CLIProcess("default", this.workdir);
    const started = cli.start(
      "ext:dev:emulators:start",
      this.project,
      additionalArgs,
      (data: unknown) => {
        if (typeof data !== "string" && !Buffer.isBuffer(data)) {
          throw new Error(`data is not a string or buffer (${typeof data})`);
        }
        return data.includes(ALL_EMULATORS_STARTED_LOG);
      }
    );

    this.cliProcess = cli;
    return started;
  }

  applyTargets(emulatorType: Emulators, target: string, resource: string): Promise<void> {
    const cli = new CLIProcess("default", this.workdir);
    const started = cli.start(
      "target:apply",
      this.project,
      [emulatorType, target, resource],
      (data: unknown) => {
        if (typeof data !== "string" && !Buffer.isBuffer(data)) {
          throw new Error(`data is not a string or buffer (${typeof data})`);
        }
        return data.includes(`Applied ${emulatorType} target`);
      }
    );
    this.cliProcess = cli;
    return started;
  }

  invokeHttpFunction(name: string, zone = FIREBASE_PROJECT_ZONE): Promise<Response> {
    const url = `http://localhost:${[this.functionsEmulatorPort, this.project, zone, name].join(
      "/"
    )}`;
    return fetch(url);
  }

  invokeCallableFunction(
    name: string,
    body: Record<string, unknown>,
    zone = FIREBASE_PROJECT_ZONE
  ): Promise<Response> {
    const url = `http://localhost:${this.functionsEmulatorPort}/${[this.project, zone, name].join(
      "/"
    )}`;
    return fetch(url, {
      method: "POST",
      body: JSON.stringify(body),
      headers: { "Content-Type": "application/json" },
    });
  }

  createUserFromAuth(): Promise<Response> {
    return this.invokeHttpFunction("createUserFromAuth");
  }

  signInUserFromAuth(): Promise<Response> {
    return this.invokeHttpFunction("signInUserFromAuth");
  }

  writeToRtdb(): Promise<Response> {
    return this.invokeHttpFunction("writeToRtdb");
  }

  writeToFirestore(): Promise<Response> {
    return this.invokeHttpFunction("writeToFirestore");
  }

  writeToPubsub(): Promise<Response> {
    return this.invokeHttpFunction("writeToPubsub");
  }

  writeToAuth(): Promise<Response> {
    return this.invokeHttpFunction("writeToAuth");
  }

  writeToScheduledPubsub(): Promise<Response> {
    return this.invokeHttpFunction("writeToScheduledPubsub");
  }

  writeToDefaultStorage(): Promise<Response> {
    return this.invokeHttpFunction("writeToDefaultStorage");
  }

  writeToSpecificStorageBucket(): Promise<Response> {
    return this.invokeHttpFunction("writeToSpecificStorageBucket");
  }

  updateMetadataDefaultStorage(): Promise<Response> {
    return this.invokeHttpFunction("updateMetadataFromDefaultStorage");
  }

  updateMetadataSpecificStorageBucket(): Promise<Response> {
    return this.invokeHttpFunction("updateMetadataFromSpecificStorageBucket");
  }

  updateDeleteFromDefaultStorage(): Promise<Response> {
    return this.invokeHttpFunction("updateDeleteFromDefaultStorage");
  }

  updateDeleteFromSpecificStorageBucket(): Promise<Response> {
    return this.invokeHttpFunction("updateDeleteFromSpecificStorageBucket");
  }

  waitForCondition(
    conditionFn: () => boolean,
    timeout: number,
    callback: (err?: Error) => void
  ): void {
    let elapsed = 0;
    const interval = 10;
    const id = setInterval(() => {
      elapsed += interval;
      if (elapsed > timeout) {
        clearInterval(id);
        callback(new Error(`Timed out waiting for condition: ${conditionFn.toString()}}`));
        return;
      }

      if (conditionFn()) {
        clearInterval(id);
        callback();
      }
    }, interval);
  }
}<|MERGE_RESOLUTION|>--- conflicted
+++ resolved
@@ -146,21 +146,6 @@
   firestoreFromRtdb = false;
   rtdbFromRtdb = false;
   firestoreFromFirestore = false;
-<<<<<<< HEAD
-
-  constructor(project: string, workdir: string, config: FrameworkOptions) {
-    super(project, workdir, config);
-    if (config.emulators) {
-      this.rtdbEmulatorPort = config.emulators.database?.port;
-      this.firestoreEmulatorPort = config.emulators.firestore?.port;
-      this.functionsEmulatorPort = config.emulators.functions?.port;
-      this.pubsubEmulatorPort = config.emulators.pubsub?.port;
-      this.authEmulatorPort = config.emulators.auth?.port;
-      this.storageEmulatorPort = config.emulators.storage?.port;
-    }
-  }
-=======
->>>>>>> 356a5340
 
   resetCounts(): void {
     /* Functions V1 */
