#!/usr/bin/env bash
set -e

<<<<<<< HEAD
if [ "$CI" = "true" ]; then
  echo "Doing normal npm link for now..."
  npm link
  # echo "Running sudo npm link..."
  # sudo npm link
else
  echo "Running npm link..."
  npm link
fi
=======
echo "Running npm link..."
npm link
>>>>>>> da5860bc
<|MERGE_RESOLUTION|>--- conflicted
+++ resolved
@@ -1,17 +1,5 @@
 #!/usr/bin/env bash
 set -e
 
-<<<<<<< HEAD
-if [ "$CI" = "true" ]; then
-  echo "Doing normal npm link for now..."
-  npm link
-  # echo "Running sudo npm link..."
-  # sudo npm link
-else
-  echo "Running npm link..."
-  npm link
-fi
-=======
 echo "Running npm link..."
-npm link
->>>>>>> da5860bc
+npm link