--- conflicted
+++ resolved
@@ -170,30 +170,12 @@
 describe("database and firestore emulator function triggers", function() {
   var test;
 
-<<<<<<< HEAD
-  before(function (done) {
+  before(function(done) {
     this.timeout(TEST_SETUP_TIMEOUT);
-    
-    expect(FIREBASE_PROJECT).to.not.be.an('undefined');
-    expect(FIREBASE_PROJECT).to.not.be.null;
-
-    async.series([
-      function (done) {
-        readConfig(function (err, config) {
-          if (err) {
-            done(new Error("error reading firebase.json: " + err));
-            return;
-          }
-          test = new TriggerEndToEndTest(config);
-          done();
-        });
-      },
-      function (done) {
-=======
-  before(function(done) {
+
     expect(FIREBASE_PROJECT).to.not.be.an("undefined");
     expect(FIREBASE_PROJECT).to.not.be.null;
-    this.timeout(TEST_SETUP_TIMEOUT);
+
     async.series(
       [
         function(done) {
@@ -207,7 +189,6 @@
           });
         },
         function(done) {
->>>>>>> 4ca1528e
           test.startEmulators();
           /*
            * Give some time for the emulator subprocesses to start up.
@@ -306,13 +287,8 @@
     );
   });
 
-<<<<<<< HEAD
-  it("should write to the database emulator", function (done) {
+  it("should write to the database emulator", function(done) {
     this.timeout(EMULATOR_TEST_TIMEOUT);
-=======
-  it("should write to the database emulator", function(done) {
-    this.timeout(EMULATORS_WRITE_DELAY_MS);
->>>>>>> 4ca1528e
 
     test.writeToRtdb(function(err, response) {
       expect(err).to.be.null;
@@ -321,13 +297,8 @@
     });
   });
 
-<<<<<<< HEAD
-  it("should write to the firestore emulator", function (done) {
+  it("should write to the firestore emulator", function(done) {
     this.timeout(EMULATOR_TEST_TIMEOUT);
-=======
-  it("should write to the firestore emulator", function(done) {
-    this.timeout(EMULATORS_WRITE_DELAY_MS * 2);
->>>>>>> 4ca1528e
 
     test.writeToFirestore(function(err, response) {
       expect(err).to.be.null;
