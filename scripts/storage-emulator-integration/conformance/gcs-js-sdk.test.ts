import { Bucket, CopyOptions } from "@google-cloud/storage";
import { expect } from "chai";
import * as admin from "firebase-admin";
import * as fs from "fs";
import { EmulatorEndToEndTest } from "../../integration-helpers/framework";
import * as supertest from "supertest";
import { TEST_ENV } from "./env";
import {
  createRandomFile,
  EMULATORS_SHUTDOWN_DELAY_MS,
  resetStorageEmulator,
  SMALL_FILE_SIZE,
  TEST_SETUP_TIMEOUT,
  getTmpDir,
} from "../utils";

// TODO(b/241151246): Fix conformance tests.
describe("GCS Javascript SDK conformance tests", () => {
  // Temp directory to store generated files.
  const tmpDir = getTmpDir();
  const smallFilePath: string = createRandomFile("small_file", SMALL_FILE_SIZE, tmpDir);
  const emptyFilePath: string = createRandomFile("empty_file", 0, tmpDir);

  const storageBucket = TEST_ENV.appConfig.storageBucket;
  const storageHost = TEST_ENV.storageHost;
  const firebaseHost = TEST_ENV.firebaseHost;
  const googleapisHost = TEST_ENV.googleapisHost;

  let test: EmulatorEndToEndTest;
  let testBucket: Bucket;

  async function resetState(): Promise<void> {
    if (TEST_ENV.useProductionServers) {
      await testBucket.deleteFiles();
    } else {
      await resetStorageEmulator(TEST_ENV.storageEmulatorHost);
    }
  }
  before(async function (this) {
    this.timeout(TEST_SETUP_TIMEOUT);
    TEST_ENV.applyEnvVars();
    if (!TEST_ENV.useProductionServers) {
      test = new EmulatorEndToEndTest(TEST_ENV.fakeProjectId, __dirname, TEST_ENV.emulatorConfig);
      await test.startEmulators(["--only", "storage"]);
    }

    // Init GCS admin SDK.
    const credential = TEST_ENV.prodServiceAccountKeyJson
      ? admin.credential.cert(TEST_ENV.prodServiceAccountKeyJson)
      : admin.credential.applicationDefault();
    admin.initializeApp({ credential });
    testBucket = admin.storage().bucket(storageBucket);
  });

  beforeEach(async () => {
    await resetState();
  });

  after(async function (this) {
    this.timeout(EMULATORS_SHUTDOWN_DELAY_MS);
    admin.app().delete();
    fs.rmSync(tmpDir, { recursive: true, force: true });

    TEST_ENV.removeEnvVars();
    if (!TEST_ENV.useProductionServers) {
      await test.stopEmulators();
    }
  });

  describe(".bucket()", () => {
    describe("#upload()", () => {
      it("should handle non-resumable uploads", async () => {
        await testBucket.upload(smallFilePath, {
          resumable: false,
        });
        // Doesn't require an assertion, will throw on failure
      });

      it.skip("should handle resumable uploads", async () => {
        await testBucket.upload(smallFilePath, {
          resumable: true,
        });
        // Doesn't require an assertion, will throw on failure
      });

      it("should replace existing file on upload", async () => {
        const path = "replace.txt";
        const content1 = createRandomFile("small_content_1", 10, tmpDir);
        const content2 = createRandomFile("small_content_2", 10, tmpDir);
        const file = testBucket.file(path);

        await testBucket.upload(content1, {
          destination: path,
        });

        const [readContent1] = await file.download();

        expect(readContent1).to.deep.equal(fs.readFileSync(content1));

        await testBucket.upload(content2, {
          destination: path,
        });

        const [readContent2] = await file.download();
        expect(readContent2).to.deep.equal(fs.readFileSync(content2));

        fs.unlinkSync(content1);
        fs.unlinkSync(content2);
      });

      it("should handle gzip'd uploads", async () => {
        // This appears to pass, but the file gets corrupted cause it's gzipped?
        // expect(true).to.be.false;
        await testBucket.upload(smallFilePath, {
          gzip: true,
        });
      });

      it("should upload with provided metadata", async () => {
        const metadata = {
          contentDisposition: "attachment",
          cacheControl: "private,max-age=30",
          contentLanguage: "de-DE",
          metadata: { foo: "bar" },
        };
        const [, fileMetadata] = await testBucket.upload(smallFilePath, {
          resumable: false,
          metadata,
        });

        expect(fileMetadata).to.deep.include(metadata);
      });

      it("should handle firebaseStorageDownloadTokens", async () => {
        const testFileName = "public/file";
        await testBucket.upload(smallFilePath, {
          destination: testFileName,
          metadata: {},
        });

        const cloudFile = testBucket.file(testFileName);
        const incomingMetadata = {
          metadata: {
            firebaseStorageDownloadTokens: "myFirstToken,mySecondToken",
          },
        };
        await cloudFile.setMetadata(incomingMetadata);

        // Check that the tokens are saved in Firebase metadata
        await supertest(firebaseHost)
          .get(`/v0/b/${testBucket.name}/o/${encodeURIComponent(testFileName)}`)
          .expect(200)
          .then((res) => {
            const firebaseMd = res.body;
            expect(firebaseMd.downloadTokens).to.equal(
              incomingMetadata.metadata.firebaseStorageDownloadTokens
            );
          });

        // Check that the tokens are saved in Cloud metadata
        const [storedMetadata] = await cloudFile.getMetadata();
        expect(storedMetadata.metadata.firebaseStorageDownloadTokens).to.deep.equal(
          incomingMetadata.metadata.firebaseStorageDownloadTokens
        );
      });

      it("should be able to upload file named 'prefix/file.txt' when file named 'prefix' already exists", async () => {
        await testBucket.upload(smallFilePath, {
          destination: "prefix",
        });
        await testBucket.upload(smallFilePath, {
          destination: "prefix/file.txt",
        });
      });

      it("should be able to upload file named 'prefix' when file named 'prefix/file.txt' already exists", async () => {
        await testBucket.upload(smallFilePath, {
          destination: "prefix/file.txt",
        });
        await testBucket.upload(smallFilePath, {
          destination: "prefix",
        });
      });
    });

    describe("#getFiles()", () => {
      const TESTING_FILE = "testing/shoveler.svg";
      const PREFIX_FILE = "prefix";
      const PREFIX_1_FILE = PREFIX_FILE + "/1.txt";
      const PREFIX_2_FILE = PREFIX_FILE + "/2.txt";
      const PREFIX_SUB_DIRECTORY_FILE = PREFIX_FILE + "/dir/file.txt";

      beforeEach(async () => {
        await Promise.all(
          [TESTING_FILE, PREFIX_FILE, PREFIX_1_FILE, PREFIX_2_FILE, PREFIX_SUB_DIRECTORY_FILE].map(
            async (f) => {
              await testBucket.upload(smallFilePath, {
                destination: f,
              });
            }
          )
        );
      });

      it("should list all files in bucket", async () => {
        // This is only test that uses autoPagination as the other tests look at the prefixes response
        const [files] = await testBucket.getFiles();

        expect(files.map((file) => file.name)).to.deep.equal([
          PREFIX_FILE,
          PREFIX_1_FILE,
          PREFIX_2_FILE,
          PREFIX_SUB_DIRECTORY_FILE,
          TESTING_FILE,
        ]);
      });

      it("should list all files in bucket using maxResults and pageToken", async () => {
        const [files1, , { nextPageToken: nextPageToken1 }] = await testBucket.getFiles({
          maxResults: 3,
        });

        expect(nextPageToken1).to.be.a("string").and.not.empty;
        expect(files1.map((file) => file.name)).to.deep.equal([
          PREFIX_FILE,
          PREFIX_1_FILE,
          PREFIX_2_FILE,
        ]);

        const [files2, , { nextPageToken: nextPageToken2 }] = await testBucket.getFiles({
          maxResults: 3,
          pageToken: nextPageToken1,
        });

        expect(nextPageToken2).to.be.undefined;
        expect(files2.map((file) => file.name)).to.deep.equal([
          PREFIX_SUB_DIRECTORY_FILE,
          TESTING_FILE,
        ]);
      });

      it("should list files with prefix", async () => {
        const [files, , { prefixes }] = await testBucket.getFiles({
          autoPaginate: false,
          prefix: "prefix",
        });

        expect(prefixes).to.be.undefined;
        expect(files.map((file) => file.name)).to.deep.equal([
          PREFIX_FILE,
          PREFIX_1_FILE,
          PREFIX_2_FILE,
          PREFIX_SUB_DIRECTORY_FILE,
        ]);
      });

      it("should list files using common delimiter", async () => {
        const [files, , { prefixes }] = await testBucket.getFiles({
          autoPaginate: false,
          delimiter: "/",
        });

        expect(prefixes).to.be.deep.equal(["prefix/", "testing/"]);
        expect(files.map((file) => file.name)).to.deep.equal([PREFIX_FILE]);
      });

      it("should list files using other delimiter", async () => {
        const [files, , { prefixes }] = await testBucket.getFiles({
          autoPaginate: false,
          delimiter: "dir",
        });

        expect(prefixes).to.be.deep.equal(["prefix/dir"]);
        expect(files.map((file) => file.name)).to.deep.equal([
          PREFIX_FILE,
          PREFIX_1_FILE,
          PREFIX_2_FILE,
          TESTING_FILE,
        ]);
      });

      it("should list files using same prefix and delimiter of p", async () => {
        const [files, , { prefixes }] = await testBucket.getFiles({
          autoPaginate: false,
          prefix: "p",
          delimiter: "p",
        });

        expect(prefixes).to.be.undefined;
        expect(files.map((file) => file.name)).to.deep.equal([
          PREFIX_FILE,
          PREFIX_1_FILE,
          PREFIX_2_FILE,
          PREFIX_SUB_DIRECTORY_FILE,
        ]);
      });

      it("should list files using same prefix and delimiter of t", async () => {
        const [files, , { prefixes }] = await testBucket.getFiles({
          autoPaginate: false,
          prefix: "t",
          delimiter: "t",
        });

        expect(prefixes).to.be.deep.equal(["test"]);
        expect(files.map((file) => file.name)).to.be.empty;
      });

      it("should list files using prefix=p and delimiter=t", async () => {
        const [files, , { prefixes }] = await testBucket.getFiles({
          autoPaginate: false,
          prefix: "p",
          delimiter: "t",
        });

        expect(prefixes).to.be.deep.equal(["prefix/1.t", "prefix/2.t", "prefix/dir/file.t"]);
        expect(files.map((file) => file.name)).to.deep.equal([PREFIX_FILE]);
      });

      it("should list files in sub-directory (using prefix and delimiter)", async () => {
        const [files, , { prefixes }] = await testBucket.getFiles({
          autoPaginate: false,
          prefix: "prefix/",
          delimiter: "/",
        });

        expect(prefixes).to.be.deep.equal(["prefix/dir/"]);
        expect(files.map((file) => file.name)).to.deep.equal([PREFIX_1_FILE, PREFIX_2_FILE]);
      });

      it("should list files in sub-directory (using prefix)", async () => {
        const [files, , { prefixes }] = await testBucket.getFiles({
          autoPaginate: false,
          prefix: "prefix/",
        });

        expect(prefixes).to.be.undefined;
        expect(files.map((file) => file.name)).to.deep.equal([
          PREFIX_1_FILE,
          PREFIX_2_FILE,
          PREFIX_SUB_DIRECTORY_FILE,
        ]);
      });

      it("should list files in sub-directory (using directory)", async () => {
        const [files, , { prefixes }] = await testBucket.getFiles({
          autoPaginate: false,
          directory: "testing/",
        });

        expect(prefixes).to.be.undefined;
        expect(files.map((file) => file.name)).to.deep.equal([TESTING_FILE]);
      });

      it("should list no files for unused prefix", async () => {
        const [files, , { prefixes }] = await testBucket.getFiles({
          autoPaginate: false,
          prefix: "blah/",
        });

        expect(prefixes).to.be.undefined;
        expect(files).to.be.empty;
      });

      it("should list files using prefix=pref and delimiter=i", async () => {
        const [files, , { prefixes }] = await testBucket.getFiles({
          autoPaginate: false,
          prefix: "pref",
          delimiter: "i",
        });

        expect(prefixes).to.be.deep.equal(["prefi"]);
        expect(files).to.be.empty;
      });

      it("should list files using prefix=prefi and delimiter=i", async () => {
        const [files, , { prefixes }] = await testBucket.getFiles({
          autoPaginate: false,
          prefix: "prefi",
          delimiter: "i",
        });

        expect(prefixes).to.be.deep.equal(["prefix/di"]);
        expect(files.map((file) => file.name)).to.deep.equal([
          PREFIX_FILE,
          PREFIX_1_FILE,
          PREFIX_2_FILE,
        ]);
      });
    });
  });

  describe(".file()", () => {
    describe("#save()", () => {
      // TODO(abehaskins): This test is temporarily disabled due to a credentials issue
      it.skip("should accept a zero-byte file", async () => {
        await testBucket.file("testing/dir/").save("");

        const [files] = await testBucket.getFiles({
          directory: "testing",
        });

        expect(files.map((file) => file.name)).to.contain("testing/dir/");
      });
    });

    describe("#get()", () => {
      // TODO(abehaskins): This test is temporarily disabled due to a credentials issue
      it.skip("should complete an save/get/download cycle", async () => {
        const p = "testing/dir/hello.txt";
        const content = "hello, world";

        await testBucket.file(p).save(content);

        const [f] = await testBucket.file(p).get();
        const [buf] = await f.download();

        expect(buf.toString()).to.equal(content);
      });
    });

    describe("#exists()", () => {
      it("should return false for a file that does not exist", async () => {
        // Ensure that the file exists on the bucket before deleting it
        const [exists] = await testBucket.file("no-file").exists();
        expect(exists).to.equal(false);
      });

      it("should return true for a file that exists", async () => {
        // We use a nested path to ensure that we don't need to decode
        // the objectId in the gcloud emulator API
        const bucketFilePath = "file/to/exists";
        await testBucket.upload(smallFilePath, {
          destination: bucketFilePath,
        });

        const [exists] = await testBucket.file(bucketFilePath).exists();
        expect(exists).to.equal(true);
      });

      it("should return false when called on a directory containing files", async () => {
        // We use a nested path to ensure that we don't need to decode
        // the objectId in the gcloud emulator API
        const path = "file/to";
        const bucketFilePath = path + "/exists";
        await testBucket.upload(smallFilePath, {
          destination: bucketFilePath,
        });

        const [exists] = await testBucket.file(path).exists();
        expect(exists).to.equal(false);
      });
    });

    describe("#delete()", () => {
      it("should delete a file from the bucket", async () => {
        // We use a nested path to ensure that we don't need to decode
        // the objectId in the gcloud emulator API
        const bucketFilePath = "file/to/delete";
        await testBucket.upload(smallFilePath, {
          destination: bucketFilePath,
        });

        // Get a reference to the uploaded file
        const toDeleteFile = testBucket.file(bucketFilePath);

        // Ensure that the file exists on the bucket before deleting it
        const [existsBefore] = await toDeleteFile.exists();
        expect(existsBefore).to.equal(true);

        // Delete it
        await toDeleteFile.delete();
        // Ensure that it doesn't exist anymore on the bucket
        const [existsAfter] = await toDeleteFile.exists();
        expect(existsAfter).to.equal(false);
      });

      it("should throw 404 object error for file not found", async () => {
        await expect(testBucket.file("blah").delete())
          .to.be.eventually.rejectedWith(`No such object: ${storageBucket}/blah`)
          .and.nested.include({
            code: 404,
            "errors[0].reason": "notFound",
          });
      });
    });

    describe("#download()", () => {
      it("should return the content of the file", async () => {
        await testBucket.upload(smallFilePath);
        const [downloadContent] = await testBucket
          .file(smallFilePath.split("/").slice(-1)[0])
          .download();

        const actualContent = fs.readFileSync(smallFilePath);
        expect(downloadContent).to.deep.equal(actualContent);
      });

      it("should return partial content of the file", async () => {
        await testBucket.upload(smallFilePath);
        const [downloadContent] = await testBucket
          .file(smallFilePath.split("/").slice(-1)[0])
          // Request 10 bytes (range requests are inclusive)
          .download({ start: 10, end: 19 });

        const actualContent = fs.readFileSync(smallFilePath).slice(10, 20);
        expect(downloadContent).to.have.lengthOf(10).and.deep.equal(actualContent);
      });

      it("should throw 404 error for file not found", async () => {
        const err = (await expect(testBucket.file("blah").download()).to.be.eventually.rejectedWith(
          `No such object: ${storageBucket}/blah`
        )) as Error;

        expect(err).to.have.property("code", 404);
        expect(err).not.have.nested.property("errors[0]");
      });
    });

    describe("#copy()", () => {
      const COPY_DESTINATION_FILENAME = "copied_file";

      it("should copy the file", async () => {
        await testBucket.upload(smallFilePath);

        const file = testBucket.file(COPY_DESTINATION_FILENAME);
        const [, resp] = await testBucket.file(smallFilePath.split("/").slice(-1)[0]).copy(file);

        expect(resp)
          .to.have.all.keys(["kind", "totalBytesRewritten", "objectSize", "done", "resource"])
          .and.include({
            kind: "storage#rewriteResponse",
            totalBytesRewritten: String(SMALL_FILE_SIZE),
            objectSize: String(SMALL_FILE_SIZE),
            done: true,
          });

        const [copiedContent] = await file.download();

        const actualContent = fs.readFileSync(smallFilePath);
        expect(copiedContent).to.deep.equal(actualContent);
      });

      it("should copy the file to a different bucket", async () => {
        await testBucket.upload(smallFilePath);

        const otherBucket = testBucket.storage.bucket("other-bucket");
        const file = otherBucket.file(COPY_DESTINATION_FILENAME);
        const [, { resource: metadata }] = await testBucket
          .file(smallFilePath.split("/").slice(-1)[0])
          .copy(file);

        expect(metadata).to.have.property("bucket", otherBucket.name);

        const [copiedContent] = await file.download();

        const actualContent = fs.readFileSync(smallFilePath);
        expect(copiedContent).to.deep.equal(actualContent);
      });

      it("should return the metadata of the destination file", async () => {
        await testBucket.upload(smallFilePath);

        const file = testBucket.file(COPY_DESTINATION_FILENAME);
        const [, { resource: actualMetadata }] = await testBucket
          .file(smallFilePath.split("/").slice(-1)[0])
          .copy(file);

        const [expectedMetadata] = await file.getMetadata();
        expect(actualMetadata).to.deep.equal(expectedMetadata);
      });

      it("should copy the file preserving the original metadata", async () => {
        const [, source] = await testBucket.upload(smallFilePath, {
          metadata: {
            contentType: "image/jpg",
            cacheControl: "private,no-store",
            metadata: {
              hello: "world",
            },
          },
        });

        const file = testBucket.file(COPY_DESTINATION_FILENAME);
        await testBucket.file(smallFilePath.split("/").slice(-1)[0]).copy(file);

        const [metadata] = await file.getMetadata();

        expect(metadata).to.have.all.keys(source).and.deep.include({
          bucket: source.bucket,
          crc32c: source.crc32c,
          cacheControl: source.cacheControl,
          metadata: source.metadata,
        });
      });

      it("should copy the file and overwrite with the provided custom metadata", async () => {
        const [, source] = await testBucket.upload(smallFilePath, {
          metadata: {
            cacheControl: "private,no-store",
            metadata: {
              hello: "world",
            },
          },
        });

        const file = testBucket.file(COPY_DESTINATION_FILENAME);
        const metadata = { foo: "bar" };
        const cacheControl = "private,max-age=10,immutable";
        // Types for CopyOptions are wrong (@google-cloud/storage sub-dependency needs
        // update to include https://github.com/googleapis/nodejs-storage/pull/1406
        // and https://github.com/googleapis/nodejs-storage/pull/1426)
        const copyOpts: CopyOptions & { [key: string]: unknown } = {
          metadata,
          cacheControl,
        };
        const [, { resource: metadata1 }] = await testBucket
          .file(smallFilePath.split("/").slice(-1)[0])
          .copy(file, copyOpts);

        expect(metadata1).to.deep.include({
          bucket: source.bucket,
          crc32c: source.crc32c,
          metadata,
          cacheControl,
        });

        // Also double check with a new metadata fetch
        const [metadata2] = await file.getMetadata();
        expect(metadata2).to.deep.equal(metadata1);
      });

      it("should set null custom metadata values to empty strings", async () => {
        const [, source] = await testBucket.upload(smallFilePath);

        const file = testBucket.file(COPY_DESTINATION_FILENAME);
        const metadata = { foo: "bar", nullMetadata: null };
        const cacheControl = "private,max-age=10,immutable";
        // Types for CopyOptions are wrong (@google-cloud/storage sub-dependency needs
        // update to include https://github.com/googleapis/nodejs-storage/pull/1406
        // and https://github.com/googleapis/nodejs-storage/pull/1426)
        const copyOpts: CopyOptions & { [key: string]: unknown } = {
          metadata,
          cacheControl,
        };
        const [, { resource: metadata1 }] = await testBucket
          .file(smallFilePath.split("/").slice(-1)[0])
          .copy(file, copyOpts);

        expect(metadata1).to.deep.include({
          bucket: source.bucket,
          crc32c: source.crc32c,
          metadata: {
            foo: "bar",
            // Sets null metadata values to empty strings
            nullMetadata: "",
          },
          cacheControl,
        });

        // Also double check with a new metadata fetch
        const [metadata2] = await file.getMetadata();
        expect(metadata2).to.deep.equal(metadata1);
      });

      it("should preserve firebaseStorageDownloadTokens", async () => {
        const firebaseStorageDownloadTokens = "token1,token2";
        await testBucket.upload(smallFilePath, {
          metadata: {
            metadata: {
              firebaseStorageDownloadTokens,
            },
          },
        });

        const file = testBucket.file(COPY_DESTINATION_FILENAME);
        const [, { resource: metadata }] = await testBucket
          .file(smallFilePath.split("/").slice(-1)[0])
          .copy(file);

        expect(metadata).to.deep.include({
          metadata: {
            firebaseStorageDownloadTokens,
          },
        });
      });

      it("should remove firebaseStorageDownloadTokens when overwriting custom metadata", async () => {
        await testBucket.upload(smallFilePath, {
          metadata: {
            metadata: {
              firebaseStorageDownloadTokens: "token1,token2",
            },
          },
        });

        const file = testBucket.file(COPY_DESTINATION_FILENAME);
        const metadata = { foo: "bar" };
        // Types for CopyOptions are wrong (@google-cloud/storage sub-dependency needs
        // update to include https://github.com/googleapis/nodejs-storage/pull/1406
        // and https://github.com/googleapis/nodejs-storage/pull/1426)
        const copyOpts: CopyOptions & { [key: string]: unknown } = {
          metadata,
        };
        const [, { resource: metadataOut }] = await testBucket
          .file(smallFilePath.split("/").slice(-1)[0])
          .copy(file, copyOpts);

        expect(metadataOut).to.deep.include({ metadata });
      });

      it("should not support the use of a rewriteToken", async () => {
        await testBucket.upload(smallFilePath);

        const file = testBucket.file(COPY_DESTINATION_FILENAME);
        await expect(
          testBucket.file(smallFilePath.split("/").slice(-1)[0]).copy(file, { token: "foo-bar" })
        ).to.eventually.be.rejected.and.have.property("code", 501);
      });
    });

    describe("#makePublic()", () => {
      it("should no-op", async () => {
        const destination = "a/b";
        await testBucket.upload(smallFilePath, { destination });
        const [aclMetadata] = await testBucket.file(destination).makePublic();

        const generation = aclMetadata.generation;
        delete aclMetadata.generation;

        expect(aclMetadata).to.deep.equal({
          kind: "storage#objectAccessControl",
          object: destination,
          id: `${testBucket.name}/${destination}/${generation}/allUsers`,
          selfLink: `${storageHost}/storage/v1/b/${testBucket.name}/o/${encodeURIComponent(
            destination
          )}/acl/allUsers`,
          bucket: testBucket.name,
          entity: "allUsers",
          role: "READER",
          etag: "someEtag",
        });
      });

      it("should not interfere with downloading of bytes via public URL", async () => {
        const destination = "a/b";
        await testBucket.upload(smallFilePath, { destination });
        await testBucket.file(destination).makePublic();

        const publicLink = `${storageHost}/${testBucket.name}/${destination}`;

        await new Promise((resolve, reject) => {
          TEST_ENV.requestClient.get(publicLink, {}, (response) => {
            const data: any = [];
            response
              .on("data", (chunk) => data.push(chunk))
              .on("end", () => {
                expect(Buffer.concat(data).length).to.equal(SMALL_FILE_SIZE);
              })
              .on("close", resolve)
              .on("error", reject);
          });
        });
      });
    });

    describe("#getMetadata()", () => {
      it("should throw on non-existing file", async () => {
        let err: any;
        await testBucket
          .file(smallFilePath)
          .getMetadata()
          .catch((_err) => {
            err = _err;
          });

        expect(err).to.not.be.empty;
      });

<<<<<<< HEAD
      it.only("should return generated metadata for new upload", async () => {
        const fileName = "test_file";
        await testBucket.upload(emptyFilePath, { destination: fileName });
        const [metadata] = await testBucket.file(fileName).getMetadata();

        console.log(JSON.stringify(metadata, null, 2));

        expect(Object.keys(metadata)).to.have.same.members([
          "kind",
          "id",
          "selfLink",
          "mediaLink",
          "name",
          "bucket",
          "generation",
          "metageneration",
          "contentType",
          "storageClass",
          "size",
          "md5Hash",
          "crc32c",
          "etag",
          "timeCreated",
          "updated",
          "timeStorageClassUpdated",
        ]);
        expect(metadata.kind).to.be.eql("storage#object");
        expect(metadata.id).to.be.include(`${storageBucket}/${fileName}`);
        expect(metadata.selfLink).to.include(
          `${googleapisHost}/storage/v1/b/${storageBucket}/o/${fileName}`
        );
        expect(metadata.mediaLink).to.include(
          `${storageHost}/download/storage/v1/b/${storageBucket}/o/${fileName}`
        );
        expect(metadata.mediaLink).to.include(`alt=media`);
        expect(metadata.name).to.be.eql(fileName);
        expect(metadata.bucket).to.be.eql(storageBucket);
        expect(metadata.generation).to.be.a("string");
        expect(metadata.metageneration).to.be.eql("1");
        expect(metadata.contentType).to.be.eql("application/octet-stream");
        expect(metadata.storageClass).to.be.a("string");
        expect(metadata.size).to.be.eql("0");
        expect(metadata.md5Hash).to.be.a("string");
        expect(metadata.crc32c).to.be.a("string");
        expect(metadata.etag).to.be.a("string");
        expect(metadata.timeCreated).to.be.a("string");
        expect(metadata.updated).to.be.a("string");
        expect(metadata.timeStorageClassUpdated).to.be.a("string");
=======
      it("should return generated metadata for new upload", async () => {
        const fileName = "test_file";
        await testBucket.upload(emptyFilePath, { destination: fileName });
        const [metadata] = await testBucket.file(fileName).getMetadata();
        const metadataTypes: { [s: string]: string } = {};

        for (const key in metadata) {
          if (metadata[key]) {
            metadataTypes[key] = typeof metadata[key];
          }
        }

        expect(metadata.name).to.equal(fileName);
        expect(metadataTypes).to.deep.equal({
          bucket: "string",
          generation: "string",
          md5Hash: "string",
          crc32c: "string",
          etag: "string",
          metageneration: "string",
          storageClass: "string",
          name: "string",
          size: "string",
          timeCreated: "string",
          updated: "string",
          id: "string",
          kind: "string",
          mediaLink: "string",
          selfLink: "string",
          timeStorageClassUpdated: "string",
        });
>>>>>>> 25ad25cf
      });

      it("should return a functional media link", async () => {
        await testBucket.upload(smallFilePath);
        const [{ mediaLink }] = await testBucket
          .file(smallFilePath.split("/").slice(-1)[0])
          .getMetadata();

        await new Promise((resolve, reject) => {
          TEST_ENV.requestClient.get(mediaLink, {}, (response) => {
            const data: any = [];
            response
              .on("data", (chunk) => data.push(chunk))
              .on("end", () => {
                expect(Buffer.concat(data).length).to.equal(SMALL_FILE_SIZE);
              })
              .on("close", resolve)
              .on("error", reject);
          });
        });
      });

      it("should throw 404 object error for file not found", async () => {
        await expect(testBucket.file("blah").getMetadata())
          .to.be.eventually.rejectedWith(`No such object: ${storageBucket}/blah`)
          .and.nested.include({
            code: 404,
            "errors[0].reason": "notFound",
          });
      });
    });

    describe("#setMetadata()", () => {
      it("should throw on non-existing file", async () => {
        let err: any;
        await testBucket
          .file(smallFilePath)
          .setMetadata({ contentType: 9000 })
          .catch((_err) => {
            err = _err;
          });

        expect(err).to.not.be.empty;
      });

      it("should allow overriding of default metadata", async () => {
        await testBucket.upload(smallFilePath);
        const [metadata] = await testBucket
          .file(smallFilePath.split("/").slice(-1)[0])
          .setMetadata({ contentType: "very/fake" });

        const metadataTypes: { [s: string]: string } = {};

        for (const key in metadata) {
          if (metadata[key]) {
            metadataTypes[key] = typeof metadata[key];
          }
        }

        expect(metadata.contentType).to.equal("very/fake");
        expect(metadataTypes).to.deep.equal({
          bucket: "string",
          contentType: "string",
          generation: "string",
          md5Hash: "string",
          crc32c: "string",
          etag: "string",
          metageneration: "string",
          storageClass: "string",
          name: "string",
          size: "string",
          timeCreated: "string",
          updated: "string",
          id: "string",
          kind: "string",
          mediaLink: "string",
          selfLink: "string",
          timeStorageClassUpdated: "string",
        });
      });

      it("should allow setting of optional metadata", async () => {
        await testBucket.upload(smallFilePath);
        const [metadata] = await testBucket
          .file(smallFilePath.split("/").slice(-1)[0])
          .setMetadata({ cacheControl: "no-cache", contentLanguage: "en" });

        const metadataTypes: { [s: string]: string } = {};

        for (const key in metadata) {
          if (metadata[key]) {
            metadataTypes[key] = typeof metadata[key];
          }
        }

        expect(metadata.cacheControl).to.equal("no-cache");
        expect(metadata.contentLanguage).to.equal("en");
      });

      it("should allow fields under .metadata", async () => {
        await testBucket.upload(smallFilePath);
        const [metadata] = await testBucket
          .file(smallFilePath.split("/").slice(-1)[0])
          .setMetadata({ metadata: { is_over: "9000" } });

        expect(metadata.metadata.is_over).to.equal("9000");
      });

      it("should convert non-string fields under .metadata to strings", async () => {
        await testBucket.upload(smallFilePath);
        const [metadata] = await testBucket
          .file(smallFilePath.split("/").slice(-1)[0])
          .setMetadata({ metadata: { booleanValue: true, numberValue: -1 } });

        expect(metadata.metadata).to.deep.equal({
          booleanValue: "true",
          numberValue: "-1",
        });
      });

      it("should remove fields under .metadata when setting to null", async () => {
        await testBucket.upload(smallFilePath);
        const [metadata1] = await testBucket
          .file(smallFilePath.split("/").slice(-1)[0])
          .setMetadata({ metadata: { foo: "bar", hello: "world" } });

        expect(metadata1.metadata).to.deep.equal({
          foo: "bar",
          hello: "world",
        });

        const [metadata2] = await testBucket
          .file(smallFilePath.split("/").slice(-1)[0])
          .setMetadata({ metadata: { foo: null } });

        expect(metadata2.metadata).to.deep.equal({
          hello: "world",
        });
      });

      it("should ignore any unknown fields", async () => {
        await testBucket.upload(smallFilePath);
        const [metadata] = await testBucket
          .file(smallFilePath.split("/").slice(-1)[0])
          .setMetadata({ nada: "true" });

        expect(metadata.nada).to.be.undefined;
      });
    });
  });
});<|MERGE_RESOLUTION|>--- conflicted
+++ resolved
@@ -777,8 +777,7 @@
         expect(err).to.not.be.empty;
       });
 
-<<<<<<< HEAD
-      it.only("should return generated metadata for new upload", async () => {
+      it("should return generated metadata for new upload", async () => {
         const fileName = "test_file";
         await testBucket.upload(emptyFilePath, { destination: fileName });
         const [metadata] = await testBucket.file(fileName).getMetadata();
@@ -826,39 +825,6 @@
         expect(metadata.timeCreated).to.be.a("string");
         expect(metadata.updated).to.be.a("string");
         expect(metadata.timeStorageClassUpdated).to.be.a("string");
-=======
-      it("should return generated metadata for new upload", async () => {
-        const fileName = "test_file";
-        await testBucket.upload(emptyFilePath, { destination: fileName });
-        const [metadata] = await testBucket.file(fileName).getMetadata();
-        const metadataTypes: { [s: string]: string } = {};
-
-        for (const key in metadata) {
-          if (metadata[key]) {
-            metadataTypes[key] = typeof metadata[key];
-          }
-        }
-
-        expect(metadata.name).to.equal(fileName);
-        expect(metadataTypes).to.deep.equal({
-          bucket: "string",
-          generation: "string",
-          md5Hash: "string",
-          crc32c: "string",
-          etag: "string",
-          metageneration: "string",
-          storageClass: "string",
-          name: "string",
-          size: "string",
-          timeCreated: "string",
-          updated: "string",
-          id: "string",
-          kind: "string",
-          mediaLink: "string",
-          selfLink: "string",
-          timeStorageClassUpdated: "string",
-        });
->>>>>>> 25ad25cf
       });
 
       it("should return a functional media link", async () => {
