--- conflicted
+++ resolved
@@ -22,10 +22,7 @@
 describe("Firebase Storage endpoint conformance tests", () => {
   // Temp directory to store generated files.
   const tmpDir = getTmpDir();
-<<<<<<< HEAD
-=======
   const smallFilePath = createRandomFile("small_file", 10, tmpDir);
->>>>>>> 1769be10
 
   const firebaseHost = TEST_ENV.firebaseHost;
   const storageBucket = TEST_ENV.appConfig.storageBucket;
@@ -83,8 +80,6 @@
         .send()
         .expect(400);
       expect(res.text).to.include("Bad content type.");
-<<<<<<< HEAD
-=======
     });
   });
 
@@ -287,210 +282,8 @@
   describe("tokens", () => {
     beforeEach(async () => {
       await testBucket.upload(smallFilePath, { destination: TEST_FILE_NAME });
->>>>>>> 1769be10
-    });
-  });
-
-<<<<<<< HEAD
-  describe("resumable upload", () => {
-    describe("upload", () => {
-      it("should accept subsequent resumable upload commands without an auth header", async () => {
-        const uploadURL = await supertest(firebaseHost)
-          .post(`/v0/b/${storageBucket}/o?uploadType=resumable&name=${TEST_FILE_NAME}`)
-          .set(authHeader)
-          .set({
-            "X-Goog-Upload-Protocol": "resumable",
-            "X-Goog-Upload-Command": "start",
-          })
-          .send()
-          .expect(200)
-          .then((res) => new URL(res.header["x-goog-upload-url"]));
-
-        await supertest(firebaseHost)
-          .put(uploadURL.pathname + uploadURL.search)
-          // No Authorization required in upload
-          .set({
-            "X-Goog-Upload-Protocol": "resumable",
-            "X-Goog-Upload-Command": "upload",
-            "X-Goog-Upload-Offset": 0,
-          })
-          .send()
-          .expect(200);
-        const uploadStatus = await supertest(firebaseHost)
-          .put(uploadURL.pathname + uploadURL.search)
-          // No Authorization required in finalize
-          .set({
-            "X-Goog-Upload-Protocol": "resumable",
-            "X-Goog-Upload-Command": "finalize",
-          })
-          .expect(200)
-          .then((res) => res.header["x-goog-upload-status"]);
-
-        expect(uploadStatus).to.equal("final");
-
-        await supertest(firebaseHost)
-          .get(`/v0/b/${storageBucket}/o/${ENCODED_TEST_FILE_NAME}`)
-          .set(authHeader)
-          .expect(200);
-      });
-
-      it("should handle resumable uploads with an empty buffer", async () => {
-        const uploadUrl = await supertest(firebaseHost)
-          .post(`/v0/b/${storageBucket}/o/${ENCODED_TEST_FILE_NAME}?uploadType=resumable`)
-          .set(authHeader)
-          .set({
-            "X-Goog-Upload-Protocol": "resumable",
-            "X-Goog-Upload-Command": "start",
-          })
-          .send({})
-          .expect(200)
-          .then((res) => {
-            return new URL(res.header["x-goog-upload-url"]);
-          });
-
-        const finalizeStatus = await supertest(firebaseHost)
-          .post(uploadUrl.pathname + uploadUrl.search)
-          .set(authHeader)
-          .set({
-            "X-Goog-Upload-Protocol": "resumable",
-            "X-Goog-Upload-Command": "finalize",
-          })
-          .send({})
-          .expect(200)
-          .then((res) => res.header["x-goog-upload-status"]);
-        expect(finalizeStatus).to.equal("final");
-      });
-
-      it("should return 403 when resumable upload is unauthenticated", async () => {
-        const testFileName = "disallowSize0";
-        const uploadURL = await supertest(firebaseHost)
-          .post(`/v0/b/${storageBucket}/o/${testFileName}?uploadType=resumable`)
-          // Authorization missing
-          .set({
-            "X-Goog-Upload-Protocol": "resumable",
-            "X-Goog-Upload-Command": "start",
-          })
-          .expect(200)
-          .then((res) => new URL(res.header["x-goog-upload-url"]));
-
-        await supertest(firebaseHost)
-          .put(uploadURL.pathname + uploadURL.search)
-          .set({
-            "X-Goog-Upload-Protocol": "resumable",
-            "X-Goog-Upload-Command": "upload, finalize",
-            "X-Goog-Upload-Offset": 0,
-          })
-          .expect(403);
-      });
-    });
-
-    describe("cancel", () => {
-      it("should cancel upload successfully", async () => {
-        const uploadURL = await supertest(firebaseHost)
-          .post(`/v0/b/${storageBucket}/o/${ENCODED_TEST_FILE_NAME}?uploadType=resumable`)
-          .set(authHeader)
-          .set({
-            "X-Goog-Upload-Protocol": "resumable",
-            "X-Goog-Upload-Command": "start",
-          })
-          .expect(200)
-          .then((res) => new URL(res.header["x-goog-upload-url"]));
-        await supertest(firebaseHost)
-          .put(uploadURL.pathname + uploadURL.search)
-          .set({
-            "X-Goog-Upload-Protocol": "resumable",
-            "X-Goog-Upload-Command": "cancel",
-          })
-          .expect(200);
-
-        await supertest(firebaseHost)
-          .get(`/v0/b/${storageBucket}/o/${ENCODED_TEST_FILE_NAME}`)
-          .set(authHeader)
-          .expect(404);
-      });
-
-      it("should return 200 when cancelling already cancelled upload", async () => {
-        const uploadURL = await supertest(firebaseHost)
-          .post(`/v0/b/${storageBucket}/o/${ENCODED_TEST_FILE_NAME}?uploadType=resumable`)
-          .set(authHeader)
-          .set({
-            "X-Goog-Upload-Protocol": "resumable",
-            "X-Goog-Upload-Command": "start",
-          })
-          .expect(200)
-          .then((res) => new URL(res.header["x-goog-upload-url"]));
-
-        await supertest(firebaseHost)
-          .put(uploadURL.pathname + uploadURL.search)
-          .set({
-            "X-Goog-Upload-Protocol": "resumable",
-            "X-Goog-Upload-Command": "cancel",
-          })
-          .expect(200);
-
-        await supertest(firebaseHost)
-          .put(uploadURL.pathname + uploadURL.search)
-          .set({
-            "X-Goog-Upload-Protocol": "resumable",
-            "X-Goog-Upload-Command": "cancel",
-          })
-          .expect(200);
-      });
-
-      it("should return 400 when cancelling finalized resumable upload", async () => {
-        const uploadURL = await supertest(firebaseHost)
-          .post(`/v0/b/${storageBucket}/o/${ENCODED_TEST_FILE_NAME}?uploadType=resumable`)
-          .set(authHeader)
-          .set({
-            "X-Goog-Upload-Protocol": "resumable",
-            "X-Goog-Upload-Command": "start",
-          })
-          .expect(200)
-          .then((res) => new URL(res.header["x-goog-upload-url"]));
-
-        await supertest(firebaseHost)
-          .put(uploadURL.pathname + uploadURL.search)
-          .set({
-            "X-Goog-Upload-Protocol": "resumable",
-            "X-Goog-Upload-Command": "upload, finalize",
-            "X-Goog-Upload-Offset": 0,
-          })
-          .expect(200);
-
-        await supertest(firebaseHost)
-          .put(uploadURL.pathname + uploadURL.search)
-          .set({
-            "X-Goog-Upload-Protocol": "resumable",
-            "X-Goog-Upload-Command": "cancel",
-          })
-          .expect(400);
-      });
-
-      it("should return 404 when cancelling non-existent upload", async () => {
-        const uploadURL = await supertest(firebaseHost)
-          .post(`/v0/b/${storageBucket}/o/${ENCODED_TEST_FILE_NAME}?uploadType=resumable`)
-          .set(authHeader)
-          .set({
-            "X-Goog-Upload-Protocol": "resumable",
-            "X-Goog-Upload-Command": "start",
-          })
-          .expect(200)
-          .then((res) => new URL(res.header["x-goog-upload-url"]));
-
-        await supertest(firebaseHost)
-          .put(uploadURL.pathname + uploadURL.search.replace(/(upload_id=).*?(&)/, "$1foo$2"))
-          .set({
-            "X-Goog-Upload-Protocol": "resumable",
-            "X-Goog-Upload-Command": "cancel",
-          })
-          .expect(404);
-      });
-    });
-  });
-
-  describe("tokens", () => {
-=======
->>>>>>> 1769be10
+    });
+
     it("should generate new token on create_token", async () => {
       await supertest(firebaseHost)
         .post(`/v0/b/${storageBucket}/o/${ENCODED_TEST_FILE_NAME}?create_token=true`)
