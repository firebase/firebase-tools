--- conflicted
+++ resolved
@@ -183,14 +183,25 @@
           .expect(200)
           .then((res) => new URL(res.header["location"]));
 
+        const chunk1 = Buffer.from("hello ");
+        await supertest(storageHost)
+          .put(uploadURL.pathname + uploadURL.search)
+          .set({
+            "X-Goog-Upload-Protocol": "resumable",
+            "X-Goog-Upload-Command": "upload",
+            "X-Goog-Upload-Offset": 0,
+          })
+          .send(chunk1)
+          .expect(200);
+
         await supertest(storageHost)
           .put(uploadURL.pathname + uploadURL.search)
           .set({
             "X-Goog-Upload-Protocol": "resumable",
             "X-Goog-Upload-Command": "upload, finalize",
-            "X-Goog-Upload-Offset": 0,
-          })
-          .send(Buffer.from("hello world"));
+            "X-Goog-Upload-Offset": chunk1.byteLength,
+          })
+          .send(Buffer.from("world"));
 
         const data = await supertest(storageHost)
           .get(`/storage/v1/b/${storageBucket}/o/${ENCODED_TEST_FILE_NAME}?alt=media`)
@@ -200,35 +211,10 @@
         expect(String(data)).to.eql("hello world");
       });
 
-<<<<<<< HEAD
       it("should handle resumable upload with name only in metadata", async () => {
         await supertest(storageHost)
           .post(`/upload/storage/v1/b/${storageBucket}/o?uploadType=resumable`)
           .set(authHeader)
-=======
-      it("should handle upload step in resumable uploads", async () => {
-        const uploadURL = await supertest(storageHost)
-          .post(
-            `/upload/storage/v1/b/${storageBucket}/o?name=${TEST_FILE_NAME}&uploadType=resumable`
-          )
-          .set(authHeader)
-          .send({})
-          .expect(200)
-          .then((res) => new URL(res.header["location"]));
-        await supertest(storageHost)
-          .put(uploadURL.pathname + uploadURL.search)
-          .set({
-            "Content-Length": 0,
-          })
-          .send()
-          .expect(200);
-      });
-
-      it("should handle resumable upload with name only in metadata", async () => {
-        await supertest(storageHost)
-          .post(`/upload/storage/v1/b/${storageBucket}/o?uploadType=resumable`)
-          .set(authHeader)
->>>>>>> 25ad25cf
           .send({ name: TEST_FILE_NAME })
           .expect(200);
       });
