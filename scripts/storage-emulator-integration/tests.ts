import { expect } from "chai";
import * as admin from "firebase-admin";
import * as firebase from "firebase";
import * as fs from "fs";
import * as path from "path";
import * as http from "http";
import * as https from "https";
import * as puppeteer from "puppeteer";
<<<<<<< HEAD
import { Bucket, Storage } from "@google-cloud/storage";
=======
import * as request from "request";
import * as crypto from "crypto";
import * as os from "os";
import { Bucket, Storage, CopyOptions } from "@google-cloud/storage";
>>>>>>> dae91d55
import supertest = require("supertest");

import { IMAGE_FILE_BASE64 } from "../../src/test/emulators/fixtures";
import { TriggerEndToEndTest } from "../integration-helpers/framework";
import {
  createRandomFile,
  EMULATORS_SHUTDOWN_DELAY_MS,
  getAuthEmulatorHost,
  getStorageEmulatorHost,
  LARGE_FILE_SIZE,
  readEmulatorConfig,
  readJson,
  readProdAppConfig,
  resetStorageEmulator,
  SERVICE_ACCOUNT_KEY,
  SMALL_FILE_SIZE,
  TEST_SETUP_TIMEOUT,
  uploadText,
} from "./utils";

const FIREBASE_PROJECT = process.env.FBTOOLS_TARGET_PROJECT || "fake-project-id";

// Flip these flags for options during test debugging
// all should be FALSE on commit
const TEST_CONFIG = {
  // Set this to true to use production servers
  // (useful for writing tests against source of truth)
  useProductionServers: false,

  // Set this to true to log all emulator logs to console
  // (useful for debugging)
  useMockedLogging: false,

  // Set this to true to make the headless chrome window visible
  // (useful for ensuring the browser is running as expected)
  showBrowser: false,

  // Set this to true to keep the browser open after tests finish
  // (useful for checking browser logs for errors)
  keepBrowserOpen: false,
};

// Temp directory to store generated files.
let tmpDir: string;

describe("Storage emulator", () => {
  let test: TriggerEndToEndTest;
  let browser: puppeteer.Browser;
  let page: puppeteer.Page;

  let smallFilePath: string;
  let largeFilePath: string;

  // Emulators accept fake app configs. This is sufficient for testing against the emulator.
  const FAKE_APP_CONFIG = {
    apiKey: "fake-api-key",
    projectId: `${FIREBASE_PROJECT}`,
    authDomain: `${FIREBASE_PROJECT}.firebaseapp.com`,
    storageBucket: `${FIREBASE_PROJECT}.appspot.com`,
    appId: "fake-app-id",
  };

  const appConfig = TEST_CONFIG.useProductionServers ? readProdAppConfig() : FAKE_APP_CONFIG;
  const emulatorConfig = readEmulatorConfig();

  const storageBucket = appConfig.storageBucket;
  const STORAGE_EMULATOR_HOST = getStorageEmulatorHost(emulatorConfig);
  const AUTH_EMULATOR_HOST = getAuthEmulatorHost(emulatorConfig);

  const emulatorSpecificDescribe = TEST_CONFIG.useProductionServers ? describe.skip : describe;

  describe("Admin SDK Endpoints", function (this) {
    // eslint-disable-next-line @typescript-eslint/no-invalid-this
    this.timeout(TEST_SETUP_TIMEOUT);
    let testBucket: Bucket;

    before(async () => {
      if (!TEST_CONFIG.useProductionServers) {
        process.env.STORAGE_EMULATOR_HOST = STORAGE_EMULATOR_HOST;

        test = new TriggerEndToEndTest(FIREBASE_PROJECT, __dirname, emulatorConfig);
        await test.startEmulators(["--only", "auth,storage"]);
      }

      // TODO: We should not need a real credential for emulator tests, but
      //       today we do.
      const credential = fs.existsSync(path.join(__dirname, SERVICE_ACCOUNT_KEY))
        ? admin.credential.cert(readJson(SERVICE_ACCOUNT_KEY))
        : admin.credential.applicationDefault();

      admin.initializeApp({
        credential,
      });

      testBucket = admin.storage().bucket(storageBucket);

      smallFilePath = createRandomFile("small_file", SMALL_FILE_SIZE, tmpDir);
      largeFilePath = createRandomFile("large_file", LARGE_FILE_SIZE, tmpDir);
    });

    beforeEach(async () => {
      if (!TEST_CONFIG.useProductionServers) {
        await resetStorageEmulator(STORAGE_EMULATOR_HOST);
      } else {
        await testBucket.deleteFiles();
      }
    });

    describe(".bucket()", () => {
      describe("#upload()", () => {
        it("should handle non-resumable uploads", async () => {
          await testBucket.upload(smallFilePath, {
            resumable: false,
          });
          // Doesn't require an assertion, will throw on failure
        });

        it("should replace existing file on upload", async () => {
          const path = "replace.txt";
          const content1 = createRandomFile("small_content_1", 10, tmpDir);
          const content2 = createRandomFile("small_content_2", 10, tmpDir);
          const file = testBucket.file(path);

          await testBucket.upload(content1, {
            destination: path,
          });

          const [readContent1] = await file.download();

          expect(readContent1).to.deep.equal(fs.readFileSync(content1));

          await testBucket.upload(content2, {
            destination: path,
          });

          const [readContent2] = await file.download();
          expect(readContent2).to.deep.equal(fs.readFileSync(content2));

          fs.unlinkSync(content1);
          fs.unlinkSync(content2);
        });

        it("should handle gzip'd uploads", async () => {
          // This appears to pass, but the file gets corrupted cause it's gzipped?
          // expect(true).to.be.false;
          await testBucket.upload(smallFilePath, {
            gzip: true,
          });
        });

        // TODO(abehaskins): This test is temporarily disabled due to a credentials issue
        it.skip("should handle large (resumable) uploads", async () => {
          await testBucket.upload(largeFilePath, { resumable: true });
        });

        it("should upload with provided metadata", async () => {
          const metadata = {
            contentDisposition: "attachment",
            cacheControl: "private,max-age=30",
            contentLanguage: "de-DE",
            metadata: { foo: "bar" },
          };
          const [, fileMetadata] = await testBucket.upload(smallFilePath, {
            resumable: false,
            metadata,
          });

          expect(fileMetadata).to.deep.include(metadata);
        });

        it("should be able to upload file named 'prefix/file.txt' when file named 'prefix' already exists", async () => {
          await testBucket.upload(smallFilePath, {
            destination: "prefix",
          });
          await testBucket.upload(smallFilePath, {
            destination: "prefix/file.txt",
          });
        });

        it("should be able to upload file named 'prefix' when file named 'prefix/file.txt' already exists", async () => {
          await testBucket.upload(smallFilePath, {
            destination: "prefix/file.txt",
          });
          await testBucket.upload(smallFilePath, {
            destination: "prefix",
          });
        });
      });

      describe("#getFiles()", () => {
        const TESTING_FILE = "testing/shoveler.svg";
        const PREFIX_FILE = "prefix";
        const PREFIX_1_FILE = PREFIX_FILE + "/1.txt";
        const PREFIX_2_FILE = PREFIX_FILE + "/2.txt";
        const PREFIX_SUB_DIRECTORY_FILE = PREFIX_FILE + "/dir/file.txt";

        beforeEach(async () => {
          await Promise.all(
            [
              TESTING_FILE,
              PREFIX_FILE,
              PREFIX_1_FILE,
              PREFIX_2_FILE,
              PREFIX_SUB_DIRECTORY_FILE,
            ].map(async (f) => {
              await testBucket.upload(smallFilePath, {
                destination: f,
              });
            })
          );
        });

        it("should list all files in bucket", async () => {
          // This is only test that uses autoPagination as the other tests look at the prefixes response
          const [files] = await testBucket.getFiles();

          expect(files.map((file) => file.name)).to.deep.equal([
            PREFIX_FILE,
            PREFIX_1_FILE,
            PREFIX_2_FILE,
            PREFIX_SUB_DIRECTORY_FILE,
            TESTING_FILE,
          ]);
        });

        it("should list all files in bucket using maxResults and pageToken", async () => {
          const [files1, , { nextPageToken: nextPageToken1 }] = await testBucket.getFiles({
            maxResults: 3,
          });

          expect(nextPageToken1).to.be.a("string").and.not.empty;
          expect(files1.map((file) => file.name)).to.deep.equal([
            PREFIX_FILE,
            PREFIX_1_FILE,
            PREFIX_2_FILE,
          ]);

          const [files2, , { nextPageToken: nextPageToken2 }] = await testBucket.getFiles({
            maxResults: 3,
            pageToken: nextPageToken1,
          });

          expect(nextPageToken2).to.be.undefined;
          expect(files2.map((file) => file.name)).to.deep.equal([
            PREFIX_SUB_DIRECTORY_FILE,
            TESTING_FILE,
          ]);
        });

        it("should list files with prefix", async () => {
          const [files, , { prefixes }] = await testBucket.getFiles({
            autoPaginate: false,
            prefix: "prefix",
          });

          expect(prefixes).to.be.undefined;
          expect(files.map((file) => file.name)).to.deep.equal([
            PREFIX_FILE,
            PREFIX_1_FILE,
            PREFIX_2_FILE,
            PREFIX_SUB_DIRECTORY_FILE,
          ]);
        });

        it("should list files using common delimiter", async () => {
          const [files, , { prefixes }] = await testBucket.getFiles({
            autoPaginate: false,
            delimiter: "/",
          });

          expect(prefixes).to.be.deep.equal(["prefix/", "testing/"]);
          expect(files.map((file) => file.name)).to.deep.equal([PREFIX_FILE]);
        });

        it("should list files using other delimiter", async () => {
          const [files, , { prefixes }] = await testBucket.getFiles({
            autoPaginate: false,
            delimiter: "dir",
          });

          expect(prefixes).to.be.deep.equal(["prefix/dir"]);
          expect(files.map((file) => file.name)).to.deep.equal([
            PREFIX_FILE,
            PREFIX_1_FILE,
            PREFIX_2_FILE,
            TESTING_FILE,
          ]);
        });

        it("should list files using same prefix and delimiter of p", async () => {
          const [files, , { prefixes }] = await testBucket.getFiles({
            autoPaginate: false,
            prefix: "p",
            delimiter: "p",
          });

          expect(prefixes).to.be.undefined;
          expect(files.map((file) => file.name)).to.deep.equal([
            PREFIX_FILE,
            PREFIX_1_FILE,
            PREFIX_2_FILE,
            PREFIX_SUB_DIRECTORY_FILE,
          ]);
        });

        it("should list files using same prefix and delimiter of t", async () => {
          const [files, , { prefixes }] = await testBucket.getFiles({
            autoPaginate: false,
            prefix: "t",
            delimiter: "t",
          });

          expect(prefixes).to.be.deep.equal(["test"]);
          expect(files.map((file) => file.name)).to.be.empty;
        });

        it("should list files using prefix=p and delimiter=t", async () => {
          const [files, , { prefixes }] = await testBucket.getFiles({
            autoPaginate: false,
            prefix: "p",
            delimiter: "t",
          });

          expect(prefixes).to.be.deep.equal(["prefix/1.t", "prefix/2.t", "prefix/dir/file.t"]);
          expect(files.map((file) => file.name)).to.deep.equal([PREFIX_FILE]);
        });

        it("should list files in sub-directory (using prefix and delimiter)", async () => {
          const [files, , { prefixes }] = await testBucket.getFiles({
            autoPaginate: false,
            prefix: "prefix/",
            delimiter: "/",
          });

          expect(prefixes).to.be.deep.equal(["prefix/dir/"]);
          expect(files.map((file) => file.name)).to.deep.equal([PREFIX_1_FILE, PREFIX_2_FILE]);
        });

        it("should list files in sub-directory (using prefix)", async () => {
          const [files, , { prefixes }] = await testBucket.getFiles({
            autoPaginate: false,
            prefix: "prefix/",
          });

          expect(prefixes).to.be.undefined;
          expect(files.map((file) => file.name)).to.deep.equal([
            PREFIX_1_FILE,
            PREFIX_2_FILE,
            PREFIX_SUB_DIRECTORY_FILE,
          ]);
        });

        it("should list files in sub-directory (using directory)", async () => {
          const [files, , { prefixes }] = await testBucket.getFiles({
            autoPaginate: false,
            directory: "testing/",
          });

          expect(prefixes).to.be.undefined;
          expect(files.map((file) => file.name)).to.deep.equal([TESTING_FILE]);
        });

        it("should list no files for unused prefix", async () => {
          const [files, , { prefixes }] = await testBucket.getFiles({
            autoPaginate: false,
            prefix: "blah/",
          });

          expect(prefixes).to.be.undefined;
          expect(files).to.be.empty;
        });

        it("should list files using prefix=pref and delimiter=i", async () => {
          const [files, , { prefixes }] = await testBucket.getFiles({
            autoPaginate: false,
            prefix: "pref",
            delimiter: "i",
          });

          expect(prefixes).to.be.deep.equal(["prefi"]);
          expect(files).to.be.empty;
        });

        it("should list files using prefix=prefi and delimiter=i", async () => {
          const [files, , { prefixes }] = await testBucket.getFiles({
            autoPaginate: false,
            prefix: "prefi",
            delimiter: "i",
          });

          expect(prefixes).to.be.deep.equal(["prefix/di"]);
          expect(files.map((file) => file.name)).to.deep.equal([
            PREFIX_FILE,
            PREFIX_1_FILE,
            PREFIX_2_FILE,
          ]);
        });
      });
    });

    describe(".file()", () => {
      describe("#save()", () => {
        // TODO(abehaskins): This test is temporarily disabled due to a credentials issue
        it.skip("should accept a zero-byte file", async () => {
          await testBucket.file("testing/dir/").save("");

          const [files] = await testBucket.getFiles({
            directory: "testing",
          });

          expect(files.map((file) => file.name)).to.contain("testing/dir/");
        });
      });

      describe("#get()", () => {
        // TODO(abehaskins): This test is temporarily disabled due to a credentials issue
        it.skip("should complete an save/get/download cycle", async () => {
          const p = "testing/dir/hello.txt";
          const content = "hello, world";

          await testBucket.file(p).save(content);

          const [f] = await testBucket.file(p).get();
          const [buf] = await f.download();

          expect(buf.toString()).to.equal(content);
        });
      });

      describe("#exists()", () => {
        it("should return false for a file that does not exist", async () => {
          // Ensure that the file exists on the bucket before deleting it
          const [exists] = await testBucket.file("no-file").exists();
          expect(exists).to.equal(false);
        });

        it("should return true for a file that exists", async () => {
          // We use a nested path to ensure that we don't need to decode
          // the objectId in the gcloud emulator API
          const bucketFilePath = "file/to/exists";
          await testBucket.upload(smallFilePath, {
            destination: bucketFilePath,
          });

          const [exists] = await testBucket.file(bucketFilePath).exists();
          expect(exists).to.equal(true);
        });

        it("should return false when called on a directory containing files", async () => {
          // We use a nested path to ensure that we don't need to decode
          // the objectId in the gcloud emulator API
          const path = "file/to";
          const bucketFilePath = path + "/exists";
          await testBucket.upload(smallFilePath, {
            destination: bucketFilePath,
          });

          const [exists] = await testBucket.file(path).exists();
          expect(exists).to.equal(false);
        });
      });

      describe("#delete()", () => {
        it("should delete a file from the bucket", async () => {
          // We use a nested path to ensure that we don't need to decode
          // the objectId in the gcloud emulator API
          const bucketFilePath = "file/to/delete";
          await testBucket.upload(smallFilePath, {
            destination: bucketFilePath,
          });

          // Get a reference to the uploaded file
          const toDeleteFile = testBucket.file(bucketFilePath);

          // Ensure that the file exists on the bucket before deleting it
          const [existsBefore] = await toDeleteFile.exists();
          expect(existsBefore).to.equal(true);

          // Delete it
          await toDeleteFile.delete();
          // Ensure that it doesn't exist anymore on the bucket
          const [existsAfter] = await toDeleteFile.exists();
          expect(existsAfter).to.equal(false);
        });

        it("should throw 404 object error for file not found", async () => {
          await expect(testBucket.file("blah").delete())
            .to.be.eventually.rejectedWith(`No such object: ${storageBucket}/blah`)
            .and.nested.include({
              code: 404,
              "errors[0].reason": "notFound",
            });
        });
      });

      describe("#download()", () => {
        it("should return the content of the file", async () => {
          await testBucket.upload(smallFilePath);
          const [downloadContent] = await testBucket
            .file(smallFilePath.split("/").slice(-1)[0])
            .download();

          const actualContent = fs.readFileSync(smallFilePath);
          expect(downloadContent).to.deep.equal(actualContent);
        });

        it("should return partial content of the file", async () => {
          await testBucket.upload(smallFilePath);
          const [downloadContent] = await testBucket
            .file(smallFilePath.split("/").slice(-1)[0])
            // Request 10 bytes (range requests are inclusive)
            .download({ start: 10, end: 19 });

          const actualContent = fs.readFileSync(smallFilePath).slice(10, 20);
          expect(downloadContent).to.have.lengthOf(10).and.deep.equal(actualContent);
        });

        it("should throw 404 error for file not found", async () => {
          const err = (await expect(
            testBucket.file("blah").download()
          ).to.be.eventually.rejectedWith(`No such object: ${storageBucket}/blah`)) as Error;

          expect(err).to.have.property("code", 404);
          expect(err).not.have.nested.property("errors[0]");
        });
      });

      describe("#copy()", () => {
        const COPY_DESTINATION_FILENAME = "copied_file";

        it("should copy the file", async () => {
          await testBucket.upload(smallFilePath);

          const file = testBucket.file(COPY_DESTINATION_FILENAME);
          const [, resp] = await testBucket.file(smallFilePath.split("/").slice(-1)[0]).copy(file);

          expect(resp)
            .to.have.all.keys(["kind", "totalBytesRewritten", "objectSize", "done", "resource"])
            .and.include({
              kind: "storage#rewriteResponse",
              totalBytesRewritten: String(SMALL_FILE_SIZE),
              objectSize: String(SMALL_FILE_SIZE),
              done: true,
            });

          const [copiedContent] = await file.download();

          const actualContent = fs.readFileSync(smallFilePath);
          expect(copiedContent).to.deep.equal(actualContent);
        });

        it("should copy the file to a different bucket", async () => {
          await testBucket.upload(smallFilePath);

          const otherBucket = testBucket.storage.bucket("other-bucket");
          const file = otherBucket.file(COPY_DESTINATION_FILENAME);
          const [, { resource: metadata }] = await testBucket
            .file(smallFilePath.split("/").slice(-1)[0])
            .copy(file);

          expect(metadata).to.have.property("bucket", otherBucket.name);

          const [copiedContent] = await file.download();

          const actualContent = fs.readFileSync(smallFilePath);
          expect(copiedContent).to.deep.equal(actualContent);
        });

        it("should return the metadata of the destination file", async () => {
          await testBucket.upload(smallFilePath);

          const file = testBucket.file(COPY_DESTINATION_FILENAME);
          const [, { resource: actualMetadata }] = await testBucket
            .file(smallFilePath.split("/").slice(-1)[0])
            .copy(file);

          const [expectedMetadata] = await file.getMetadata();
          expect(actualMetadata).to.deep.equal(expectedMetadata);
        });

        it("should copy the file preserving the original metadata", async () => {
          const [, source] = await testBucket.upload(smallFilePath, {
            metadata: {
              cacheControl: "private,no-store",
              metadata: {
                hello: "world",
              },
            },
          });

          const file = testBucket.file(COPY_DESTINATION_FILENAME);
          await testBucket.file(smallFilePath.split("/").slice(-1)[0]).copy(file);

          const [metadata] = await file.getMetadata();

          expect(metadata).to.have.all.keys(source).and.deep.include({
            bucket: source.bucket,
            contentType: source.contentType,
            crc32c: source.crc32c,
            cacheControl: source.cacheControl,
            metadata: source.metadata,
          });

          const metadataTypes: { [s: string]: string } = {};

          for (const key in metadata) {
            if (metadata[key]) {
              metadataTypes[key] = typeof metadata[key];
            }
          }

          expect(metadataTypes).to.deep.equal({
            bucket: "string",
            contentType: "string",
            contentDisposition: "string",
            generation: "string",
            md5Hash: "string",
            crc32c: "string",
            cacheControl: "string",
            etag: "string",
            metageneration: "string",
            storageClass: "string",
            name: "string",
            size: "string",
            timeCreated: "string",
            updated: "string",
            id: "string",
            kind: "string",
            mediaLink: "string",
            selfLink: "string",
            timeStorageClassUpdated: "string",
            metadata: "object",
          });
        });

        it("should copy the file and overwrite with the provided custom metadata", async () => {
          const [, source] = await testBucket.upload(smallFilePath, {
            metadata: {
              cacheControl: "private,no-store",
              metadata: {
                hello: "world",
              },
            },
          });

          const file = testBucket.file(COPY_DESTINATION_FILENAME);
          const metadata = { foo: "bar" };
          const cacheControl = "private,max-age=10,immutable";
          // Types for CopyOptions are wrong (@google-cloud/storage sub-dependency needs
          // update to include https://github.com/googleapis/nodejs-storage/pull/1406
          // and https://github.com/googleapis/nodejs-storage/pull/1426)
          const copyOpts: CopyOptions & { [key: string]: unknown } = {
            metadata,
            cacheControl,
          };
          const [, { resource: metadata1 }] = await testBucket
            .file(smallFilePath.split("/").slice(-1)[0])
            .copy(file, copyOpts);

          expect(metadata1).to.deep.include({
            bucket: source.bucket,
            contentType: source.contentType,
            crc32c: source.crc32c,
            metadata,
            cacheControl,
          });

          // Also double check with a new metadata fetch
          const [metadata2] = await file.getMetadata();
          expect(metadata2).to.deep.equal(metadata1);
        });

        it("should set null custom metadata values to empty strings", async () => {
          const [, source] = await testBucket.upload(smallFilePath);

          const file = testBucket.file(COPY_DESTINATION_FILENAME);
          const metadata = { foo: "bar", nullMetadata: null };
          const cacheControl = "private,max-age=10,immutable";
          // Types for CopyOptions are wrong (@google-cloud/storage sub-dependency needs
          // update to include https://github.com/googleapis/nodejs-storage/pull/1406
          // and https://github.com/googleapis/nodejs-storage/pull/1426)
          const copyOpts: CopyOptions & { [key: string]: unknown } = {
            metadata,
            cacheControl,
          };
          const [, { resource: metadata1 }] = await testBucket
            .file(smallFilePath.split("/").slice(-1)[0])
            .copy(file, copyOpts);

          expect(metadata1).to.deep.include({
            bucket: source.bucket,
            contentType: source.contentType,
            crc32c: source.crc32c,
            metadata: {
              foo: "bar",
              // Sets null metadata values to empty strings
              nullMetadata: "",
            },
            cacheControl,
          });

          // Also double check with a new metadata fetch
          const [metadata2] = await file.getMetadata();
          expect(metadata2).to.deep.equal(metadata1);
        });

        it("should preserve firebaseStorageDownloadTokens", async () => {
          const firebaseStorageDownloadTokens = "token1,token2";
          await testBucket.upload(smallFilePath, {
            metadata: {
              metadata: {
                firebaseStorageDownloadTokens,
              },
            },
          });

          const file = testBucket.file(COPY_DESTINATION_FILENAME);
          const [, { resource: metadata }] = await testBucket
            .file(smallFilePath.split("/").slice(-1)[0])
            .copy(file);

          expect(metadata).to.deep.include({
            metadata: {
              firebaseStorageDownloadTokens,
            },
          });
        });

        it("should remove firebaseStorageDownloadTokens when overwriting custom metadata", async () => {
          await testBucket.upload(smallFilePath, {
            metadata: {
              metadata: {
                firebaseStorageDownloadTokens: "token1,token2",
              },
            },
          });

          const file = testBucket.file(COPY_DESTINATION_FILENAME);
          const metadata = { foo: "bar" };
          // Types for CopyOptions are wrong (@google-cloud/storage sub-dependency needs
          // update to include https://github.com/googleapis/nodejs-storage/pull/1406
          // and https://github.com/googleapis/nodejs-storage/pull/1426)
          const copyOpts: CopyOptions & { [key: string]: unknown } = {
            metadata,
          };
          const [, { resource: metadataOut }] = await testBucket
            .file(smallFilePath.split("/").slice(-1)[0])
            .copy(file, copyOpts);

          expect(metadataOut).to.deep.include({ metadata });
        });

        it("should not support the use of a rewriteToken", async () => {
          await testBucket.upload(smallFilePath);

          const file = testBucket.file(COPY_DESTINATION_FILENAME);
          await expect(
            testBucket.file(smallFilePath.split("/").slice(-1)[0]).copy(file, { token: "foo-bar" })
          ).to.eventually.be.rejected.and.have.property("code", 501);
        });
      });

      describe("#makePublic()", () => {
        it("should no-op", async () => {
          const destination = "a/b";
          await testBucket.upload(smallFilePath, { destination });
          const [aclMetadata] = await testBucket.file(destination).makePublic();

          const generation = aclMetadata.generation;
          delete aclMetadata.generation;

          expect(aclMetadata).to.deep.equal({
            kind: "storage#objectAccessControl",
            object: destination,
            id: `${testBucket.name}/${destination}/${generation}/allUsers`,
            selfLink: `${STORAGE_EMULATOR_HOST}/storage/v1/b/${
              testBucket.name
            }/o/${encodeURIComponent(destination)}/acl/allUsers`,
            bucket: testBucket.name,
            entity: "allUsers",
            role: "READER",
            etag: "someEtag",
          });
        });

        it("should not interfere with downloading of bytes via public URL", async () => {
          const destination = "a/b";
          await testBucket.upload(smallFilePath, { destination });
          await testBucket.file(destination).makePublic();

          const publicLink = `${STORAGE_EMULATOR_HOST}/${testBucket.name}/${destination}`;

          const requestClient = TEST_CONFIG.useProductionServers ? https : http;
          await new Promise((resolve, reject) => {
            requestClient.get(publicLink, {}, (response) => {
              const data: any = [];
              response
                .on("data", (chunk) => data.push(chunk))
                .on("end", () => {
                  expect(Buffer.concat(data).length).to.equal(SMALL_FILE_SIZE);
                })
                .on("close", resolve)
                .on("error", reject);
            });
          });
        });
      });

      describe("#getMetadata()", () => {
        it("should throw on non-existing file", async () => {
          let err: any;
          await testBucket
            .file(smallFilePath)
            .getMetadata()
            .catch((_err) => {
              err = _err;
            });

          expect(err).to.not.be.empty;
        });

        it("should return generated metadata for new upload", async () => {
          await testBucket.upload(smallFilePath);
          const [metadata] = await testBucket
            .file(smallFilePath.split("/").slice(-1)[0])
            .getMetadata();

          const metadataTypes: { [s: string]: string } = {};

          for (const key in metadata) {
            if (metadata[key]) {
              metadataTypes[key] = typeof metadata[key];
            }
          }

          expect(metadataTypes).to.deep.equal({
            bucket: "string",
            contentType: "string",
            contentDisposition: "string",
            generation: "string",
            md5Hash: "string",
            crc32c: "string",
            cacheControl: "string",
            etag: "string",
            metageneration: "string",
            storageClass: "string",
            name: "string",
            size: "string",
            timeCreated: "string",
            updated: "string",
            id: "string",
            kind: "string",
            mediaLink: "string",
            selfLink: "string",
            timeStorageClassUpdated: "string",
          });
        });

        it("should return a functional media link", async () => {
          await testBucket.upload(smallFilePath);
          const [{ mediaLink }] = await testBucket
            .file(smallFilePath.split("/").slice(-1)[0])
            .getMetadata();

          const requestClient = TEST_CONFIG.useProductionServers ? https : http;
          await new Promise((resolve, reject) => {
            requestClient.get(mediaLink, {}, (response) => {
              const data: any = [];
              response
                .on("data", (chunk) => data.push(chunk))
                .on("end", () => {
                  expect(Buffer.concat(data).length).to.equal(SMALL_FILE_SIZE);
                })
                .on("close", resolve)
                .on("error", reject);
            });
          });
        });

        it("should handle firebaseStorageDownloadTokens", async () => {
          const destination = "public/small_file";
          await testBucket.upload(smallFilePath, {
            destination,
            metadata: {},
          });

          const cloudFile = testBucket.file(destination);
          const incomingMetadata = {
            metadata: {
              firebaseStorageDownloadTokens: "myFirstToken,mySecondToken",
            },
          };

          await cloudFile.setMetadata(incomingMetadata);

          // Check that the tokens are saved in Firebase metadata
          await supertest(STORAGE_EMULATOR_HOST)
            .get(`/v0/b/${testBucket.name}/o/${encodeURIComponent(destination)}`)
            .expect(200)
            .then((res) => {
              const firebaseMd = res.body;
              expect(firebaseMd.downloadTokens).to.equal(
                incomingMetadata.metadata.firebaseStorageDownloadTokens
              );
            });

          // Check that the tokens are saved in Cloud metadata
          const [storedMetadata] = await cloudFile.getMetadata();
          expect(storedMetadata.metadata.firebaseStorageDownloadTokens).to.deep.equal(
            incomingMetadata.metadata.firebaseStorageDownloadTokens
          );
        });

        it("should throw 404 object error for file not found", async () => {
          await expect(testBucket.file("blah").getMetadata())
            .to.be.eventually.rejectedWith(`No such object: ${storageBucket}/blah`)
            .and.nested.include({
              code: 404,
              "errors[0].reason": "notFound",
            });
        });
      });

      describe("#setMetadata()", () => {
        it("should throw on non-existing file", async () => {
          let err: any;
          await testBucket
            .file(smallFilePath)
            .setMetadata({ contentType: 9000 })
            .catch((_err) => {
              err = _err;
            });

          expect(err).to.not.be.empty;
        });

        it("should allow overriding of default metadata", async () => {
          await testBucket.upload(smallFilePath);
          const [metadata] = await testBucket
            .file(smallFilePath.split("/").slice(-1)[0])
            .setMetadata({ contentType: "very/fake" });

          const metadataTypes: { [s: string]: string } = {};

          for (const key in metadata) {
            if (metadata[key]) {
              metadataTypes[key] = typeof metadata[key];
            }
          }

          expect(metadata.contentType).to.equal("very/fake");
          expect(metadataTypes).to.deep.equal({
            bucket: "string",
            contentType: "string",
            contentDisposition: "string",
            generation: "string",
            md5Hash: "string",
            crc32c: "string",
            cacheControl: "string",
            etag: "string",
            metageneration: "string",
            storageClass: "string",
            name: "string",
            size: "string",
            timeCreated: "string",
            updated: "string",
            id: "string",
            kind: "string",
            mediaLink: "string",
            selfLink: "string",
            timeStorageClassUpdated: "string",
          });
        });

        it("should allow setting of optional metadata", async () => {
          await testBucket.upload(smallFilePath);
          const [metadata] = await testBucket
            .file(smallFilePath.split("/").slice(-1)[0])
            .setMetadata({ cacheControl: "no-cache", contentLanguage: "en" });

          const metadataTypes: { [s: string]: string } = {};

          for (const key in metadata) {
            if (metadata[key]) {
              metadataTypes[key] = typeof metadata[key];
            }
          }

          expect(metadata.cacheControl).to.equal("no-cache");
          expect(metadata.contentLanguage).to.equal("en");
        });

        it("should allow fields under .metadata", async () => {
          await testBucket.upload(smallFilePath);
          const [metadata] = await testBucket
            .file(smallFilePath.split("/").slice(-1)[0])
            .setMetadata({ metadata: { is_over: "9000" } });

          expect(metadata.metadata.is_over).to.equal("9000");
        });

        it("should convert non-string fields under .metadata to strings", async () => {
          await testBucket.upload(smallFilePath);
          const [metadata] = await testBucket
            .file(smallFilePath.split("/").slice(-1)[0])
            .setMetadata({ metadata: { booleanValue: true, numberValue: -1 } });

          expect(metadata.metadata).to.deep.equal({
            booleanValue: "true",
            numberValue: "-1",
          });
        });

        it("should remove fields under .metadata when setting to null", async () => {
          await testBucket.upload(smallFilePath);
          const [metadata1] = await testBucket
            .file(smallFilePath.split("/").slice(-1)[0])
            .setMetadata({ metadata: { foo: "bar", hello: "world" } });

          expect(metadata1.metadata).to.deep.equal({
            foo: "bar",
            hello: "world",
          });

          const [metadata2] = await testBucket
            .file(smallFilePath.split("/").slice(-1)[0])
            .setMetadata({ metadata: { foo: null } });

          expect(metadata2.metadata).to.deep.equal({
            hello: "world",
          });
        });

        it("should ignore any unknown fields", async () => {
          await testBucket.upload(smallFilePath);
          const [metadata] = await testBucket
            .file(smallFilePath.split("/").slice(-1)[0])
            .setMetadata({ nada: "true" });

          expect(metadata.nada).to.be.undefined;
        });
      });
    });

    after(async () => {
      if (tmpDir) {
        fs.unlinkSync(smallFilePath);
        fs.unlinkSync(largeFilePath);
        fs.rmdirSync(tmpDir);
      }

      if (!TEST_CONFIG.useProductionServers) {
        delete process.env.STORAGE_EMULATOR_HOST;
        await test.stopEmulators();
      }
    });
  });

  describe("Firebase Endpoints", () => {
    let storage: Storage;

    const filename = "testing/storage_ref/image.png";

    before(async function (this) {
      this.timeout(TEST_SETUP_TIMEOUT);

      if (!TEST_CONFIG.useProductionServers) {
        test = new TriggerEndToEndTest(FIREBASE_PROJECT, __dirname, emulatorConfig);
        await test.startEmulators(["--only", "auth,storage"]);
      } else {
        process.env.GOOGLE_APPLICATION_CREDENTIALS = path.join(__dirname, SERVICE_ACCOUNT_KEY);
        storage = new Storage();
      }

      browser = await puppeteer.launch({
        headless: !TEST_CONFIG.showBrowser,
        devtools: true,
      });
    });

    beforeEach(async function (this) {
      this.timeout(TEST_SETUP_TIMEOUT);

      page = await browser.newPage();
      await page.goto("https://example.com", { waitUntil: "networkidle2" });

      await page.addScriptTag({
        url: "https://www.gstatic.com/firebasejs/7.24.0/firebase-app.js",
      });
      await page.addScriptTag({
        url: "https://www.gstatic.com/firebasejs/7.24.0/firebase-auth.js",
      });
      // url: "https://storage.googleapis.com/fir-tools-builds/firebase-storage-new.js",
      await page.addScriptTag({
        url: TEST_CONFIG.useProductionServers
          ? "https://www.gstatic.com/firebasejs/7.24.0/firebase-storage.js"
          : "https://storage.googleapis.com/fir-tools-builds/firebase-storage.js",
      });

      await page.evaluate(
        (appConfig, useProductionServers, emulatorHost) => {
          firebase.initializeApp(appConfig);
          // Wiring the app to use either the auth emulator or production auth
          // based on the config flag.
          const auth = firebase.auth();
          if (!useProductionServers) {
            auth.useEmulator(emulatorHost);
          }
          (window as any).auth = auth;
        },
        appConfig,
        TEST_CONFIG.useProductionServers,
        AUTH_EMULATOR_HOST
      );

      if (!TEST_CONFIG.useProductionServers) {
        await page.evaluate((hostAndPort) => {
          const [host, port] = hostAndPort.split(":") as string[];
          (firebase.storage() as any).useEmulator(host, port);
        }, STORAGE_EMULATOR_HOST.replace(/^(https?:|)\/\//, ""));
      }
    });

    describe(".ref()", () => {
      beforeEach(async function (this) {
        this.timeout(TEST_SETUP_TIMEOUT);

        if (!TEST_CONFIG.useProductionServers) {
          await resetStorageEmulator(STORAGE_EMULATOR_HOST);
        } else {
          await storage.bucket(storageBucket).deleteFiles();
        }

        await page.evaluate(
          (IMAGE_FILE_BASE64, filename) => {
            const auth = (window as any).auth as firebase.auth.Auth;

            return auth
              .signInAnonymously()
              .then(() => {
                return firebase.storage().ref(filename).putString(IMAGE_FILE_BASE64, "base64");
              })
              .then((task) => {
                return task.state;
              })
              .catch((err) => {
                throw err.message;
              });
          },
          IMAGE_FILE_BASE64,
          filename
        );
      });

      describe("#put()", () => {
        it("should upload a file", async function (this) {
          this.timeout(TEST_SETUP_TIMEOUT);

          const uploadState = await uploadText(
            page,
            "testing/image.png",
            IMAGE_FILE_BASE64,
            "base64"
          );

          expect(uploadState).to.equal("success");
        });

        it("should upload replace existing file", async function (this) {
          this.timeout(TEST_SETUP_TIMEOUT);
          await uploadText(page, "upload/replace.txt", "some-content");
          await uploadText(page, "upload/replace.txt", "some-other-content");

          const downloadUrl = await page.evaluate((filename) => {
            return firebase.storage().ref("upload/replace.txt").getDownloadURL();
          }, filename);

          const requestClient = TEST_CONFIG.useProductionServers ? https : http;
          await new Promise((resolve, reject) => {
            requestClient.get(
              downloadUrl,
              {
                headers: {
                  // This is considered an authorized request in the emulator
                  Authorization: "Bearer owner",
                },
              },
              (response) => {
                const data: any = [];
                response
                  .on("data", (chunk) => data.push(chunk))
                  .on("end", () => {
                    expect(Buffer.concat(data).toString()).to.equal("some-other-content");
                  })
                  .on("close", resolve)
                  .on("error", reject);
              }
            );
          });
        });

        it("should upload a file using put", async () => {
          const uploadState = await page.evaluate(async (IMAGE_FILE_BASE64) => {
            const task = await firebase
              .storage()
              .ref("testing/image_put.png")
              .put(new File([IMAGE_FILE_BASE64], "toUpload.txt"));
            return task.state;
          }, IMAGE_FILE_BASE64);

          expect(uploadState).to.equal("success");
        });

        it("should upload a file with custom metadata", async () => {
          const uploadState = await page.evaluate(async (IMAGE_FILE_BASE64) => {
            const task = await firebase
              .storage()
              .ref("upload/allowIfContentTypeImage.png")
              .put(new File([IMAGE_FILE_BASE64], "toUpload.txt"), { contentType: "image/blah" });
            return task.state;
          }, IMAGE_FILE_BASE64);

          expect(uploadState).to.equal("success");
        });

        it("should return a 403 on rules deny", async () => {
          const uploadState = await page.evaluate(async (IMAGE_FILE_BASE64) => {
            const _file = new File([IMAGE_FILE_BASE64], "toUpload.txt");
            try {
              const task = await firebase
                .storage()
                .ref("upload/allowIfContentTypeImage.png")
                .put(_file, { contentType: "text/plain" });
              return task.state;
            } catch (err: any) {
              if (err instanceof Error) {
                return err.message;
              }
              throw err;
            }
          }, IMAGE_FILE_BASE64);
          expect(uploadState!).to.include("User does not have permission");
        });
      });

      describe("#listAll()", () => {
        beforeEach(async function (this) {
          this.timeout(TEST_SETUP_TIMEOUT);

          const refs = [
            "testing/storage_ref/image.png",
            "testing/somePathEndsWithDoubleSlash//file.png",
          ];
          for (const ref of refs) {
            await page.evaluate(
              async (IMAGE_FILE_BASE64, filename) => {
                const auth = (window as any).auth as firebase.auth.Auth;

                try {
                  await auth.signInAnonymously();
                  const task = await firebase
                    .storage()
                    .ref(filename)
                    .putString(IMAGE_FILE_BASE64, "base64");
                  return task.state;
                } catch (err: any) {
                  throw err.message;
                }
              },
              IMAGE_FILE_BASE64,
              ref
            );
          }
        });

        it("should list all files and prefixes", async function (this) {
          this.timeout(TEST_SETUP_TIMEOUT);

          const itemNames = [...Array(5)].map((_, i) => `item#${i}`);
          for (const item of itemNames) {
            await page.evaluate(
              async (IMAGE_FILE_BASE64, filename) => {
                const auth = (window as any).auth as firebase.auth.Auth;

                try {
                  await auth.signInAnonymously();
                  const task = await firebase
                    .storage()
                    .ref(filename)
                    .putString(IMAGE_FILE_BASE64, "base64");
                  return task.state;
                } catch (err: any) {
                  throw err.message;
                }
              },
              IMAGE_FILE_BASE64,
              `testing/${item}`
            );
          }

          const listResult = await page.evaluate(() => {
            return firebase
              .storage()
              .ref("testing")
              .listAll()
              .then((list) => {
                return {
                  prefixes: list.prefixes.map((prefix) => prefix.name),
                  items: list.items.map((item) => item.name),
                };
              });
          });

          expect(listResult).to.deep.equal({
            items: itemNames,
            prefixes: ["somePathEndsWithDoubleSlash", "storage_ref"],
          });
        });

        it("should list implicit prefixes", async () => {
          await page.evaluate(
            async (IMAGE_FILE_BASE64, filename) => {
              try {
                await firebase.auth().signInAnonymously();
                const task = await firebase
                  .storage()
                  .ref(filename)
                  .putString(IMAGE_FILE_BASE64, "base64");
                return task.state;
              } catch (err: any) {
                throw err.message;
              }
            },
            IMAGE_FILE_BASE64,
            `testing/implicit/deep/path/file.jpg`
          );

          const listResult = await page.evaluate(() => {
            return firebase
              .storage()
              .ref("testing/implicit")
              .listAll()
              .then((list) => {
                return {
                  prefixes: list.prefixes.map((prefix) => prefix.name),
                  items: list.items.map((item) => item.name),
                };
              });
          });

          expect(listResult).to.deep.equal({
            prefixes: ["deep"],
            items: [],
          });
        });

        it("should list at /", async () => {
          await uploadText(page, "list/file.jpg", "hello");
          await uploadText(page, "list/subdir/file.jpg", "world");

          const listResult = await page.evaluate(async () => {
            const list = await firebase.storage().ref("/list").listAll();
            return {
              prefixes: list.prefixes.map((prefix) => prefix.name),
              items: list.items.map((item) => item.name),
            };
          });

          expect(listResult).to.deep.equal({
            prefixes: ["subdir"],
            items: ["file.jpg"],
          });
        });
      });

      describe("#list()", () => {
        const itemNames = [...Array(10)].map((_, i) => `item#${i}`);

        beforeEach(async function (this) {
          this.timeout(TEST_SETUP_TIMEOUT);

          for (const item of itemNames) {
            await page.evaluate(
              async (IMAGE_FILE_BASE64, filename) => {
                const auth = (window as any).auth as firebase.auth.Auth;

                try {
                  await auth.signInAnonymously();
                  const task = await firebase
                    .storage()
                    .ref(filename)
                    .putString(IMAGE_FILE_BASE64, "base64");
                  return task.state;
                } catch (err: any) {
                  throw err.message;
                }
              },
              IMAGE_FILE_BASE64,
              `testing/list/${item}`
            );
          }
        });

        it("should list only maxResults items with nextPageToken, when maxResults is set", async function (this) {
          this.timeout(TEST_SETUP_TIMEOUT);

          const listItems = await page.evaluate(() => {
            return firebase
              .storage()
              .ref("testing/list")
              .list({
                maxResults: 4,
              })
              .then((list) => {
                return {
                  items: list.items.map((item) => item.name),
                  nextPageToken: list.nextPageToken,
                };
              });
          });

          expect(listItems.items).to.have.lengthOf(4);
          expect(itemNames).to.include.members(listItems.items);
          expect(listItems.nextPageToken).to.not.be.empty;
        });

        it("should paginate when nextPageToken is provided", async function (this) {
          this.timeout(TEST_SETUP_TIMEOUT);
          let responses: string[] = [];
          let pageToken = "";
          let pageCount = 0;

          do {
            const listResponse = await page.evaluate((pageToken) => {
              return firebase
                .storage()
                .ref("testing/list")
                .list({
                  maxResults: 4,
                  pageToken,
                })
                .then((list) => {
                  return {
                    items: list.items.map((item) => item.name),
                    nextPageToken: list.nextPageToken ?? "",
                  };
                });
            }, pageToken);

            responses = [...responses, ...listResponse.items];
            pageToken = listResponse.nextPageToken;
            pageCount++;

            if (!listResponse.nextPageToken) {
              expect(responses.sort()).to.deep.equal(itemNames);
              expect(pageCount).to.be.equal(3);
              break;
            }
          } while (true);
        });
      });

      it("updateMetadata throws on non-existent file", async () => {
        const err = await page.evaluate(() => {
          return firebase
            .storage()
            .ref("testing/thisFileDoesntExist")
            .updateMetadata({
              contentType: "application/awesome-stream",
              customMetadata: {
                testable: "true",
              },
            })
            .catch((_err) => {
              return _err;
            });
        });

        expect(err).to.not.be.empty;
      });

      it("updateMetadata updates metadata successfully", async () => {
        const metadata = await page.evaluate((filename) => {
          return firebase
            .storage()
            .ref(filename)
            .updateMetadata({
              contentType: "application/awesome-stream",
              customMetadata: {
                testable: "true",
              },
            });
        }, filename);

        expect(metadata.contentType).to.equal("application/awesome-stream");
        expect(metadata.customMetadata.testable).to.equal("true");
      });

      describe("#getDownloadURL()", () => {
        it("returns url pointing to the expected host", async () => {
          const downloadUrl: string = await page.evaluate((filename) => {
            return firebase.storage().ref(filename).getDownloadURL();
          }, filename);
          const expectedHost = TEST_CONFIG.useProductionServers
            ? "https://firebasestorage.googleapis.com"
            : STORAGE_EMULATOR_HOST;

          expect(downloadUrl).to.contain(
            `${expectedHost}/v0/b/${storageBucket}/o/testing%2Fstorage_ref%2Fimage.png?alt=media&token=`
          );
        });

        it("serves the right content", async () => {
          const downloadUrl = await page.evaluate((filename) => {
            return firebase.storage().ref(filename).getDownloadURL();
          }, filename);

          const requestClient = TEST_CONFIG.useProductionServers ? https : http;
          await new Promise((resolve, reject) => {
            requestClient.get(downloadUrl, (response) => {
              const data: any = [];
              response
                .on("data", (chunk) => data.push(chunk))
                .on("end", () => {
                  expect(Buffer.concat(data)).to.deep.equal(
                    Buffer.from(IMAGE_FILE_BASE64, "base64")
                  );
                })
                .on("close", resolve)
                .on("error", reject);
            });
          });
        });
      });

      it("#getMetadata()", async () => {
        const metadata = await page.evaluate((filename) => {
          return firebase.storage().ref(filename).getMetadata();
        }, filename);

        const metadataTypes: { [s: string]: string } = {};

        for (const key in metadata) {
          if (metadata[key]) {
            metadataTypes[key] = typeof metadata[key];
          }
        }

        expect(metadataTypes).to.deep.equal({
          bucket: "string",
          contentDisposition: "string",
          contentEncoding: "string",
          contentType: "string",
          cacheControl: "string",
          fullPath: "string",
          generation: "string",
          md5Hash: "string",
          metageneration: "string",
          name: "string",
          size: "number",
          timeCreated: "string",
          type: "string",
          updated: "string",
        });
      });

      describe("#setMetadata()", () => {
        it("should allow for custom metadata to be set", async () => {
          const metadata = await page.evaluate((filename) => {
            return firebase
              .storage()
              .ref(filename)
              .updateMetadata({
                customMetadata: {
                  is_over: "9000",
                },
              })
              .then(() => {
                return firebase.storage().ref(filename).getMetadata();
              });
          }, filename);

          expect(metadata.customMetadata.is_over).to.equal("9000");
        });

        it("should allow deletion of custom metadata by setting to null", async () => {
          const setMetadata = await page.evaluate((filename) => {
            const storageReference = firebase.storage().ref(filename);
            return storageReference.updateMetadata({
              contentType: "text/plain",
              customMetadata: {
                removeMe: "please",
              },
            });
          }, filename);

          expect(setMetadata.customMetadata.removeMe).to.equal("please");

          const nulledMetadata = await page.evaluate((filename) => {
            const storageReference = firebase.storage().ref(filename);
            return storageReference.updateMetadata({
              contentType: "text/plain",
              customMetadata: {
                removeMe: null as any,
              },
            });
          }, filename);

          expect(nulledMetadata.customMetadata.removeMe).to.equal(undefined);
        });
      });

      describe("deleteFile", () => {
        it("should delete file", async () => {
          await page.evaluate((filename) => {
            return firebase.storage().ref(filename).delete();
          }, filename);

          const error = await page.evaluate((filename) => {
            return new Promise((resolve) => {
              firebase
                .storage()
                .ref(filename)
                .getDownloadURL()
                .catch((err) => {
                  resolve(err.message);
                });
            });
          }, filename);

          expect(error).to.contain("does not exist.");
        });

        it("should not delete file when security rule on resource object disallows it", async () => {
          await uploadText(page, "delete/disallowIfContentTypeText", "some-content", undefined, {
            contentType: "text/plain",
          });

          const error: string = await page.evaluate(async (filename) => {
            try {
              await firebase.storage().ref(filename).delete();
              return "success";
            } catch (err) {
              if (err instanceof Error) {
                return err.message;
              }
              throw err;
            }
          }, "delete/disallowIfContentTypeText");

          expect(error).to.contain("does not have permission to access");
        });
      });
    });

    emulatorSpecificDescribe("Non-SDK Endpoints", () => {
      beforeEach(async () => {
        if (!TEST_CONFIG.useProductionServers) {
          await resetStorageEmulator(STORAGE_EMULATOR_HOST);
        } else {
          await storage.bucket(storageBucket).deleteFiles();
        }

        await page.evaluate(
          (IMAGE_FILE_BASE64, filename) => {
            const auth = (window as any).auth as firebase.auth.Auth;

            return auth
              .signInAnonymously()
              .then(() => {
                return firebase.storage().ref(filename).putString(IMAGE_FILE_BASE64, "base64");
              })
              .then((task) => {
                return task.state;
              })
              .catch((err) => {
                throw err.message;
              });
          },
          IMAGE_FILE_BASE64,
          filename
        );
      });

      describe("tokens", () => {
        it("should generate new token on create_token", async () => {
          await supertest(STORAGE_EMULATOR_HOST)
            .post(`/v0/b/${storageBucket}/o/testing%2Fstorage_ref%2Fimage.png?create_token=true`)
            .set({ Authorization: "Bearer owner" })
            .expect(200)
            .then((res) => {
              const metadata = res.body;
              expect(metadata.downloadTokens.split(",").length).to.deep.equal(2);
            });
        });

        it("should return a 400 if create_token value is invalid", async () => {
          await supertest(STORAGE_EMULATOR_HOST)
            .post(
              `/v0/b/${storageBucket}/o/testing%2Fstorage_ref%2Fimage.png?create_token=someNonTrueParam`
            )
            .set({ Authorization: "Bearer owner" })
            .expect(400);
        });

        it("should return a 403 for create_token if auth header is invalid", async () => {
          await supertest(STORAGE_EMULATOR_HOST)
            .post(`/v0/b/${storageBucket}/o/testing%2Fstorage_ref%2Fimage.png?create_token=true`)
            .set({ Authorization: "Bearer somethingElse" })
            .expect(403);
        });

        it("should delete a download token", async () => {
          const tokens = await supertest(STORAGE_EMULATOR_HOST)
            .post(`/v0/b/${storageBucket}/o/testing%2Fstorage_ref%2Fimage.png?create_token=true`)
            .set({ Authorization: "Bearer owner" })
            .expect(200)
            .then((res) => res.body.downloadTokens.split(","));
          // delete the newly added token
          await supertest(STORAGE_EMULATOR_HOST)
            .post(
              `/v0/b/${storageBucket}/o/testing%2Fstorage_ref%2Fimage.png?delete_token=${tokens[0]}`
            )
            .set({ Authorization: "Bearer owner" })
            .expect(200)
            .then((res) => {
              const metadata = res.body;
              expect(metadata.downloadTokens.split(",")).to.deep.equal([tokens[1]]);
            });
        });

        it("should regenerate a new token if the last remaining one is deleted", async () => {
          const token = await supertest(STORAGE_EMULATOR_HOST)
            .get(`/v0/b/${storageBucket}/o/testing%2Fstorage_ref%2Fimage.png`)
            .set({ Authorization: "Bearer owner" })
            .expect(200)
            .then((res) => res.body.downloadTokens);

          await supertest(STORAGE_EMULATOR_HOST)
            .post(
              `/v0/b/${storageBucket}/o/testing%2Fstorage_ref%2Fimage.png?delete_token=${token}`
            )
            .set({ Authorization: "Bearer owner" })
            .expect(200)
            .then((res) => {
              const metadata = res.body;
              expect(metadata.downloadTokens.split(",").length).to.deep.equal(1);
              expect(metadata.downloadTokens.split(",")).to.not.deep.equal([token]);
            });
        });

        it("should return a 403 for delete_token if auth header is invalid", async () => {
          await supertest(STORAGE_EMULATOR_HOST)
            .post(
              `/v0/b/${storageBucket}/o/testing%2Fstorage_ref%2Fimage.png?delete_token=someToken`
            )
            .set({ Authorization: "Bearer somethingElse" })
            .expect(403);
        });
      });

      it("should accept subsequent resumable upload commands without an auth header", async () => {
        const uploadURL = await supertest(STORAGE_EMULATOR_HOST)
          .post(
            `/v0/b/${storageBucket}/o/test_upload.jpg?uploadType=resumable&name=test_upload.jpg`
          )
          .set({
            Authorization: "Bearer owner",
            "X-Goog-Upload-Protocol": "resumable",
            "X-Goog-Upload-Command": "start",
          })
          .expect(200)
          .then((res) => new URL(res.header["x-goog-upload-url"]));

        await supertest(STORAGE_EMULATOR_HOST)
          .put(uploadURL.pathname + uploadURL.search)
          .set({
            // No Authorization required in upload
            "X-Goog-Upload-Protocol": "resumable",
            "X-Goog-Upload-Command": "upload",
          })
          .expect(200);

        await supertest(STORAGE_EMULATOR_HOST)
          .put(uploadURL.pathname + uploadURL.search)
          .set({
            // No Authorization required in finalize
            "X-Goog-Upload-Protocol": "resumable",
            "X-Goog-Upload-Command": "upload, finalize",
          })
          .expect(200);

        await supertest(STORAGE_EMULATOR_HOST)
          .get(`/v0/b/${storageBucket}/o/test_upload.jpg`)
          .set({ Authorization: "Bearer owner" })
          .expect(200);
      });

      it("should return 403 when resumable upload is unauthenticated", async () => {
        const uploadURL = await supertest(STORAGE_EMULATOR_HOST)
          .post(
            `/v0/b/${storageBucket}/o/test_upload.jpg?uploadType=resumable&name=test_upload.jpg`
          )
          .set({
            // Authorization missing
            "X-Goog-Upload-Protocol": "resumable",
            "X-Goog-Upload-Command": "start",
          })
          .expect(200)
          .then((res) => new URL(res.header["x-goog-upload-url"]));

        await supertest(STORAGE_EMULATOR_HOST)
          .put(uploadURL.pathname + uploadURL.search)
          .set({
            "X-Goog-Upload-Protocol": "resumable",
            "X-Goog-Upload-Command": "upload, finalize",
          })
          .expect(403);
      });

      describe("cancels upload", () => {
        it("should cancel upload successfully", async () => {
          const uploadURL = await supertest(STORAGE_EMULATOR_HOST)
            .post(
              `/v0/b/${storageBucket}/o/test_upload.jpg?uploadType=resumable&name=test_upload.jpg`
            )
            .set({
              Authorization: "Bearer owner",
              "X-Goog-Upload-Protocol": "resumable",
              "X-Goog-Upload-Command": "start",
            })
            .expect(200)
            .then((res) => new URL(res.header["x-goog-upload-url"]));

          await supertest(STORAGE_EMULATOR_HOST)
            .put(uploadURL.pathname + uploadURL.search)
            .set({
              "X-Goog-Upload-Protocol": "resumable",
              "X-Goog-Upload-Command": "cancel",
            })
            .expect(200);

          await supertest(STORAGE_EMULATOR_HOST)
            .get(`/v0/b/${storageBucket}/o/test_upload.jpg`)
            .set({ Authorization: "Bearer owner" })
            .expect(404);
        });

        it("should return 200 when cancelling already cancelled upload", async () => {
          const uploadURL = await supertest(STORAGE_EMULATOR_HOST)
            .post(
              `/v0/b/${storageBucket}/o/test_upload.jpg?uploadType=resumable&name=test_upload.jpg`
            )
            .set({
              Authorization: "Bearer owner",
              "X-Goog-Upload-Protocol": "resumable",
              "X-Goog-Upload-Command": "start",
            })
            .expect(200)
            .then((res) => new URL(res.header["x-goog-upload-url"]));

          await supertest(STORAGE_EMULATOR_HOST)
            .put(uploadURL.pathname + uploadURL.search)
            .set({
              "X-Goog-Upload-Protocol": "resumable",
              "X-Goog-Upload-Command": "cancel",
            })
            .expect(200);

          await supertest(STORAGE_EMULATOR_HOST)
            .put(uploadURL.pathname + uploadURL.search)
            .set({
              "X-Goog-Upload-Protocol": "resumable",
              "X-Goog-Upload-Command": "cancel",
            })
            .expect(200);
        });

        it("should return 400 when cancelling finalized resumable upload", async () => {
          const uploadURL = await supertest(STORAGE_EMULATOR_HOST)
            .post(
              `/v0/b/${storageBucket}/o/test_upload.jpg?uploadType=resumable&name=test_upload.jpg`
            )
            .set({
              Authorization: "Bearer owner",
              "X-Goog-Upload-Protocol": "resumable",
              "X-Goog-Upload-Command": "start",
            })
            .expect(200)
            .then((res) => new URL(res.header["x-goog-upload-url"]));

          await supertest(STORAGE_EMULATOR_HOST)
            .put(uploadURL.pathname + uploadURL.search)
            .set({
              "X-Goog-Upload-Protocol": "resumable",
              "X-Goog-Upload-Command": "upload, finalize",
            })
            .expect(200);

          await supertest(STORAGE_EMULATOR_HOST)
            .put(uploadURL.pathname + uploadURL.search)
            .set({
              "X-Goog-Upload-Protocol": "resumable",
              "X-Goog-Upload-Command": "cancel",
            })
            .expect(400);
        });

        it("should return 404 when cancelling non-existent upload", async () => {
          const uploadURL = await supertest(STORAGE_EMULATOR_HOST)
            .post(
              `/v0/b/${storageBucket}/o/test_upload.jpg?uploadType=resumable&name=test_upload.jpg`
            )
            .set({
              Authorization: "Bearer owner",
              "X-Goog-Upload-Protocol": "resumable",
              "X-Goog-Upload-Command": "start",
            })
            .expect(200)
            .then((res) => new URL(res.header["x-goog-upload-url"]));

          await supertest(STORAGE_EMULATOR_HOST)
            .put(uploadURL.pathname + uploadURL.search.replace(/(upload_id=).*?(&)/, "$1foo$2"))
            .set({
              "X-Goog-Upload-Protocol": "resumable",
              "X-Goog-Upload-Command": "cancel",
            })
            .expect(404);
        });
      });
    });

    after(async function (this) {
      this.timeout(EMULATORS_SHUTDOWN_DELAY_MS);

      if (!TEST_CONFIG.keepBrowserOpen) {
        await browser.close();
      }
      if (!TEST_CONFIG.useProductionServers) {
        await test.stopEmulators();
      } else {
        delete process.env.GOOGLE_APPLICATION_CREDENTIALS;
      }
    });
  });
});<|MERGE_RESOLUTION|>--- conflicted
+++ resolved
@@ -6,14 +6,10 @@
 import * as http from "http";
 import * as https from "https";
 import * as puppeteer from "puppeteer";
-<<<<<<< HEAD
-import { Bucket, Storage } from "@google-cloud/storage";
-=======
 import * as request from "request";
 import * as crypto from "crypto";
 import * as os from "os";
 import { Bucket, Storage, CopyOptions } from "@google-cloud/storage";
->>>>>>> dae91d55
 import supertest = require("supertest");
 
 import { IMAGE_FILE_BASE64 } from "../../src/test/emulators/fixtures";
