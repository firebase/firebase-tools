--- conflicted
+++ resolved
@@ -1141,7 +1141,6 @@
     });
   });
 
-<<<<<<< HEAD
   emulatorSpecificDescribe("Internal Endpoints", () => {
     before(async function (this) {
       this.timeout(TEST_SETUP_TIMEOUT);
@@ -1281,11 +1280,9 @@
     });
   });
 
-=======
   /**
    * TODO(abhisun): Add test coverage to validate how many times various cloud functions are triggered.
    */
->>>>>>> 366aece0
   describe("Firebase Endpoints", () => {
     let storage: Storage;
     let browser: puppeteer.Browser;
