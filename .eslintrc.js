module.exports = {
  env: {
    es6: true,
    node: true,
  },
  extends: [
    "eslint:recommended",
    "plugin:@typescript-eslint/eslint-recommended",
    "plugin:@typescript-eslint/recommended",
    "plugin:@typescript-eslint/recommended-requiring-type-checking",
    "plugin:jsdoc/recommended",
    "google",
    "prettier",
    "prettier/@typescript-eslint",
  ],
  rules: {
    "jsdoc/newline-after-description": "off",
    "jsdoc/require-jsdoc": ["warn", { publicOnly: true }],
    "no-restricted-globals": ["error", "name", "length"],
    "prefer-arrow-callback": "error",
    "prettier/prettier": "error",
    "require-atomic-updates": "off", // This rule is so noisy and isn't useful: https://github.com/eslint/eslint/issues/11899
    "require-jsdoc": "off", // This rule is deprecated and superseded by jsdoc/require-jsdoc.
    "valid-jsdoc": "off", // This is deprecated but included in recommended configs.

    "no-prototype-builtins": "warn", // TODO(bkendall): remove, allow to error.
    "no-useless-escape": "warn", // TODO(bkendall): remove, allow to error.
    "prefer-promise-reject-errors": "warn", // TODO(bkendall): remove, allow to error.
  },
  overrides: [
    {
      files: ["*.ts"],
      rules: {
        "jsdoc/require-param-type": "off",
        "jsdoc/require-returns-type": "off",

<<<<<<< HEAD
        "@typescript-eslint/ban-types": "warn", // TODO(bkendall): remove, allow to error.
=======
        "@typescript-eslint/await-thenable": "warn", // TODO(bkendall): remove, allow to error.
>>>>>>> 03050eac
        "@typescript-eslint/camelcase": "warn", // TODO(bkendall): remove, allow to error.
        "@typescript-eslint/explicit-function-return-type": ["warn", { allowExpressions: true }], // TODO(bkendall): SET to error.
        "@typescript-eslint/no-inferrable-types": "warn", // TODO(bkendall): remove, allow to error.
        "@typescript-eslint/no-misused-promises": "warn", // TODO(bkendall): remove, allow to error.
        "@typescript-eslint/no-unnecessary-type-assertion": "warn", // TODO(bkendall): remove, allow to error.
        "@typescript-eslint/no-use-before-define": ["warn", { "functions": false, "typedefs": false }], // TODO(bkendall): change to error.
        "@typescript-eslint/no-var-requires": "warn", // TODO(bkendall): remove, allow to error.
        "@typescript-eslint/prefer-includes": "warn", // TODO(bkendall): remove, allow to error.
        "@typescript-eslint/prefer-regexp-exec": "warn", // TODO(bkendall): remove, allow to error.
        "@typescript-eslint/prefer-string-starts-ends-with": "warn", // TODO(bkendall): remove, allow to error.
        camelcase: "warn", // TODO(bkendall): remove, allow to error.
        "no-case-declarations": "warn", // TODO(bkendall): remove, allow to error.
        "no-constant-condition": "warn", // TODO(bkendall): remove, allow to error.
        "no-fallthrough": "warn", // TODO(bkendall): remove, allow to error.
      },
    },
    {
      files: ["*.js"],
      rules: {
        "@typescript-eslint/camelcase": "off",
        "@typescript-eslint/explicit-function-return-type": "off",
        "@typescript-eslint/no-empty-function": "off",
        "@typescript-eslint/no-misused-promises": "off",
        "@typescript-eslint/no-this-alias": "off",
        "@typescript-eslint/no-use-before-define": "off",
        "@typescript-eslint/no-var-requires": "off",
        "@typescript-eslint/prefer-includes": "off",
        "@typescript-eslint/prefer-regexp-exec": "off",
        "@typescript-eslint/unbound-method": "off",

        "no-invalid-this": "warn", // TODO(bkendall): remove, allow to error.
        "no-var": "off", // TODO(bkendall): remove, allow to error.
        "prefer-arrow-callback": "off", // TODO(bkendall): remove, allow to error.
      },
    },
    {
      files: ["*.spec.*"],
      env: {
        mocha: true,
      },
      rules: {},
    },
  ],
  globals: {},
  parserOptions: {
    ecmaVersion: "2017",
    project: ["tsconfig.json", "tsconfig.dev.json"],
    sourceType: "module",
    warnOnUnsupportedTypeScriptVersion: false,
  },
  plugins: ["prettier", "@typescript-eslint", "jsdoc"],
  settings: {
    jsdoc: {
      tagNamePreference: {
        returns: "return",
      },
    },
  },
  parser: "@typescript-eslint/parser",
};<|MERGE_RESOLUTION|>--- conflicted
+++ resolved
@@ -34,11 +34,6 @@
         "jsdoc/require-param-type": "off",
         "jsdoc/require-returns-type": "off",
 
-<<<<<<< HEAD
-        "@typescript-eslint/ban-types": "warn", // TODO(bkendall): remove, allow to error.
-=======
-        "@typescript-eslint/await-thenable": "warn", // TODO(bkendall): remove, allow to error.
->>>>>>> 03050eac
         "@typescript-eslint/camelcase": "warn", // TODO(bkendall): remove, allow to error.
         "@typescript-eslint/explicit-function-return-type": ["warn", { allowExpressions: true }], // TODO(bkendall): SET to error.
         "@typescript-eslint/no-inferrable-types": "warn", // TODO(bkendall): remove, allow to error.
