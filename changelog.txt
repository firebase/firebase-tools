--- conflicted
+++ resolved
@@ -1,5 +1,2 @@
-<<<<<<< HEAD
-added - update firebase init to use new versions of admin (7.0.0) and functions (2.2.0)
-=======
-fixed - Prevent Firestore index creation from encountering contention issues.
->>>>>>> 46fe943c
+fixed - update firebase init to use new versions of admin (7.0.0) and functions (2.2.0)
+fixed - Prevent Firestore index creation from encountering contention issues.