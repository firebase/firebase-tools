<<<<<<< HEAD
fixed - fixed a race condition when deploying Firestore indexes (issues #1080 and #1081).
fixed - fixed an error that occurs when a Firestore field override removes all indexes.
changed - clearer empty state when pretty-printing Firestore indexes.
=======
fixed - Fixed Firestore emulator bug related to https://github.com/firebase/firebase-tools/issues/1073
fixed - Fixed Firestore emulator bug regarding array ordering during writing/reading
fixed - Fixed Firestore emulator handling of query cursors using document names
feature - Firestore emulator now has the ability to produce rule-coverage reports
changed - Firestore emulator now exposes the v1 service definition
changed - Firestore emulator has various runtime improvements
>>>>>>> 07f792c6
<|MERGE_RESOLUTION|>--- conflicted
+++ resolved
@@ -1,12 +1,9 @@
-<<<<<<< HEAD
-fixed - fixed a race condition when deploying Firestore indexes (issues #1080 and #1081).
-fixed - fixed an error that occurs when a Firestore field override removes all indexes.
-changed - clearer empty state when pretty-printing Firestore indexes.
-=======
 fixed - Fixed Firestore emulator bug related to https://github.com/firebase/firebase-tools/issues/1073
 fixed - Fixed Firestore emulator bug regarding array ordering during writing/reading
 fixed - Fixed Firestore emulator handling of query cursors using document names
+fixed - Fixed a race condition when deploying Firestore indexes (issues #1080 and #1081)
+fixed - Fixed an error that occurs when a Firestore field override removes all indexes
 feature - Firestore emulator now has the ability to produce rule-coverage reports
 changed - Firestore emulator now exposes the v1 service definition
 changed - Firestore emulator has various runtime improvements
->>>>>>> 07f792c6
+changed - Clearer empty state when pretty-printing Firestore indexes