--- conflicted
+++ resolved
@@ -1,8 +1,5 @@
-<<<<<<< HEAD
-important - Engines field is now required in package.json for functions deploys.
-=======
 * **BREAKING** The CLI no longer supports being run in Node 6 environments.
 * **BREAKING** RTDB Emulator comes up with open rules by default
 * Modify RTDB emulator to publish triggers to the functions emulator
 * Modify functions emulator to invoke RTDB emulator triggers
->>>>>>> 52119253
+* Engines field is now required in package.json for functions deploys.