--- conflicted
+++ resolved
@@ -1,5 +1,2 @@
-<<<<<<< HEAD
 fixed - Fixed issue with CORS rejecting some callable functions.
-=======
-fixed - Functions emulator no longer watches node_modules files.
->>>>>>> 73e417f2
+fixed - Functions emulator no longer watches node_modules files.