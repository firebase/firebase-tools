--- conflicted
+++ resolved
@@ -2,8 +2,5 @@
 fixed - Fixes issue where headers and response codes for HTTP functions were lost.
 fixed - Fixes issue where firebase serve does not properly start the Functions emulator.
 fixed - Adds a devDependency on firebase-functions-test to the default functions init template to prevent emulator issues.
-<<<<<<< HEAD
 fixed - Fixes issue where the Firestore + RTDB emulators were starting on ports 5002/3 instead of 8080/9000
-=======
-fixed - Adds a log message when emulators have successfully started.
->>>>>>> ccbae387
+fixed - Adds a log message when emulators have successfully started.