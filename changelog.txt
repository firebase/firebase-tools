fixed - Fixes issue where functions for unsupported services caused a ReferenceError.
<<<<<<< HEAD
fixed - Fixes issue where headers and response codes for HTTP functions were lost.
=======
fixed - Fixes an issue where firebase serve does not properly start the Functions emulator.
fixed - Adds a devDependency on firebase-functions-test to the default functions init template to prevent emulator issues.
>>>>>>> c5e7b925
<|MERGE_RESOLUTION|>--- conflicted
+++ resolved
@@ -1,7 +1,4 @@
 fixed - Fixes issue where functions for unsupported services caused a ReferenceError.
-<<<<<<< HEAD
 fixed - Fixes issue where headers and response codes for HTTP functions were lost.
-=======
-fixed - Fixes an issue where firebase serve does not properly start the Functions emulator.
-fixed - Adds a devDependency on firebase-functions-test to the default functions init template to prevent emulator issues.
->>>>>>> c5e7b925
+fixed - Fixes issue where firebase serve does not properly start the Functions emulator.
+fixed - Adds a devDependency on firebase-functions-test to the default functions init template to prevent emulator issues.