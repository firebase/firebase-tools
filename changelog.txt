--- conflicted
+++ resolved
@@ -3,8 +3,5 @@
 * Fixes bug in Firestore emulator where property paths with special characters would cause errors due to ClassNotFound exceptions.
 * Fixes bug in Firestore emulator where auto-id allocation only worked once per collection.
 * Adds REST API to Firestore emulator for setting security rules.
-<<<<<<< HEAD
 * Functions emulator now limits request sizes to 10MB.
-=======
-* Fixes bug where `firebase emulators:exec` would succeed even if the script failed.
->>>>>>> 6492495f
+* Fixes bug where `firebase emulators:exec` would succeed even if the script failed.