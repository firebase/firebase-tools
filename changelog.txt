* Fixed bug in Firestore emulator where some FieldTransforms were sending back incorrect results.
* Fixed bug where read-only transactions would cause errors in the Firestore emulator.
* Fixed bug where collection group query listeners would cause errors in the Firestore emulator.
* Fixed bug where query parameters were not sent to HTTP functions.
* Fixed bug where some HTTP methods (like DELETE) were not allowed.
<<<<<<< HEAD
* Fixed bug where CSV exporting users with commas in displayName causes columns to no longer align.
=======
* Fixed bug where CORS headers were too restrictive.
* Fixed bug where environment variables are unset for script in `emulators:exec`.
* `emulators:exec` script now inherits stdout and stderr.
* Improved reliability and performance of project listing for `firebase use` command.
>>>>>>> dd14e5e3
<|MERGE_RESOLUTION|>--- conflicted
+++ resolved
@@ -3,11 +3,8 @@
 * Fixed bug where collection group query listeners would cause errors in the Firestore emulator.
 * Fixed bug where query parameters were not sent to HTTP functions.
 * Fixed bug where some HTTP methods (like DELETE) were not allowed.
-<<<<<<< HEAD
+* Fixed bug where CORS headers were too restrictive.
 * Fixed bug where CSV exporting users with commas in displayName causes columns to no longer align.
-=======
-* Fixed bug where CORS headers were too restrictive.
 * Fixed bug where environment variables are unset for script in `emulators:exec`.
 * `emulators:exec` script now inherits stdout and stderr.
-* Improved reliability and performance of project listing for `firebase use` command.
->>>>>>> dd14e5e3
+* Improved reliability and performance of project listing for `firebase use` command.