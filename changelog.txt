<<<<<<< HEAD
feature - database:instances:{create,list} now allow viewing and creating Realtime Database instances
=======
fixed - Fixed issue with CORS rejecting some callable functions.
fixed - Functions emulator no longer watches node_modules files.
fixed - Functions emulator fails to route HTTPS functions to user-provided Express app
fixed - Functions emulator fails to provide correct req.path
fixed - Functions emulator fails on various malformed body requests
>>>>>>> a9914ea2
<|MERGE_RESOLUTION|>--- conflicted
+++ resolved
@@ -1,9 +1,6 @@
-<<<<<<< HEAD
 feature - database:instances:{create,list} now allow viewing and creating Realtime Database instances
-=======
 fixed - Fixed issue with CORS rejecting some callable functions.
 fixed - Functions emulator no longer watches node_modules files.
 fixed - Functions emulator fails to route HTTPS functions to user-provided Express app
 fixed - Functions emulator fails to provide correct req.path
-fixed - Functions emulator fails on various malformed body requests
->>>>>>> a9914ea2
+fixed - Functions emulator fails on various malformed body requests