* Fixed bug in Firestore emulator where some FieldTransforms were sending back incorrect results.
* Fixed bug where read-only transactions would cause errors in the Firestore emulator.
* Fixed bug where collection group query listeners would cause errors in the Firestore emulator.
* Fixed bug where query parameters were not sent to HTTP functions.
* Fixed bug where some HTTP methods (like DELETE) were not allowed.
* Fixed bug where CORS headers were too restrictive.
* Fixed bug where CSV exporting users with commas in displayName causes columns to no longer align.
* Fixed bug where environment variables are unset for script in `emulators:exec`.
* `emulators:exec` script now inherits stdout and stderr.
<<<<<<< HEAD
* Fixed bug where `firestore:delete` skips Datastore documents with numeric IDs.
=======
* Improved reliability and performance of project listing for `firebase use` command.
>>>>>>> 45c82d4a
<|MERGE_RESOLUTION|>--- conflicted
+++ resolved
@@ -7,8 +7,5 @@
 * Fixed bug where CSV exporting users with commas in displayName causes columns to no longer align.
 * Fixed bug where environment variables are unset for script in `emulators:exec`.
 * `emulators:exec` script now inherits stdout and stderr.
-<<<<<<< HEAD
-* Fixed bug where `firestore:delete` skips Datastore documents with numeric IDs.
-=======
 * Improved reliability and performance of project listing for `firebase use` command.
->>>>>>> 45c82d4a
+* Fixed bug where `firestore:delete` skips legacy documents with numeric IDs.