fixed - Fixes a bug in Cloud Firestore emulator where rulesets with no-op writes would modify a document's updated_at timestamp.
fixed - Reduced lock contention in Cloud Firestore emulator during concurrent writes to a document.
feature - Serving Hosting locally can now proxy to the live Cloud Run service.
fixed - Fixes a bug where fields in Cloud Firestore indexes would be sorted alphabetically for display.
<<<<<<< HEAD
fixed - Lifecycle hooks will respect a single multi-resource deploy.
=======
fixed - Fixes a bug in Firestore Emulator REST API that caused 404s to root collections.
fixed - Firestore Emulator now accepts secure JWTs from Android/iOS SDK with warnings.
>>>>>>> f398dc6c
<|MERGE_RESOLUTION|>--- conflicted
+++ resolved
@@ -2,9 +2,6 @@
 fixed - Reduced lock contention in Cloud Firestore emulator during concurrent writes to a document.
 feature - Serving Hosting locally can now proxy to the live Cloud Run service.
 fixed - Fixes a bug where fields in Cloud Firestore indexes would be sorted alphabetically for display.
-<<<<<<< HEAD
-fixed - Lifecycle hooks will respect a single multi-resource deploy.
-=======
 fixed - Fixes a bug in Firestore Emulator REST API that caused 404s to root collections.
 fixed - Firestore Emulator now accepts secure JWTs from Android/iOS SDK with warnings.
->>>>>>> f398dc6c
+fixed - Lifecycle hooks will respect a single multi-resource deploy.