--- conflicted
+++ resolved
@@ -1,6 +1 @@
-* Fixes issue deploying scheduled functions for non `us-central` project locations.
-<<<<<<< HEAD
-* Allow the RTDB emulator to hot-reload rules file on changes.
-=======
-* Cleans up unnecessary emulator JAR files when a new one is downloaded.
->>>>>>> 84ef4d53
+* Allow the RTDB emulator to hot-reload rules file on changes.