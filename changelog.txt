--- conflicted
+++ resolved
@@ -1,8 +1,5 @@
 * Allow the RTDB emulator to hot-reload rules file on changes.
 * Allows emulated Cloud Functions to talk to production RTDB/Firestore if the emulators are not running.
 * Fixes an issue where internal logs would sometimes appear in stdout.
-<<<<<<< HEAD
-* Fixes an issue where functions:shell logs could be double escaped.
-=======
 * Improves RTDB emulator support for JWT algorithms and arbitrary Google Cloud auth tokens.
->>>>>>> 9252aa8a
+* Fixes an issue where functions:shell logs could be double escaped.