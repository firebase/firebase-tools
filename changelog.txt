fixed - Multi-Site predeploy and postdeploy hooks now trigger
feature - Added support to set and get feature flag defaultWriteSizeLimit for RTDB.
<<<<<<< HEAD
feature - Introduced `debug(...)` function to Firestore emulator security rules
fixed - Simplified how Firestore emulator evaluates rules
=======
fixed - Importing Auth users with MD5 or SHAs now have correct validation
>>>>>>> 45b2ccd5
<|MERGE_RESOLUTION|>--- conflicted
+++ resolved
@@ -1,8 +1,5 @@
 fixed - Multi-Site predeploy and postdeploy hooks now trigger
 feature - Added support to set and get feature flag defaultWriteSizeLimit for RTDB.
-<<<<<<< HEAD
 feature - Introduced `debug(...)` function to Firestore emulator security rules
 fixed - Simplified how Firestore emulator evaluates rules
-=======
-fixed - Importing Auth users with MD5 or SHAs now have correct validation
->>>>>>> 45b2ccd5
+fixed - Importing Auth users with MD5 or SHAs now have correct validation