--- conflicted
+++ resolved
@@ -1,5 +1,2 @@
-<<<<<<< HEAD
-fixed - Multi-Site predeploy and postdeploy hooks now trigger
-=======
 fixed - Prevent Firestore index creation from encountering contention issues.
->>>>>>> adb77a5b
+fixed - Multi-Site predeploy and postdeploy hooks now trigger