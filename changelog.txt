--- conflicted
+++ resolved
@@ -13,9 +13,6 @@
 * Fixes long responses from emulator being truncated.
 * Fixes a bug where `admin.firestore()` and `app.firestore()` behaved differently.
 * Fix issue with npm `6.10` where an internal version check of the `firebase-functions` SDK caused a crash.
-<<<<<<< HEAD
-* Improves ability of Firebase CLI to be used with service accounts.
-=======
 * Fix bug in Firestore emulator where queries with `startAfter` had incorrect boundary behavior.
 * Fix bug where too many functions would hang the emulator.
->>>>>>> 0586ee1e
+* Improves ability of Firebase CLI to be used with service accounts.