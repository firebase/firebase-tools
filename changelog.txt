--- conflicted
+++ resolved
@@ -1,8 +1,5 @@
 fixed - Fixes a bug in Cloud Firestore emulator where rulesets with no-op writes would modify a document's updated_at timestamp.
 fixed - Reduced lock contention in Cloud Firestore emulator during concurrent writes to a document.
 feature - Serving Hosting locally can now proxy to the live Cloud Run service.
-<<<<<<< HEAD
-fixed - Lifecycle hooks will respect a single multi-resource deploy.
-=======
 fixed - Fixes a bug where fields in Cloud Firestore indexes would be sorted alphabetically for display.
->>>>>>> da1127d8
+fixed - Lifecycle hooks will respect a single multi-resource deploy.