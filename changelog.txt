--- conflicted
+++ resolved
@@ -1,6 +1,3 @@
-<<<<<<< HEAD
-* Allow running the Firestore and RTDB emulators without a configuration.
-=======
 * Auto-download Firestore and RTDB emulators when using `emulators:start`.
 * Make `functions:shell` respect the `--port` argument.
->>>>>>> 729083ff
+* Allow running the Firestore and RTDB emulators without a configuration.