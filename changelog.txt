<<<<<<< HEAD
* Fixes issue deploying scheduled functions in for non `us-central` project locations.
* Allows emulated Cloud Functions to talk to production RTDB/Firestore if the emulators are not running.
=======
* Allow the RTDB emulator to hot-reload rules file on changes.
>>>>>>> a3afff9d
<|MERGE_RESOLUTION|>--- conflicted
+++ resolved
@@ -1,6 +1,2 @@
-<<<<<<< HEAD
-* Fixes issue deploying scheduled functions in for non `us-central` project locations.
-* Allows emulated Cloud Functions to talk to production RTDB/Firestore if the emulators are not running.
-=======
 * Allow the RTDB emulator to hot-reload rules file on changes.
->>>>>>> a3afff9d
+* Allows emulated Cloud Functions to talk to production RTDB/Firestore if the emulators are not running.