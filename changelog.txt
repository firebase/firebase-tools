--- conflicted
+++ resolved
@@ -1,6 +1,3 @@
 * Fixes bug where `firebase serve --only functions` dropped the host argument.
-<<<<<<< HEAD
-* Fixes bug where `firebase open` would return an error.
-=======
 * Fixes bug where `grpc-js` connections used the wrong credentials.
->>>>>>> 8337e70c
+* Fixes bug where `firebase open` would return an error.