--- conflicted
+++ resolved
@@ -1,7 +1,4 @@
 * Fixes a bug where the functions emulator did not work with `firebase-functions` versions `3.x.x`.
 * Make the Functions emulator automatically point to the RTDB emulator when running.
-<<<<<<< HEAD
-* Improve error message when `firebase serve` can't acquire the right port.
-=======
 * Fixes issue where the functions runtime would not always exit on success (#1346).
->>>>>>> 0c2e8003
+* Improve error message when `firebase serve` can't acquire the right port.