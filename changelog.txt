--- conflicted
+++ resolved
@@ -1,5 +1,2 @@
-<<<<<<< HEAD
-* Make `functions:shell` respect the `--port` argument.
-=======
 * Auto-download Firestore and RTDB emulators when using `emulators:start`.
->>>>>>> 50fc533f
+* Make `functions:shell` respect the `--port` argument.