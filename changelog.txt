<<<<<<< HEAD
* Fixes a bug where the functions emulator did not work with `firebase-functions` versions `3.x.x`.
* Make the Functions emulator automatically point to the RTDB emulator when running.
* Fixes issue where the functions runtime would not always exit on success (#1346).
* Improve error message when `firebase serve` can't acquire the right port.
=======
* Auto-download Firestore and RTDB emulators when using `emulators:start`.
* Make `functions:shell` respect the `--port` argument.
>>>>>>> 729083ff
<|MERGE_RESOLUTION|>--- conflicted
+++ resolved
@@ -1,9 +1,3 @@
-<<<<<<< HEAD
-* Fixes a bug where the functions emulator did not work with `firebase-functions` versions `3.x.x`.
-* Make the Functions emulator automatically point to the RTDB emulator when running.
-* Fixes issue where the functions runtime would not always exit on success (#1346).
-* Improve error message when `firebase serve` can't acquire the right port.
-=======
 * Auto-download Firestore and RTDB emulators when using `emulators:start`.
 * Make `functions:shell` respect the `--port` argument.
->>>>>>> 729083ff
+* Improve error message when `firebase serve` can't acquire the right port.