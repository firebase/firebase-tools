* Auto-download Firestore and RTDB emulators when using `emulators:start`.
* Make `functions:shell` respect the `--port` argument.
* Improve error message when `firebase serve` can't acquire the right port.
* Allow running the Firestore and RTDB emulators without a configuration.
* Fixes bug where profiler table rendering crashes due to undefined `path`.
* Allow the Firestore emulator to give more information about invalid rulesets.
* Hot reload firestore rules on change.
* Upgrade archiver dependency to 3.0.0.
* Update functions init templates to `v3.1.0`
* Fix emulation of https functions.
* Fix bug where calling `clearFirestoreData` against the Firestore Emulator fails if more than 500 documents exist.
* Fix multipart uploads in emulator.
* Fixes long responses from emulator being truncated.
* Fixes a bug where `admin.firestore()` and `app.firestore()` behaved differently.
* Fix issue with npm `6.10` where an internal version check of the `firebase-functions` SDK caused a crash.
<<<<<<< HEAD
* Fix bug where too many functions would hang the emulator.
=======
* Fix bug in Firestore emulator where queries with `startAfter` had incorrect boundary behavior.
>>>>>>> dba0b51e
<|MERGE_RESOLUTION|>--- conflicted
+++ resolved
@@ -13,8 +13,5 @@
 * Fixes long responses from emulator being truncated.
 * Fixes a bug where `admin.firestore()` and `app.firestore()` behaved differently.
 * Fix issue with npm `6.10` where an internal version check of the `firebase-functions` SDK caused a crash.
-<<<<<<< HEAD
-* Fix bug where too many functions would hang the emulator.
-=======
 * Fix bug in Firestore emulator where queries with `startAfter` had incorrect boundary behavior.
->>>>>>> dba0b51e
+* Fix bug where too many functions would hang the emulator.