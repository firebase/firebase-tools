<<<<<<< HEAD
* Fixed bug where raw body was missing on HTTPS function request
* Fixed bug with Functions Emulator and firebase-admin@8.0.0
* Fixed req.baseUrl in Functions Emulator
* Added `FUNCTIONS_EMULATOR` environmental variable when running in Functions Emulator
=======
* Set FIRESTORE_EMULATOR_HOST env var in "emulators:exec".
* Fixes bug in printing Function logs when the text payload was undefined.
>>>>>>> 8cd088b4
<|MERGE_RESOLUTION|>--- conflicted
+++ resolved
@@ -1,9 +1,6 @@
-<<<<<<< HEAD
 * Fixed bug where raw body was missing on HTTPS function request
 * Fixed bug with Functions Emulator and firebase-admin@8.0.0
 * Fixed req.baseUrl in Functions Emulator
 * Added `FUNCTIONS_EMULATOR` environmental variable when running in Functions Emulator
-=======
 * Set FIRESTORE_EMULATOR_HOST env var in "emulators:exec".
-* Fixes bug in printing Function logs when the text payload was undefined.
->>>>>>> 8cd088b4
+* Fixes bug in printing Function logs when the text payload was undefined.