--- conflicted
+++ resolved
@@ -60,13 +60,6 @@
       "type": "string",
       "description": "The ID of the Firebase Data Connect connector."
     },
-<<<<<<< HEAD
-    "authMode": {
-      "type": "string",
-      "description": "The authentication strategy to use for this connector"
-    },
-=======
->>>>>>> 8b6f994d
     "generate": {
       "type": "object",
       "additionalProperties": false,
