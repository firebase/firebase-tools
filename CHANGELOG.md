* Adds the ability to select an extension to install from a list of available official extensions when `firebase ext:install -i` or `firebase ext:install --interactive` is run.
<<<<<<< HEAD
* Adds `-s, --site` flag to `hosting:disable` command, allowing it to be run against the non-default site of a project.
=======
* Fixes a small bug that caused `false` values in the `options` object to be ignored. 
* Release Database Emulator v4.3.1.
* Fixes a bug where unidentified commands gave an unhelpful error message (#1889).
* Prevents potential false-negative permissions check errors from erroring command.
>>>>>>> ceadbbcc
<|MERGE_RESOLUTION|>--- conflicted
+++ resolved
@@ -1,9 +1,6 @@
 * Adds the ability to select an extension to install from a list of available official extensions when `firebase ext:install -i` or `firebase ext:install --interactive` is run.
-<<<<<<< HEAD
-* Adds `-s, --site` flag to `hosting:disable` command, allowing it to be run against the non-default site of a project.
-=======
 * Fixes a small bug that caused `false` values in the `options` object to be ignored. 
 * Release Database Emulator v4.3.1.
 * Fixes a bug where unidentified commands gave an unhelpful error message (#1889).
 * Prevents potential false-negative permissions check errors from erroring command.
->>>>>>> ceadbbcc
+* Adds `-s, --site` flag to `hosting:disable` command, allowing it to be run against the non-default site of a project.