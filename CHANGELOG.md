* Improved error handling when exporting users.
<<<<<<< HEAD
* Fixes firebase ext command and enables it to run without a project
=======
* Fixes an issue where repeated invoations cause an `EADDRINUSE` error (#1815)
>>>>>>> c3574ed6
<|MERGE_RESOLUTION|>--- conflicted
+++ resolved
@@ -1,6 +1,3 @@
 * Improved error handling when exporting users.
-<<<<<<< HEAD
-* Fixes firebase ext command and enables it to run without a project
-=======
-* Fixes an issue where repeated invoations cause an `EADDRINUSE` error (#1815)
->>>>>>> c3574ed6
+* Fixes firebase ext command and enables it to run without a project.
+* Fixes an issue where repeated invoations cause an `EADDRINUSE` error (#1815).