<<<<<<< HEAD
- Fixed an issue where running the CLI in IDX required immediate reauthentication.
- Added App Hosting as an option for firebase init. (#7803)
- Added new command dataconnect:sql:shell which allows users to directly connect and run queries against their dataconnect cloudsql instance (#7778).
=======
- Fixed Flutter web apps that might require the --no-tree-shake-icons flag in order to build. (#7724)
- Removed outdated dependency on `rimraf`.
- Fixed an issue where the Extensions emulator would fail silently if started with a non-existant project without the `demo-` prefix. (#7779)
>>>>>>> e4861d21
<|MERGE_RESOLUTION|>--- conflicted
+++ resolved
@@ -1,9 +1,4 @@
-<<<<<<< HEAD
-- Fixed an issue where running the CLI in IDX required immediate reauthentication.
-- Added App Hosting as an option for firebase init. (#7803)
-- Added new command dataconnect:sql:shell which allows users to directly connect and run queries against their dataconnect cloudsql instance (#7778).
-=======
 - Fixed Flutter web apps that might require the --no-tree-shake-icons flag in order to build. (#7724)
 - Removed outdated dependency on `rimraf`.
 - Fixed an issue where the Extensions emulator would fail silently if started with a non-existant project without the `demo-` prefix. (#7779)
->>>>>>> e4861d21
+- Added new command dataconnect:sql:shell which allows users to directly connect and run queries against their dataconnect cloudsql instance (#7778).