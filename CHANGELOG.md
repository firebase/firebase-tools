--- conflicted
+++ resolved
@@ -1,7 +1,4 @@
-<<<<<<< HEAD
 - Implemented a check in the Next.js build function to verify if
   `.env.<PROJECT-ID>` file exists and make its variables available for the build
   process.
-=======
 - Fix esbuild path used to bundle next.config.js on Windows (#7555)
->>>>>>> 5b59e220
