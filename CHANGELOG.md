--- conflicted
+++ resolved
@@ -1,6 +1,3 @@
-<<<<<<< HEAD
 - Improve performance and reliability when deploying multiple 2nd gen functions using single builds. (#6376)
-=======
 - Fixed an issue where `emulators:export` did not check if the target folder is empty. (#6313)
->>>>>>> 67f74805
 - Fix "Could not find the next executable" on Next.js deployments (#6372)