--- conflicted
+++ resolved
@@ -1,9 +1,6 @@
 - Fixes bug causing Hosting emulator to serve invalid /\_\_/\* files.
 - Fixes bug in Firestore emulator for evaluating rules in query listening. (#2197)
 - Fixes support in Firestore emulator for `?show_missing` in listing collection.
-<<<<<<< HEAD
-- Fixes bug where functions would run in local time zone instead of UTC (#2253).
-=======
 - Supports `?disableTriggers=true` for disabling function triggers in RTDB Emulator REST APIs.
 - Includes other production Realtime Database improvements into the RTDB Emulator.
->>>>>>> 101480ba
+- Fixes bug where functions would run in local time zone instead of UTC (#2253).