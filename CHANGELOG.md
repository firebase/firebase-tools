* Fixed an issue in Firestore Emulator where batchGet and transactions does not work over REST.
<<<<<<< HEAD
* Prevent duplicate rulesets from being created.
=======
* Make additional setIamPolicy call when creating HTTP functions to ensure they continue to be publicly available.
>>>>>>> 5d060010
<|MERGE_RESOLUTION|>--- conflicted
+++ resolved
@@ -1,6 +1,3 @@
 * Fixed an issue in Firestore Emulator where batchGet and transactions does not work over REST.
-<<<<<<< HEAD
-* Prevent duplicate rulesets from being created.
-=======
 * Make additional setIamPolicy call when creating HTTP functions to ensure they continue to be publicly available.
->>>>>>> 5d060010
+* Prevent duplicate rulesets from being created.