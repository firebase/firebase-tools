* Fixes a bug where rounds=0 was accepted for SHA1 hashes (#1617).
<<<<<<< HEAD
* Functions emulator now re-uses workers to avoid running global code on each execution (#1353).
=======
* Allows support for using `\n` in the `--releaseNotes` option of the `appdistribution:distribute` command (#1739).
>>>>>>> c9019ffa
<|MERGE_RESOLUTION|>--- conflicted
+++ resolved
@@ -1,6 +1,3 @@
 * Fixes a bug where rounds=0 was accepted for SHA1 hashes (#1617).
-<<<<<<< HEAD
-* Functions emulator now re-uses workers to avoid running global code on each execution (#1353).
-=======
 * Allows support for using `\n` in the `--releaseNotes` option of the `appdistribution:distribute` command (#1739).
->>>>>>> c9019ffa
+* Functions emulator now re-uses workers to avoid running global code on each execution (#1353).