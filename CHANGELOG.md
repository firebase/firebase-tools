<<<<<<< HEAD
- Update supported range for Angular framework. (#7418)
=======
- Fix (Angular 17+) temporary change the PORT in Angular server.ts (#6651)
>>>>>>> 5bb5d125
<|MERGE_RESOLUTION|>--- conflicted
+++ resolved
@@ -1,5 +1,2 @@
-<<<<<<< HEAD
 - Update supported range for Angular framework. (#7418)
-=======
-- Fix (Angular 17+) temporary change the PORT in Angular server.ts (#6651)
->>>>>>> 5bb5d125
+- Fix (Angular 17+) temporary change the PORT in Angular server.ts (#6651)