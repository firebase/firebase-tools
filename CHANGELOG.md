--- conflicted
+++ resolved
@@ -1,7 +1,3 @@
-<<<<<<< HEAD
 * Display update warnings during `ext:update`.
 * Fixes an issue where all multi-site pre- and post-deploy hooks trigger for targeted deploys (#1160).
-=======
-* Fixes an issue where all multi-site pre- and post-deploy hooks trigger for targeted deploys (#1160).
-* Fixes UX bugs in `ext:update`.
->>>>>>> 8c1df9ad
+* Fixes UX bugs in `ext:update`.