--- conflicted
+++ resolved
@@ -1,9 +1,3 @@
-<<<<<<< HEAD
-- Updated emulator UI to version 1.14.0, which adds support for SDK defined extensions.
-- Added emulator support for SDK defined extensions.
-- Fixed various trigger handling issues in the Functions emualtor, including an issue where Eventarc functions would not be emulated correctly after a reload.
-- Added new command dataconnect:sql:shell which allows users to directly connect and run queries against their dataconnect cloudsql instance.
-=======
 - Fixed an issue where running the CLI in IDX required immediate reauthentication.
 - Added App Hosting as an option for firebase init. (#7803)
->>>>>>> 60daa4df
+- Added new command dataconnect:sql:shell which allows users to directly connect and run queries against their dataconnect cloudsql instance (#7778).