<<<<<<< HEAD
- `firebase use <project> --alias <alias>` no longer requires `firebase login`. (#7624)
=======
- Updated emulator UI to version 1.14.0, which adds support for SDK defined extensions.
- Added emulator support for SDK defined extensions.
- Fixed various trigger handling issues in the Functions emualtor, including an issue where Eventarc functions would not be emulated correctly after a reload.
- Added support for generating Dart SDKs for Data Connect connectors.
>>>>>>> 8a411a68
<|MERGE_RESOLUTION|>--- conflicted
+++ resolved
@@ -1,8 +1,5 @@
-<<<<<<< HEAD
 - `firebase use <project> --alias <alias>` no longer requires `firebase login`. (#7624)
-=======
 - Updated emulator UI to version 1.14.0, which adds support for SDK defined extensions.
 - Added emulator support for SDK defined extensions.
 - Fixed various trigger handling issues in the Functions emualtor, including an issue where Eventarc functions would not be emulated correctly after a reload.
-- Added support for generating Dart SDKs for Data Connect connectors.
->>>>>>> 8a411a68
+- Added support for generating Dart SDKs for Data Connect connectors.