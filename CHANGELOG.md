<<<<<<< HEAD
- Migrated some API calls from `firebase.googleapis.com` to `cloudresourcemanager.googleapis.com`.
- Moved firebase-tools-ui server.js logic to fireabse-tools to run it in-memory. (#7897)
- Updates `superstatic` to `9.1.0` (#7929).
- Added the appdistribution:group:list and appdistribution:testers:list commands.
- Added `--import` and `emulators:export` support to the Data Connect emulator.
- Added `firebase.json#emulators.dataconnect.dataDir`. When set, Data Connect data will be persisted to the configured directory between emulator runs.
=======
- Added default value for `emulators.dataconnect.dataDir` to `init dataconnect`.
>>>>>>> 49c5ac5f
<|MERGE_RESOLUTION|>--- conflicted
+++ resolved
@@ -1,10 +1 @@
-<<<<<<< HEAD
-- Migrated some API calls from `firebase.googleapis.com` to `cloudresourcemanager.googleapis.com`.
-- Moved firebase-tools-ui server.js logic to fireabse-tools to run it in-memory. (#7897)
-- Updates `superstatic` to `9.1.0` (#7929).
-- Added the appdistribution:group:list and appdistribution:testers:list commands.
-- Added `--import` and `emulators:export` support to the Data Connect emulator.
-- Added `firebase.json#emulators.dataconnect.dataDir`. When set, Data Connect data will be persisted to the configured directory between emulator runs.
-=======
-- Added default value for `emulators.dataconnect.dataDir` to `init dataconnect`.
->>>>>>> 49c5ac5f
+- Added default value for `emulators.dataconnect.dataDir` to `init dataconnect`.