<<<<<<< HEAD
- Enables runtime for Cloud Functions to be set in `firebase.json` (#2241, thanks @quentinvernot!), for example:

  ```
  {
    "functions": {
      "runtime": "nodejs10"
    }
  }
  ```

- Fixes an issue where the suggested redeploy command for Firebase Functions was incorrect for names with dashes.
=======
- Fixes an issue where the suggested redeploy command for Firebase Functions was incorrect for names with dashes.
- Adds a the `--export-on-exit` flag to `emulators:start` and `emulators:exec` to automatically export emulator data on command exit (#2224)
>>>>>>> 053be810
<|MERGE_RESOLUTION|>--- conflicted
+++ resolved
@@ -1,4 +1,3 @@
-<<<<<<< HEAD
 - Enables runtime for Cloud Functions to be set in `firebase.json` (#2241, thanks @quentinvernot!), for example:
 
   ```
@@ -10,7 +9,4 @@
   ```
 
 - Fixes an issue where the suggested redeploy command for Firebase Functions was incorrect for names with dashes.
-=======
-- Fixes an issue where the suggested redeploy command for Firebase Functions was incorrect for names with dashes.
-- Adds a the `--export-on-exit` flag to `emulators:start` and `emulators:exec` to automatically export emulator data on command exit (#2224)
->>>>>>> 053be810
+- Adds a the `--export-on-exit` flag to `emulators:start` and `emulators:exec` to automatically export emulator data on command exit (#2224)