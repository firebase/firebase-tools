--- conflicted
+++ resolved
@@ -5,8 +5,5 @@
 * Updates Firebase Extensions registry address.
 * Adds the `firebase init emulators` command.
 * Adds a Cloud Pub/Sub Emulator (#1748).
-<<<<<<< HEAD
 * Adds support for immutable params in `ext:configure`.
-=======
-* Fixes a bug where the Firestore emulator was unable to serve rule coverage HTML reports.
->>>>>>> bef9c8c3
+* Fixes a bug where the Firestore emulator was unable to serve rule coverage HTML reports.