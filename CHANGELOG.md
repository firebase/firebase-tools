--- conflicted
+++ resolved
@@ -1,7 +1,4 @@
-<<<<<<< HEAD
-- Improves support for prerelease versions in `ext:dev:publish`.
-=======
 - Fix URL with wrong host returned in storage resumable upload (#4374).
 - Fixes Firestore emulator transaction expiration and reused bug.
 - Fixes Firestore emulator deadlock bug. [#2452](https://github.com/firebase/firebase-tools/issues/2452)
->>>>>>> 0c9d5233
+- Improves support for prerelease versions in `ext:dev:publish` (#4244).