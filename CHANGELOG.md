--- conflicted
+++ resolved
@@ -1,8 +1,5 @@
 - Allow more than 100 concurrent connections to the Realtime Database emulator.
 - Fixes incorrect `databaseURL` inside the Cloud Functions emulator for new projects (#2965).
 - Fixes function URLs when emulating namespaced/grouped Cloud Functions (#2966).
-<<<<<<< HEAD
-- Fixes issue where Auth triggers were not disabled when background trigges were disabled.
-=======
 - Support using `firebase-bolt` installed in local `node_modules` (#767).
->>>>>>> 7c2faadf
+- Fixes issue where Auth triggers were not disabled when background trigges were disabled.