<<<<<<< HEAD
- Fix an issue preventing Vite applications from being emulated on Windows. (#6411)
- Addressed an issue preventing Astro applications from being deployed from Windows. (#5709)
- Fixed an issue preventing Angular apps using ng-deploy from being emulated or deployed. (#6584)
- Warn if a Web Framework is outside a well known version range on deploy/emulate. (#6562)
- Use Web Framework's well known version range in `firebase init hosting`. (#6562)
- Permit use of more SSR regions in Web Frameworks deploys. (#6086)
- Limit Web Framework's generated Cloud Function name to 23 characters, fixing deploys for some. (#6260)
- Allow Nuxt as an option during `firebase init hosting`. (#6309)
- Fix Next.js dynamic and static OG images. (#6592)
=======
>>>>>>> e89059d6
<|MERGE_RESOLUTION|>--- conflicted
+++ resolved
@@ -1,12 +1 @@
-<<<<<<< HEAD
-- Fix an issue preventing Vite applications from being emulated on Windows. (#6411)
-- Addressed an issue preventing Astro applications from being deployed from Windows. (#5709)
-- Fixed an issue preventing Angular apps using ng-deploy from being emulated or deployed. (#6584)
-- Warn if a Web Framework is outside a well known version range on deploy/emulate. (#6562)
-- Use Web Framework's well known version range in `firebase init hosting`. (#6562)
-- Permit use of more SSR regions in Web Frameworks deploys. (#6086)
-- Limit Web Framework's generated Cloud Function name to 23 characters, fixing deploys for some. (#6260)
-- Allow Nuxt as an option during `firebase init hosting`. (#6309)
-- Fix Next.js dynamic and static OG images. (#6592)
-=======
->>>>>>> e89059d6
+- Fix Next.js dynamic and static OG images. (#6592)