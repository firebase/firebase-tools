--- conflicted
+++ resolved
@@ -1,10 +1,7 @@
 - Changes default CF3 runtime to nodejs22 (#8037)
 - Fixed an issue where `--import` would error for the Data Connect emulator if `dataDir` was also set.
 - Fixed an issue where `firebase init dataconnect` errored when importing a schema with no GQL files.
-<<<<<<< HEAD
-- Fixed an issue where the Data Connect emulator would not cleanly shut down Postgres and corrupt data (#8044).
-=======
-- CF3 callables can now be annotate with a genkit action they are serving (#8039)
-- HTTPS functions can now be upgraded to HTTPS Callable functions (#8039)
-- Update default tsconfig to support more modern defaults (#8039)
->>>>>>> f98ffe4a
+- Fixed an issue where the Data Connect emulator would not cleanly shut down Postgres and corrupt data. (#8044)
+- CF3 callables can now be annotate with a genkit action they are serving. (#8039)
+- HTTPS functions can now be upgraded to HTTPS Callable functions. (#8039)
+- Update default tsconfig to support more modern defaults. (#8039)