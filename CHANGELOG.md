--- conflicted
+++ resolved
@@ -1,5 +1 @@
-<<<<<<< HEAD
-- Fixes issue caused by adding type checks in #5906.
-- Fixed an issue where Storage rules could not be deployed to projects without a billing plan. (#5955)
-=======
->>>>>>> 3f3c1868
+- Fixes issue caused by adding type checks in #5906.