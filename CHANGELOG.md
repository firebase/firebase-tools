--- conflicted
+++ resolved
@@ -1,5 +1,2 @@
-<<<<<<< HEAD
-* Fixes trigger parser to not rely on prototype methods (#1687).
-=======
 * Added support for managing the Realtime Database setting `strictTriggerValidation`.
->>>>>>> 31478ca4
+* Fixes trigger parser to not rely on prototype methods (#1687).