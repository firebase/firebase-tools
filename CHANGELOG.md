--- conflicted
+++ resolved
@@ -5,8 +5,5 @@
 - Multi-page applications that are fully staticly rendered are no longer treated as PWAs. (#5716)
 - Add fast dev-mode support for devlopers using Nuxt v2. (#5716)
 - Respect `ssr: false` and `baseURL` when using Nuxt. (#5716)
-<<<<<<< HEAD
-- Fix bug where Vite JS-SDK auto init was not working for webframeworks (#5610).
-=======
-- Respect `FIREBASE_FRAMEWORKS_BUILD_TARGET` environment variable to override the default build target (#5572).
->>>>>>> 5c7fa9f3
+- Fix bug where JS SDK auto-init was not working for Vite while in dev-mode (#5610).
+- Respect `FIREBASE_FRAMEWORKS_BUILD_TARGET` environment variable to override the default build target (#5572).