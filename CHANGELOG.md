--- conflicted
+++ resolved
@@ -1,5 +1,2 @@
-<<<<<<< HEAD
-* Deprecate `setup:web` command.
-=======
 * Mark `list` command as deprecated.
->>>>>>> d348d54a
+* Mark `setup:web` command as deprecated.