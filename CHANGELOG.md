- Fix bug where disabling background triggers did nothing. (#5221)
- Fix bug in auth emulator where empty string should throw invalid email instead of missing email. (#3898)
- Fix bug in auth emulator in which createdAt was not set for signInWithIdp new users. (#5203)
- Add region warning for emulated database functions (#5143)
- Default to --no-localhost when calling login from Google Cloud Workstations
- Support the x-goog-api-key header in auth emulator. (#5249)
<<<<<<< HEAD
- Fix bug where function deployments using --only filter sometimes failed deployments. (#5280)
- Add a workaround for the pubsub emulator to resolve a shutdown issue. (#5294)
=======
- Fix bug in deploying web frameworks when a predeploy hook was configured in firebase.json (#5199)
- Fix bug where function deployments using --only filter sometimes failed deployments. (#5280)
>>>>>>> 57129783
<|MERGE_RESOLUTION|>--- conflicted
+++ resolved
@@ -4,10 +4,6 @@
 - Add region warning for emulated database functions (#5143)
 - Default to --no-localhost when calling login from Google Cloud Workstations
 - Support the x-goog-api-key header in auth emulator. (#5249)
-<<<<<<< HEAD
-- Fix bug where function deployments using --only filter sometimes failed deployments. (#5280)
-- Add a workaround for the pubsub emulator to resolve a shutdown issue. (#5294)
-=======
 - Fix bug in deploying web frameworks when a predeploy hook was configured in firebase.json (#5199)
 - Fix bug where function deployments using --only filter sometimes failed deployments. (#5280)
->>>>>>> 57129783
+- Add a workaround for the pubsub emulator to resolve a shutdown issue. (#5294)