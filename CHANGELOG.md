--- conflicted
+++ resolved
@@ -1,7 +1,4 @@
-<<<<<<< HEAD
-* Updated underlying logging infrastructure
-=======
 * **BREAKING:** Remove `firebase list` command.
 * **BREAKING:** Remove `firebase tools:migrate` command.
 * **BREAKING:** Remove `firebase setup:web` command.
->>>>>>> 6f353d77
+* Updated underlying logging infrastructure.