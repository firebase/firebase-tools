* Fixes a bug where the Functions emulator ignored the "host" configuration (#1722)
* Fixes a bug where the Functions emulator accepted requests to too many paths (#1773)
<<<<<<< HEAD
* Print Firebase Console links for Extensions after operations
* Adds printing of Firebase console links for Firebase Extensions after operations.
* Updated Firebase Extensions registry address.
* Prevents potential false-negative permissions check errors from erroring command.
=======
* Modifies `firebase ext:update` to not perform update if the extension is already up to date.
* Print Firebase Console links for Extensions after operations.
* Updated Firebase Extensions registry address.
* Adds the `firebase init emulators` command.
* Adds a Cloud Pub/Sub Emulator (#1748).
* Fixes a bug where the Firestore emulator was unable to serve rule coverage HTML reports.
>>>>>>> bef9c8c3
<|MERGE_RESOLUTION|>--- conflicted
+++ resolved
@@ -1,15 +1,9 @@
 * Fixes a bug where the Functions emulator ignored the "host" configuration (#1722)
 * Fixes a bug where the Functions emulator accepted requests to too many paths (#1773)
-<<<<<<< HEAD
-* Print Firebase Console links for Extensions after operations
-* Adds printing of Firebase console links for Firebase Extensions after operations.
-* Updated Firebase Extensions registry address.
-* Prevents potential false-negative permissions check errors from erroring command.
-=======
 * Modifies `firebase ext:update` to not perform update if the extension is already up to date.
 * Print Firebase Console links for Extensions after operations.
 * Updated Firebase Extensions registry address.
 * Adds the `firebase init emulators` command.
 * Adds a Cloud Pub/Sub Emulator (#1748).
 * Fixes a bug where the Firestore emulator was unable to serve rule coverage HTML reports.
->>>>>>> bef9c8c3
+* Prevents potential false-negative permissions check errors from erroring command.