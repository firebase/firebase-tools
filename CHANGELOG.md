--- conflicted
+++ resolved
@@ -1,9 +1,4 @@
-<<<<<<< HEAD
-- Added initial delay when loading python functions. (#8239)
-- Enforced `webframeworks` enablement only on `webframeworks` sites. (#8168)
-- Replace `VSCODE_CWD` check to address issues running in VSCode environments. (#7471)
-=======
-- Add initial delay when loading python functions (#8239)
-- Enforce webframeworks enablement only on webframeworks sites (#8168)
-- Fix issue where `apps:init` throws an error upon app creation
->>>>>>> bd80099a
+- Replaced `VSCODE_CWD` check to address issues running in VSCode environments. (#7471)
+- Added initial delay when loading python functions (#8239)
+- Enforced webframeworks enablement only on webframeworks sites (#8168)
+- Fixed issue where `apps:init` throws an error upon app creation.