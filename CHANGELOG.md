--- conflicted
+++ resolved
@@ -4,11 +4,7 @@
 * **BREAKING:** Increase the minimum version of `firebase-admin` in the Functions emulator from `8.0.0` to `8.9.0`.
 * **BREAKING:** Increase the minimum version of `firebase-functions` in the Functions emulator from `3.0.0` to `3.3.0`.
 * **BREAKING:** Remove support for top-level `hosting` config.
-<<<<<<< HEAD
 * **BREAKING:** `firebase serve` can no longer start the Cloud Firestore or Realtime Database emulators.
 * **BREAKING:** The Cloud Functions emulator within `firebase serve` now has identical behavior to the emulator within `firebase emulators:start`.
 * Updated underlying logging infrastructure.
-=======
-* Update underlying logging infrastructure.
-* Replace deprecated `google-auto-auth` package with `google-auth-library`.
->>>>>>> f0c9b048
+* Replace deprecated `google-auto-auth` package with `google-auth-library`.