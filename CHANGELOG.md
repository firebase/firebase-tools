- Turns on content compression in the Hosting emulator. (#2328)
- Replaces underlying terminal coloring library.
- Make storage emulator multipart parsing handle quotes in boundary header. (#3953)
- Make storage emulator content type case insensitive. (#3953)
- Add storage emulator support to init.js useEmulator flag. (#4805)
- Populate resource correctly in storage rules evaluation. (#4329)
<<<<<<< HEAD
- Read name from metadata as backup for gcs upload into storage emulator. (#3953)
=======
- Fix bug where invalid CPU was set for 16GiB functions. (#4823)
- Fix bug where failed function discovery crashed the entire emulator. (#4826)
- Fix LIST security rule evaluation in storage emulator. (#4827)
>>>>>>> bfc1a546
<|MERGE_RESOLUTION|>--- conflicted
+++ resolved
@@ -4,10 +4,7 @@
 - Make storage emulator content type case insensitive. (#3953)
 - Add storage emulator support to init.js useEmulator flag. (#4805)
 - Populate resource correctly in storage rules evaluation. (#4329)
-<<<<<<< HEAD
 - Read name from metadata as backup for gcs upload into storage emulator. (#3953)
-=======
 - Fix bug where invalid CPU was set for 16GiB functions. (#4823)
 - Fix bug where failed function discovery crashed the entire emulator. (#4826)
-- Fix LIST security rule evaluation in storage emulator. (#4827)
->>>>>>> bfc1a546
+- Fix LIST security rule evaluation in storage emulator. (#4827)