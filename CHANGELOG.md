- **BREAKING** Drops support for running the CLI on Node 10.
- **BREAKING** Replaces all usages of `-y`, `--yes`, or `--confirm` with `-f` and `--force`.
- Fixes issue when installing a Firebase Extension where secrets would be created before validation.
- Fixes issue with filtering on a specific storage bucket using functions in the emulator. (#3893)
- Fixes check in Cloud Functions for Firebase initialization to check for API enablement before trying to enable them. (#2574)
- No longer tries to clean up function build images from Artifact Registry when Artifact Registry is not enabled (#3943)
<<<<<<< HEAD
- Requires firebase-functions >= 3.13.1 in Functions emulator to include bug fixes (#3851).
=======
- Show error message when running `firebase init hosting:github` with no Hosting config in `firebase.json` (#3113)
- Fixes issue where `remoteconfig:get` was not fetching the latest version by default. (#3559)
>>>>>>> a65e5f04
<|MERGE_RESOLUTION|>--- conflicted
+++ resolved
@@ -4,9 +4,6 @@
 - Fixes issue with filtering on a specific storage bucket using functions in the emulator. (#3893)
 - Fixes check in Cloud Functions for Firebase initialization to check for API enablement before trying to enable them. (#2574)
 - No longer tries to clean up function build images from Artifact Registry when Artifact Registry is not enabled (#3943)
-<<<<<<< HEAD
-- Requires firebase-functions >= 3.13.1 in Functions emulator to include bug fixes (#3851).
-=======
 - Show error message when running `firebase init hosting:github` with no Hosting config in `firebase.json` (#3113)
 - Fixes issue where `remoteconfig:get` was not fetching the latest version by default. (#3559)
->>>>>>> a65e5f04
+- Requires firebase-functions >= 3.13.1 in Functions emulator to include bug fixes (#3851).