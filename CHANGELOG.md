--- conflicted
+++ resolved
@@ -2,8 +2,5 @@
 - Release RTDB emulator v4.6.0: Get wire protocol with optional query.
 - Updates Cloud Functions for Firebase templates to better support function development.
 - Release Firestore emulator v1.11.9: Fixes != and not-in operators.
-<<<<<<< HEAD
-- Fixes `TypeError` that arises when trying to deploy with Firebase Hosting targets that don't exist in the project's firebase.json (#1232).
-=======
 - Add endpoints to enable/disable background triggers in the Cloud Functions emulator.
->>>>>>> 8853195a
+- Fixes `TypeError` that arises when trying to deploy with Firebase Hosting targets that don't exist in the project's firebase.json (#1232).