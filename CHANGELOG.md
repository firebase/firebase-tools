--- conflicted
+++ resolved
@@ -1,5 +1,2 @@
-<<<<<<< HEAD
-- Fixes and issue where the `${param:FOO}` syntax for Extensions did not work with the emulator.
-=======
-- Fixes issue in `database:settings:get` where the value wasn't being properly displayed.
->>>>>>> d305caf2
+- Fixes an issue where the `${param:FOO}` syntax for Firebase Extensions did not work with the emulator.
+- Fixes issue in `database:settings:get` where the value wasn't being properly displayed.