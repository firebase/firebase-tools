--- conflicted
+++ resolved
@@ -5,8 +5,5 @@
 - Firestore Emulator UI now supports deleting documents and collections recursively.
 - Fixes some Storage Emulator UI errors.
 - Fixes some issues when using Emulator UI on a different device.
-<<<<<<< HEAD
-- Fixes Emulator issue when function definition changes (#2533).
-=======
 - Fixes issues where functions:log command did not showing some log entries. (#3539)
->>>>>>> bd985052
+- Fixes Emulator issue when function definition changes (#2533).