- Fixed issue where Auth emulator sign in with Google only shows default tenant. (#6683)
- Prevent the use of pinTags + minInstances on the same function, as the features are not mutually compatible (#6684)
- Add force flag to delete backend (#6635).
<<<<<<< HEAD
- Let framework handle public directory with emulator. (#6674)
=======
- Use framework build target in Vite builds (#6643).
- Use framework build target in NODE_ENV for production Vite builds (#6644)
>>>>>>> d0972f7b
<|MERGE_RESOLUTION|>--- conflicted
+++ resolved
@@ -1,9 +1,6 @@
 - Fixed issue where Auth emulator sign in with Google only shows default tenant. (#6683)
 - Prevent the use of pinTags + minInstances on the same function, as the features are not mutually compatible (#6684)
 - Add force flag to delete backend (#6635).
-<<<<<<< HEAD
-- Let framework handle public directory with emulator. (#6674)
-=======
 - Use framework build target in Vite builds (#6643).
 - Use framework build target in NODE_ENV for production Vite builds (#6644)
->>>>>>> d0972f7b
+- Let framework handle public directory with emulator. (#6674)