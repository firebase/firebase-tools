* **BREAKING:** Remove `firebase list` command.
* **BREAKING:** Remove `firebase tools:migrate` command.
* **BREAKING:** Remove `firebase setup:web` command.
<<<<<<< HEAD
* Update underlying logging infrastructure.
* Replace instances of `firebaseapp.com` with `web.app`.
=======
* **BREAKING:** Increase the minimum version of `firebase-admin` in the Functions emulator from `8.0.0` to `8.9.0`.
* **BREAKING:** Increase the minimum version of `firebase-functions` in the Functions emulator from `3.0.0` to `3.3.0`.
* **BREAKING:** Remove support for top-level `hosting` config.
* **BREAKING:** `firebase serve` can no longer start the Cloud Firestore or Realtime Database emulators.
* **BREAKING:** The Cloud Functions emulator within `firebase serve` now has identical behavior to the emulator within `firebase emulators:start`.
* Updated underlying logging infrastructure.
* Replace deprecated `google-auto-auth` package with `google-auth-library`.
>>>>>>> 6b547520
<|MERGE_RESOLUTION|>--- conflicted
+++ resolved
@@ -1,10 +1,6 @@
 * **BREAKING:** Remove `firebase list` command.
 * **BREAKING:** Remove `firebase tools:migrate` command.
 * **BREAKING:** Remove `firebase setup:web` command.
-<<<<<<< HEAD
-* Update underlying logging infrastructure.
-* Replace instances of `firebaseapp.com` with `web.app`.
-=======
 * **BREAKING:** Increase the minimum version of `firebase-admin` in the Functions emulator from `8.0.0` to `8.9.0`.
 * **BREAKING:** Increase the minimum version of `firebase-functions` in the Functions emulator from `3.0.0` to `3.3.0`.
 * **BREAKING:** Remove support for top-level `hosting` config.
@@ -12,4 +8,4 @@
 * **BREAKING:** The Cloud Functions emulator within `firebase serve` now has identical behavior to the emulator within `firebase emulators:start`.
 * Updated underlying logging infrastructure.
 * Replace deprecated `google-auto-auth` package with `google-auth-library`.
->>>>>>> 6b547520
+* Replace instances of `firebaseapp.com` with `web.app`.