- Added default value for `emulators.dataconnect.dataDir` to `init dataconnect`.
- Fixed an issue where `firebase` would error out instead of displaying help text.
<<<<<<< HEAD
- Fixed an issue where `firebase init genkit` would error on Windows machines.
=======
- Fixed an issue where emulator returned error when emulating alerts functions written in python (#8019)
>>>>>>> eb5c922e
<|MERGE_RESOLUTION|>--- conflicted
+++ resolved
@@ -1,7 +1,4 @@
 - Added default value for `emulators.dataconnect.dataDir` to `init dataconnect`.
 - Fixed an issue where `firebase` would error out instead of displaying help text.
-<<<<<<< HEAD
 - Fixed an issue where `firebase init genkit` would error on Windows machines.
-=======
-- Fixed an issue where emulator returned error when emulating alerts functions written in python (#8019)
->>>>>>> eb5c922e
+- Fixed an issue where emulator returned error when emulating alerts functions written in python (#8019)