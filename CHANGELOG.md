- Fixed an issue with deploying indexes to Firestore Enterprise edition databases where explicit `__name__` fields could be incorrectly handled.
- The `experimental:mcp` command has been renamed to `mcp`. The old name is now an alias.
- `firebase_update_environment` MCP tool supports accepting Gemini in Firebase Terms of Service.
- Fixed a bug when `firebase init dataconnect` failed to create a React app when launched from VS Code extension (#9171).
- Added seed_data.gql to Data Connect's initial movie template (#9232).
- `firebase dataconnect:sql:migrate` now supports Cloud SQL instances with only private IPs. The command must be run in the same VPC of the instance to work. (##9200)
- CloudSQL instances created with `firebase deploy` now default to Postgres 17.
- Improved the clarity of the `firebase apptesting:execute` command when you have zero or multiple apps.
<<<<<<< HEAD
- `firebase dataconnect:sql:migrate` now supports Cloud SQL instances with only private IPs. The command must be run in the same VPC of the instance to work. (##9200)
- Fixed a race-condition when deploying multiple sites with rewrites resulting in some functions not being identified.
=======
- Fixed an issue where `firebase deploy --only firestore` would fail with 403 errors on projects that never had a database created.
>>>>>>> e535d19f
<|MERGE_RESOLUTION|>--- conflicted
+++ resolved
@@ -4,11 +4,7 @@
 - Fixed a bug when `firebase init dataconnect` failed to create a React app when launched from VS Code extension (#9171).
 - Added seed_data.gql to Data Connect's initial movie template (#9232).
 - `firebase dataconnect:sql:migrate` now supports Cloud SQL instances with only private IPs. The command must be run in the same VPC of the instance to work. (##9200)
+- Fixed a race-condition when deploying multiple sites with rewrites resulting in some functions not being identified.
 - CloudSQL instances created with `firebase deploy` now default to Postgres 17.
 - Improved the clarity of the `firebase apptesting:execute` command when you have zero or multiple apps.
-<<<<<<< HEAD
-- `firebase dataconnect:sql:migrate` now supports Cloud SQL instances with only private IPs. The command must be run in the same VPC of the instance to work. (##9200)
-- Fixed a race-condition when deploying multiple sites with rewrites resulting in some functions not being identified.
-=======
-- Fixed an issue where `firebase deploy --only firestore` would fail with 403 errors on projects that never had a database created.
->>>>>>> e535d19f
+- Fixed an issue where `firebase deploy --only firestore` would fail with 403 errors on projects that never had a database created.