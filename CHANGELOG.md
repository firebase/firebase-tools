<<<<<<< HEAD
- Fixed issue where the Extensions emulator would error when emualting local extensions with no params. (#6271)
=======
- Improve performance and reliability when deploying multiple 2nd gen functions using single builds. (#6275)
>>>>>>> eea3e225
<|MERGE_RESOLUTION|>--- conflicted
+++ resolved
@@ -1,5 +1,2 @@
-<<<<<<< HEAD
 - Fixed issue where the Extensions emulator would error when emualting local extensions with no params. (#6271)
-=======
-- Improve performance and reliability when deploying multiple 2nd gen functions using single builds. (#6275)
->>>>>>> eea3e225
+- Improved performance and reliability when deploying multiple 2nd gen functions using single builds. (#6275)