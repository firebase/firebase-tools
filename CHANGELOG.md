--- conflicted
+++ resolved
@@ -1,8 +1,5 @@
 * Release RTDB Emulator v4.4.1: Bugfix for unreleased feature.
 * Fixes a bug when using `firebase-tools` to delete Firestore documents inside the Functions emulator (#2001).
 * Fixes a bug where `.runtimeconfig.json` files were not properly detected (#1836).
-<<<<<<< HEAD
-* Fixes an issue where callable functions with authentication could not be emulated (#1475).
-=======
 * Fixes a bug where rules were sometimes read as blank after a file save (#1980).
->>>>>>> b92de7dd
+* Fixes an issue where callable functions with authentication could not be emulated (#1475).