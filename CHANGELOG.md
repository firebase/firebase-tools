--- conflicted
+++ resolved
@@ -1,5 +1,2 @@
-<<<<<<< HEAD
 - Check that billing is enabled and move App Hosting next to Hosting in init list (#7871).
-=======
-- Fixed Next.js issue with PPR routes not rendering correctly. (#7625)
->>>>>>> e3b60df1
+- Fixed Next.js issue with PPR routes not rendering correctly. (#7625)