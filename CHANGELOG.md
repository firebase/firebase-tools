- Support auth token JSON in `dataconnect_execute` MPC tool. (#9046)
<<<<<<< HEAD
- Fixed issue where `firebase-ios-sdk` could not finalize MFA with auth emulator. (#9062)
=======
- Fixed the bugs when MCP tools cannot connect to emulator due to CLI version mis-matched. (#9068)
- Fix bug when `firebase dataconnect:sdk:generate --watch` swallow all logs. (#9055)
- Add GA4 agent user property to tag CLI usage by coding agents. (#9070)
>>>>>>> 148a3210
<|MERGE_RESOLUTION|>--- conflicted
+++ resolved
@@ -1,8 +1,5 @@
-- Support auth token JSON in `dataconnect_execute` MPC tool. (#9046)
-<<<<<<< HEAD
+- Added support for auth token JSON in `dataconnect_execute` MPC tool. (#9046)
 - Fixed issue where `firebase-ios-sdk` could not finalize MFA with auth emulator. (#9062)
-=======
 - Fixed the bugs when MCP tools cannot connect to emulator due to CLI version mis-matched. (#9068)
-- Fix bug when `firebase dataconnect:sdk:generate --watch` swallow all logs. (#9055)
-- Add GA4 agent user property to tag CLI usage by coding agents. (#9070)
->>>>>>> 148a3210
+- Fixed a bug where `firebase dataconnect:sdk:generate --watch` swallowed all logs. (#9055)
+- Added GA4 agent user property to tag CLI usage by coding agents. (#9070)