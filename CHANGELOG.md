--- conflicted
+++ resolved
@@ -1,6 +1,3 @@
 - Fix Next.js dynamic and static OG images. (#6592)
-<<<<<<< HEAD
-- Display meaningful error message when cannot determine target. (#6594)
-=======
 - Address a regression introduced in 13.0.1 when emulating Vite applications. (#6599)
->>>>>>> 1c6e5ee3
+- Display meaningful error message when cannot determine target. (#6594)