<<<<<<< HEAD
* Allows skipping informational permissions check by setting `FIREBASE_SKIP_INFORMATIONAL_IAM` environment variable. (#2083)
=======
* Fixes missing template for printing web SDK configuration.
>>>>>>> 814934d1
<|MERGE_RESOLUTION|>--- conflicted
+++ resolved
@@ -1,5 +1,2 @@
-<<<<<<< HEAD
-* Allows skipping informational permissions check by setting `FIREBASE_SKIP_INFORMATIONAL_IAM` environment variable. (#2083)
-=======
 * Fixes missing template for printing web SDK configuration.
->>>>>>> 814934d1
+* Allows skipping informational permissions check by setting `FIREBASE_SKIP_INFORMATIONAL_IAM` environment variable. (#2083)