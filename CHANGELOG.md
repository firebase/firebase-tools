--- conflicted
+++ resolved
@@ -1,12 +1,7 @@
-<<<<<<< HEAD
-- Refactor Functions Emulator. (#5422)
-- Fix race condition when discovering functions. (#5444)
-- Added support for Nuxt 2 and Nuxt 3. (#5321)
-=======
 - Refactors Functions Emulator. (#5422)
 - Fixes race condition when discovering functions. (#5444)
+- Added support for Nuxt 2 and Nuxt 3. (#5321)
 - Fixes issue where `init firestore` was unecessarilly checking for default resource location. (#5230 and #5452)
 - Pass `trailingSlash` from Next.js config to `firebase.json` (#5445)
 - Don't use Next.js internal redirects for the backend test (#5445)
-- Fix issue where pnpm support broke for function emulation and deployment. (#5467)
->>>>>>> accea7ab
+- Fix issue where pnpm support broke for function emulation and deployment. (#5467)