--- conflicted
+++ resolved
@@ -1,8 +1,5 @@
-<<<<<<< HEAD
 - Added `appdistribution:group:create` and
   `appdistribution:group:delete`.
 - Added `--group-alias` option to `appdistribution:testers:add` and
   `appdistribution:testers:remove`.
-=======
-- Fixed an issue where Storage rules could not be deployed to projects without a billing plan. (#5955)
->>>>>>> d4d1952a
+- Fixed an issue where Storage rules could not be deployed to projects without a billing plan. (#5955)