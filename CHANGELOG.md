<<<<<<< HEAD
- Fix type mismatch for parametrized function region. (#6205)
- Fix bug where functions:secrets:\* family of commands did not work when Firebase CLI is authenticated via GOOGLE_APPLICATION_CREDENTIALS (#6190)
- Fixed bug where some extension instance updates would default to the wrong location.
=======
- Fixed issue where the Extensions emulator would error when emualting local extensions with no params. (#6271)
- Improved performance and reliability when deploying multiple 2nd gen functions using single builds. (#6275)
- Fix bundle next.config.js (#6287)
>>>>>>> 102ccf28
<|MERGE_RESOLUTION|>--- conflicted
+++ resolved
@@ -1,9 +1 @@
-<<<<<<< HEAD
-- Fix type mismatch for parametrized function region. (#6205)
-- Fix bug where functions:secrets:\* family of commands did not work when Firebase CLI is authenticated via GOOGLE_APPLICATION_CREDENTIALS (#6190)
-- Fixed bug where some extension instance updates would default to the wrong location.
-=======
-- Fixed issue where the Extensions emulator would error when emualting local extensions with no params. (#6271)
-- Improved performance and reliability when deploying multiple 2nd gen functions using single builds. (#6275)
-- Fix bundle next.config.js (#6287)
->>>>>>> 102ccf28
+- Fix type mismatch for parametrized function region. (#6205)