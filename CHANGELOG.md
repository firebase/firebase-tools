--- conflicted
+++ resolved
@@ -1,6 +1,3 @@
-<<<<<<< HEAD
 - Added `firebase deploy --dry-run`, which validates your changes and builds your code without making any production changes.
-=======
-- Improve Firebase Data Connect postgres security by granting fine grained SQL privileges to the users the need it. (#7578)
-- Remove `dataconnect:sql:migrate` command hard dependency on 'roles/cloudsql.admin'. (#7578)
->>>>>>> fb17e78a
+- Improved Firebase Data Connect postgres security by granting fine grained SQL privileges to the users the need it. (#7578)
+- Removed `dataconnect:sql:migrate` command hard dependency on 'roles/cloudsql.admin'. (#7578)