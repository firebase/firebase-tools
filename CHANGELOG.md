--- conflicted
+++ resolved
@@ -1,7 +1,3 @@
-<<<<<<< HEAD
-- Fixed Next.js issue with PPR routes not rendering correctly. (#7625)
-- Added support for Next.js 15. (#7588)
-=======
 - Fix rollouts:create to handle backend regionality & other fixes. (#7862)
 - Fixed Next.js issue with PPR routes not rendering correctly. (#7625)
->>>>>>> ec559476
+- Added support for Next.js 15. (#7588)