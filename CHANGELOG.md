--- conflicted
+++ resolved
@@ -1,12 +1,8 @@
 * **BREAKING:** Remove `firebase list` command.
 * **BREAKING:** Remove `firebase tools:migrate` command.
 * **BREAKING:** Remove `firebase setup:web` command.
-<<<<<<< HEAD
-* Updated underlying logging infrastructure.
-* Replaced deprecated `google-auto-auth` package with `google-auth-library`.
-=======
 * **BREAKING:** Increase the minimum version of `firebase-admin` in the Functions emulator from `8.0.0` to `8.9.0`.
 * **BREAKING:** Increase the minimum version of `firebase-functions` in the Functions emulator from `3.0.0` to `3.3.0`.
-- **BREAKING:** Remove support for top-level `hosting` config.
-* Updated underlying logging infrastructure.
->>>>>>> 1ec856e4
+* **BREAKING:** Remove support for top-level `hosting` config.
+* Update underlying logging infrastructure.
+* Replace deprecated `google-auto-auth` package with `google-auth-library`.