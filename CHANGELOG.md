<<<<<<< HEAD
* Functions emulator now re-uses workers to avoid running global code on each execution (#1353).
=======
* Fixes a bug where rounds=0 was accepted for SHA1 hashes (#1617).
>>>>>>> cd4e56ff
<|MERGE_RESOLUTION|>--- conflicted
+++ resolved
@@ -1,5 +1,2 @@
-<<<<<<< HEAD
-* Functions emulator now re-uses workers to avoid running global code on each execution (#1353).
-=======
 * Fixes a bug where rounds=0 was accepted for SHA1 hashes (#1617).
->>>>>>> cd4e56ff
+* Functions emulator now re-uses workers to avoid running global code on each execution (#1353).