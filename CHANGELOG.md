--- conflicted
+++ resolved
@@ -1,9 +1,5 @@
-<<<<<<< HEAD
-- Address additional cases where we were attempting to deploy a framework's development bundle (#5895)
-- Switch `ext:dev:init` to default 'billingRequired' to true in `extension.yaml`
-=======
 - Fix a bug preventing web framework's dev-mode from working out-of-box with Firebase Authentication. (#5894)
 - Address additional cases where we were attempting to deploy a framework's development bundle (#5895)
 - Switch `ext:dev:init` to default 'billingRequired' to true in `extension.yaml`
-- Support Astro hybrid rendering (#5898)
->>>>>>> a3a1da93
+- Remove `LOCATION` param from the `extensions.yaml` template for `ext:dev:init`
+- Support Astro hybrid rendering (#5898)