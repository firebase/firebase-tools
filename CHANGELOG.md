* Fixes a bug where rounds=0 was accepted for SHA1 hashes (#1617).
* Allows support for using `\n` in the `--releaseNotes` option of the `appdistribution:distribute` command (#1739).
<<<<<<< HEAD
* Specifies schema version when dealing with IAM Policies related to Extensions.
=======
* Functions emulator now re-uses workers to avoid running global code on each execution (#1353).
>>>>>>> 98eaf285
<|MERGE_RESOLUTION|>--- conflicted
+++ resolved
@@ -1,7 +1,4 @@
 * Fixes a bug where rounds=0 was accepted for SHA1 hashes (#1617).
 * Allows support for using `\n` in the `--releaseNotes` option of the `appdistribution:distribute` command (#1739).
-<<<<<<< HEAD
 * Specifies schema version when dealing with IAM Policies related to Extensions.
-=======
-* Functions emulator now re-uses workers to avoid running global code on each execution (#1353).
->>>>>>> 98eaf285
+* Functions emulator now re-uses workers to avoid running global code on each execution (#1353).