--- conflicted
+++ resolved
@@ -1,5 +1 @@
-<<<<<<< HEAD
-- Fix bug where function timeout couldn't be configured in the Functions Emulator. (#4745)
-- Fix bug where functions:config get command failed on empty variable. (#4707)
-=======
->>>>>>> 266e1d7f
+- Fix bug where function timeout couldn't be configured in the Functions Emulator. (#4745)