--- conflicted
+++ resolved
@@ -1,6 +1,3 @@
-<<<<<<< HEAD
 - Check that billing is enabled and move App Hosting next to Hosting in init list (#7871).
-=======
 - Fix rollouts:create to handle backend regionality & other fixes. (#7862)
->>>>>>> df2f6820
 - Fixed Next.js issue with PPR routes not rendering correctly. (#7625)