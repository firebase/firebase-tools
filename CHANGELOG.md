<<<<<<< HEAD
* Added support for managing the Realtime Database setting `strictTriggerValidation`.
* Fixes trigger parser to not rely on prototype methods (#1687).
* Fixes bug where standalone CLI would hang in the Android Studio integrated terminal.
* Fixes a bug where accessing refs from background function arguments would point to prod (#1682).
* Verifies required permissions on feature initialization.
=======
* Fixes a bug where rounds=0 was accepted for SHA1 hashes (#1617).
* Allows support for using `\n` in the `--releaseNotes` option of the `appdistribution:distribute` command (#1739).
>>>>>>> c9019ffa
<|MERGE_RESOLUTION|>--- conflicted
+++ resolved
@@ -1,10 +1,7 @@
-<<<<<<< HEAD
 * Added support for managing the Realtime Database setting `strictTriggerValidation`.
 * Fixes trigger parser to not rely on prototype methods (#1687).
 * Fixes bug where standalone CLI would hang in the Android Studio integrated terminal.
 * Fixes a bug where accessing refs from background function arguments would point to prod (#1682).
 * Verifies required permissions on feature initialization.
-=======
 * Fixes a bug where rounds=0 was accepted for SHA1 hashes (#1617).
-* Allows support for using `\n` in the `--releaseNotes` option of the `appdistribution:distribute` command (#1739).
->>>>>>> c9019ffa
+* Allows support for using `\n` in the `--releaseNotes` option of the `appdistribution:distribute` command (#1739).