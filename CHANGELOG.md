--- conflicted
+++ resolved
@@ -1,11 +1,3 @@
-<<<<<<< HEAD
-* Fixes a bug where the Cloud Functions emulator ignored the "host" configuration (#1722).
-* Fixes a bug where the Cloud Functions emulator accepted requests to too many paths (#1773).
-* Modifies `firebase ext:update` to not perform update if the extension is already up to date.
-* Print Firebase Console links for Extensions after operations.
-* Updated Firebase Extensions registry address.
 * Adds the ability to select an extension to install from a list of available official extensions when `firebase ext:install -i` or `firebase ext:install --interactive` is run.
-=======
 * Clean up extraneous error messages in extensions commands.
-* Adds breakpoint debugging for the Cloud Functions emulator using the `--inspect-functions` flag (#1360).
->>>>>>> 78705289
+* Adds breakpoint debugging for the Cloud Functions emulator using the `--inspect-functions` flag (#1360).