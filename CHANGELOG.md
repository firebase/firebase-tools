* Fixes a bug where the Functions emulator ignored the "host" configuration (#1722)
* Fixes a bug where the Functions emulator accepted requests to too many paths (#1773)
<<<<<<< HEAD
* Adds support for immutable params in `ext:configure`.
* Adds printing of Firebase console links for Firebase Extensions after operations.
* Updates Firebase Extensions registry address.
=======
* Modifies `firebase ext:update` to not perform update if the extension is already up to date.
* Print Firebase Console links for Extensions after operations.
* Updated Firebase Extensions registry address.
* Adds the `firebase init emulators` command.
* Adds a Cloud Pub/Sub Emulator (#1748).
>>>>>>> 8282bac6
<|MERGE_RESOLUTION|>--- conflicted
+++ resolved
@@ -1,13 +1,8 @@
 * Fixes a bug where the Functions emulator ignored the "host" configuration (#1722)
 * Fixes a bug where the Functions emulator accepted requests to too many paths (#1773)
-<<<<<<< HEAD
-* Adds support for immutable params in `ext:configure`.
-* Adds printing of Firebase console links for Firebase Extensions after operations.
+* Modifies `firebase ext:update` to not perform update if the extension is already up to date.
+* Adds printing of Firebase Console links for Extensions after operations.
 * Updates Firebase Extensions registry address.
-=======
-* Modifies `firebase ext:update` to not perform update if the extension is already up to date.
-* Print Firebase Console links for Extensions after operations.
-* Updated Firebase Extensions registry address.
 * Adds the `firebase init emulators` command.
 * Adds a Cloud Pub/Sub Emulator (#1748).
->>>>>>> 8282bac6
+* Adds support for immutable params in `ext:configure`.