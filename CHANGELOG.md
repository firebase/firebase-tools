* Clean up extraneous error messages in extensions commands.
* Adds breakpoint debugging for the Cloud Functions emulator using the `--inspect-functions` flag (#1360).
* Adds the ability for the Hosting emulator start offline through `emulators:start` (#1854).
<<<<<<< HEAD
* Changes `ext:install` to display helpful links instead of post-install instructions.
=======
* Sets the GCLOUD_PROJECT environment variable for scripts ran through 'emulators:exec'.
>>>>>>> ac96124f
<|MERGE_RESOLUTION|>--- conflicted
+++ resolved
@@ -1,8 +1,5 @@
 * Clean up extraneous error messages in extensions commands.
 * Adds breakpoint debugging for the Cloud Functions emulator using the `--inspect-functions` flag (#1360).
 * Adds the ability for the Hosting emulator start offline through `emulators:start` (#1854).
-<<<<<<< HEAD
 * Changes `ext:install` to display helpful links instead of post-install instructions.
-=======
-* Sets the GCLOUD_PROJECT environment variable for scripts ran through 'emulators:exec'.
->>>>>>> ac96124f
+* Sets the GCLOUD_PROJECT environment variable for scripts ran through 'emulators:exec'.