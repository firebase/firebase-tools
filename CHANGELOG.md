<<<<<<< HEAD
* Updated Extensions registry address.
=======
* Fixes a bug where the Functions emulator ignored the "host" configuration (#1722)
* Fixes a bug where the Functions emulator accepted requests to too many paths (#1773)
* Adds printing of Firebase console links for Firebase Extensions after operations.
>>>>>>> 48e7f273
<|MERGE_RESOLUTION|>--- conflicted
+++ resolved
@@ -1,7 +1,4 @@
-<<<<<<< HEAD
-* Updated Extensions registry address.
-=======
 * Fixes a bug where the Functions emulator ignored the "host" configuration (#1722)
 * Fixes a bug where the Functions emulator accepted requests to too many paths (#1773)
 * Adds printing of Firebase console links for Firebase Extensions after operations.
->>>>>>> 48e7f273
+* Updated Firebase Extensions registry address.