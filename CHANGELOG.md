--- conflicted
+++ resolved
@@ -1,7 +1 @@
-<<<<<<< HEAD
-- Add a confirmation in `firebase init dataconnect` before asking for app idea description. (#9282)
-- Add a command `firebase dataconnect:execute` to run queries and mutations (#9274).
-- Updated to v2.15.0 of the Data Connect emulator, which changes Dart SDKs to have generated objects use Object.hashAll()
-- `firebase dataconnect:sdk:generate` will run `init dataconnect:sdk` automatically if no SDKs are configured (#9325).
-=======
->>>>>>> 902570b3
+- `firebase dataconnect:sdk:generate` will run `init dataconnect:sdk` automatically if no SDKs are configured (#9325).