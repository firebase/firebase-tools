- Change default runtime for Firebase Extensions template to nodejs10.
- Modify messages for Firebase Extensions Node.js 10 migration.
- Stop creating, updating and deleting service accounts during extension installation, update, and uninstallation.
<<<<<<< HEAD
- Fixes Hosting deploys when using `--config` flag.
=======
- Adds regular expression support for the Firebase Hosting emulator.
- Defaults `firebase login` to use an authorization code in Codespaces environments.
>>>>>>> cc2a5cb8
<|MERGE_RESOLUTION|>--- conflicted
+++ resolved
@@ -1,9 +1,6 @@
 - Change default runtime for Firebase Extensions template to nodejs10.
 - Modify messages for Firebase Extensions Node.js 10 migration.
 - Stop creating, updating and deleting service accounts during extension installation, update, and uninstallation.
-<<<<<<< HEAD
-- Fixes Hosting deploys when using `--config` flag.
-=======
 - Adds regular expression support for the Firebase Hosting emulator.
 - Defaults `firebase login` to use an authorization code in Codespaces environments.
->>>>>>> cc2a5cb8
+- Fixes Firebase Hosting deploys when using `--config` flag.