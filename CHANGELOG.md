- Fixes a bug in the pubsub emulator by forcing a shutdown if it didn't end cleanly. (#5294)
- Fixes an issue where dependencies for emulated Extensions would not be installed on Windows - thanks @stfsy! (#5372)
- Adds emulator support for Extensions with schedule triggers - thanks @stsfy! (#5374)
<<<<<<< HEAD
- Fix bug where CLI was unable to deploy Firebase Functions in some monorepo setups (#5391)
- Fix bug where functions:delete command did not recognize '-' as delimiter. (#5290)
=======
- Fixes an issue in the Functions emulator where secret values were undefined after hot reload with the `--inspect-functions` flag. (#5384)
- Fixes a bug where functions:delete command did not recognize '-' as delimiter. (#5290)
- Reintroduces an updated Hosting emulator with i18n (#4879) and Windows path (#5133) fixes.
>>>>>>> a010a78d
<|MERGE_RESOLUTION|>--- conflicted
+++ resolved
@@ -1,11 +1,7 @@
 - Fixes a bug in the pubsub emulator by forcing a shutdown if it didn't end cleanly. (#5294)
 - Fixes an issue where dependencies for emulated Extensions would not be installed on Windows - thanks @stfsy! (#5372)
 - Adds emulator support for Extensions with schedule triggers - thanks @stsfy! (#5374)
-<<<<<<< HEAD
 - Fix bug where CLI was unable to deploy Firebase Functions in some monorepo setups (#5391)
-- Fix bug where functions:delete command did not recognize '-' as delimiter. (#5290)
-=======
 - Fixes an issue in the Functions emulator where secret values were undefined after hot reload with the `--inspect-functions` flag. (#5384)
 - Fixes a bug where functions:delete command did not recognize '-' as delimiter. (#5290)
-- Reintroduces an updated Hosting emulator with i18n (#4879) and Windows path (#5133) fixes.
->>>>>>> a010a78d
+- Reintroduces an updated Hosting emulator with i18n (#4879) and Windows path (#5133) fixes.