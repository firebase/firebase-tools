--- conflicted
+++ resolved
@@ -2,8 +2,5 @@
 - Includes latest features and improvements from production in the Firestore Emulator.
 - Fixes issue where all database functions triggered on the default namespace (#2501)
 - Fixes issue where rules paths were not normalized before reading (#2544)
-<<<<<<< HEAD
-- Adds support for deploying functions with a failure policy.
-=======
 - Functions emulator waits for all functions to finish before exiting (#1813)
->>>>>>> 2b6fa696
+- Adds support for deploying functions with a failure policy.