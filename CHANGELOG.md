--- conflicted
+++ resolved
@@ -6,10 +6,7 @@
 - Add GCP API client functions to support App Hosting deploy from source feature. (#8545)
 - Changed firebase init template for functions to pin runtime version on init. (#8553)
 - Fix an issue where updating a Cloud Function that retires would add incorrect fields to the updateMask. (#8560)
-<<<<<<< HEAD
 - Fixed multi tenancy support for SSO users in the auth emulator (#8544)
-- Provision App Hosting compute service account during init flow. (#8580)
-=======
 - Add SDK autoinit capabilities to App Hosting emulator. (#8582)
 - Provision App Hosting compute service account during init flow. (#8580)
 - Updated the Firebase Data Connect local toolkit to v2.6.1, which includes the following changes: (#8598)
@@ -18,5 +15,4 @@
   - Disallow `@check` on side-effect fields if the mutation doesn't have `@transaction`.
   - Improved error messages when reading a field of `null` in CEL expressions.
   - Updated the underlying Go dependency version from v1.22.2 to v1.22.12.
-  - Added the `response` binding to Server Values and `@check(expr:)` CEL expressions.
->>>>>>> 5b3926e9
+  - Added the `response` binding to Server Values and `@check(expr:)` CEL expressions.