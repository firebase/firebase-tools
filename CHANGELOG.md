--- conflicted
+++ resolved
@@ -1,5 +1,2 @@
-<<<<<<< HEAD
-- Fixes issue where `host` header was being incorrectly set when proxying to Cloud Run or Cloud Functions for Firebase from the Hosting emulator. (#3012)
-=======
 - Catches errors while updating authorized domains when deleting channels, printing a warning instead of failing.
->>>>>>> 87434cc8
+- Fixes issue where `host` header was being incorrectly set when proxying to Cloud Run or Cloud Functions for Firebase from the Hosting emulator. (#3012)