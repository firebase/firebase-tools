--- conflicted
+++ resolved
@@ -1,8 +1,5 @@
-<<<<<<< HEAD
 - Add support for object list using certain Admin SDKs (#5208)
 - Fixes source token expiration issue by acquiring new source token upon expiration.
 - Warn if a web framework's package.json contains anything other than the framework default build command.
-=======
 - Add support for Firestore TTL (#5267)
-- Fix bug where secrets were not loaded when emulating functions with `--inpsect-functions`. (#4605)
->>>>>>> 97ce5505
+- Fix bug where secrets were not loaded when emulating functions with `--inpsect-functions`. (#4605)