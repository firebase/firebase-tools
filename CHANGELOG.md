* Fixes a bug where rounds=0 was accepted for SHA1 hashes (#1617).
* Allows support for using `\n` in the `--releaseNotes` option of the `appdistribution:distribute` command (#1739).
<<<<<<< HEAD
* Improves error handling of unreachable regions for Cloud Functions deploys.
=======
* Functions emulator now re-uses workers to avoid running global code on each execution (#1353).
>>>>>>> 24878233
<|MERGE_RESOLUTION|>--- conflicted
+++ resolved
@@ -1,7 +1,4 @@
 * Fixes a bug where rounds=0 was accepted for SHA1 hashes (#1617).
 * Allows support for using `\n` in the `--releaseNotes` option of the `appdistribution:distribute` command (#1739).
-<<<<<<< HEAD
-* Improves error handling of unreachable regions for Cloud Functions deploys.
-=======
 * Functions emulator now re-uses workers to avoid running global code on each execution (#1353).
->>>>>>> 24878233
+* Improves error handling of unreachable regions for Cloud Functions deploys.