<<<<<<< HEAD
- Release Cloud Firestore emulator v1.16.1:
  - Supports read_time in ListCollectionIds
=======
- Fix bug where EVENTARC_CLOUD_EVENT_SOURCE environment variable was correctly set for some functions. (#5597)
>>>>>>> 493bf6e4
<|MERGE_RESOLUTION|>--- conflicted
+++ resolved
@@ -1,6 +1,2 @@
-<<<<<<< HEAD
-- Release Cloud Firestore emulator v1.16.1:
-  - Supports read_time in ListCollectionIds
-=======
-- Fix bug where EVENTARC_CLOUD_EVENT_SOURCE environment variable was correctly set for some functions. (#5597)
->>>>>>> 493bf6e4
+- Releases Cloud Firestore emulator v1.16.1, which adds support for read_time in ListCollectionIds.
+- Fixes bug where EVENTARC_CLOUD_EVENT_SOURCE environment variable was incorrectly set for some functions. (#5597)