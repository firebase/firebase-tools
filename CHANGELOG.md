- Updates reserved environment variables for CF3 to include 'EVENTARC_CLOUD_EVENT_SOURCE' (#4196).
- Fixes arg order for `firebase emulators:start --only storage` (#4195).
<<<<<<< HEAD
- Fixes iOS auth for resumable uploads in Storage Emulator (#4184).
- Fixes Storage Emulator crash on iOS auth error for resumable uploads (#4210).
=======
- Fixes bug where environment variable for gen 2 functions weren't updated on deploy (#4209).
- Fixes an issue in the storage emulator where a file upload would trigger functions with a metadata update handler (#4213).
>>>>>>> afd43429
<|MERGE_RESOLUTION|>--- conflicted
+++ resolved
@@ -1,9 +1,6 @@
 - Updates reserved environment variables for CF3 to include 'EVENTARC_CLOUD_EVENT_SOURCE' (#4196).
 - Fixes arg order for `firebase emulators:start --only storage` (#4195).
-<<<<<<< HEAD
 - Fixes iOS auth for resumable uploads in Storage Emulator (#4184).
 - Fixes Storage Emulator crash on iOS auth error for resumable uploads (#4210).
-=======
 - Fixes bug where environment variable for gen 2 functions weren't updated on deploy (#4209).
-- Fixes an issue in the storage emulator where a file upload would trigger functions with a metadata update handler (#4213).
->>>>>>> afd43429
+- Fixes an issue in the storage emulator where a file upload would trigger functions with a metadata update handler (#4213).