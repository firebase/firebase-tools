- Fix bug in Auth emulator where accounts:lookup is case-sensitive for emails (#8344)
- firebase apphosting:secrets:grantAccess can now grant access to emails and can grant multiple secrets at once (#8357)
- firebase apphosting:secrets:set now has flows to help with test secrets (#8359)
<<<<<<< HEAD
- Fix bug where function deploys didn't support shorthand notation and parameterized service account (#8366)
=======
- BREAKING(apphosting)! apphosting emulator initialization flow now creates apphosting.emulator.yaml with references to live secrets rather than apphosting.local.yaml with saved plaintext. Export command is removed (#8361)
- Fixed an issue where `sql:setup` would incorrectly remove the `cloudsqlsuperuser` role from `firebasesuperuser` (#8363)
>>>>>>> cd372a2a
<|MERGE_RESOLUTION|>--- conflicted
+++ resolved
@@ -1,9 +1,6 @@
 - Fix bug in Auth emulator where accounts:lookup is case-sensitive for emails (#8344)
 - firebase apphosting:secrets:grantAccess can now grant access to emails and can grant multiple secrets at once (#8357)
 - firebase apphosting:secrets:set now has flows to help with test secrets (#8359)
-<<<<<<< HEAD
 - Fix bug where function deploys didn't support shorthand notation and parameterized service account (#8366)
-=======
 - BREAKING(apphosting)! apphosting emulator initialization flow now creates apphosting.emulator.yaml with references to live secrets rather than apphosting.local.yaml with saved plaintext. Export command is removed (#8361)
-- Fixed an issue where `sql:setup` would incorrectly remove the `cloudsqlsuperuser` role from `firebasesuperuser` (#8363)
->>>>>>> cd372a2a
+- Fixed an issue where `sql:setup` would incorrectly remove the `cloudsqlsuperuser` role from `firebasesuperuser` (#8363)