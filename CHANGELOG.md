--- conflicted
+++ resolved
@@ -3,12 +3,8 @@
 - Enhance firebase init apphosting to support local source deploys. (#8479)
 - Fixed issue where `firebase init hosting:github` didn't correctly parse the repo input. (#8536)
 - Add GCP API client functions to support App Hosting deploy from source feature. (#8545)
-<<<<<<< HEAD
 - Fixed an issue where Extensions, Cloud Functions, and App Hosting would run into issues on projects where the default compute service account was changed.
-- Fix an issue where updating a Cloud Function that retires would add incorrect fields to the updateMask. (#8560)
-=======
 - Changed firebase init template for functions to pin runtime version on init. (#8553)
 - Fix an issue where updating a Cloud Function that retires would add incorrect fields to the updateMask. (#8560)
 - Add SDK autoinit capabilities to App Hosting emulator. (#8582)
-- Provision App Hosting compute service account during init flow. (#8580)
->>>>>>> b86a9a64
+- Provision App Hosting compute service account during init flow. (#8580)