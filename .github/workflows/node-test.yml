--- conflicted
+++ resolved
@@ -178,11 +178,8 @@
           - npm run test:triggers-end-to-end:inspect
           - npm run test:storage-deploy
           # - npm run test:storage-emulator-integration
-<<<<<<< HEAD
           - npm run test:frameworks
-=======
           - npm run test:dataconnect-deploy
->>>>>>> 5ddb86c3
     steps:
       - name: Setup Java JDK
         uses: actions/setup-java@v3.3.0
