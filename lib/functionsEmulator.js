'use strict';

var _ = require('lodash');
var chalk = require('chalk');
var path = require('path');
var RSVP = require('rsvp');
var getProjectId = require('./getProjectId');
var utils = require('./utils');
var parseTriggers = require('./parseTriggers');
var functionsConfig = require('./functionsConfig');
var ensureDefaultCredentials = require('./ensureDefaultCredentials');
var track = require('./track');
var logger = require('./logger');

var EmulatorController;

var FunctionsEmulator = function(options) {
  this.controller = null;
  this.emulatedFunctions = [];
  this.options = options;
  this.config = {};
  this.triggers = [];
  this.urls = {};
};

var _pollOperation = function(op, controller) {
  return new RSVP.Promise(function(resolve, reject) {
    var poll = function() {
      controller.client.getOperation(op[0].name)
        .then(function(results) {
          var operation = results[0];
          if (operation.done) {
            if (operation.response) {
              resolve(operation.response.value);
            } else {
              reject(operation.error || new Error('Deployment failed'));
            }
          } else {
            setTimeout(poll, 500);
          }
        })
        .catch(reject);
    };
    poll();
  });
};

FunctionsEmulator.prototype.stop = function() {
  delete process.env.FIREBASE_CONFIG;
  delete process.env.GCLOUD_PROJECT;
  var controller = this.controller;
  return new RSVP.Promise(function(resolve) {
    if (controller) {
      controller.stop().then(resolve);
      // Force-kill controller after 0.5 s
      setInterval(function() {
        controller.kill().then(resolve);
      }, 500);
    } else {
      resolve();
    }
  });
};

FunctionsEmulator.prototype._getPorts = function() {
  var portsConfig = {
    supervisorPort: this.options.port,
    restPort: this.options.port + 1,
    grpcPort: this.options.port + 2
  };
  if (_.includes(this.options.targets, 'hosting')) {
    return _.mapValues(portsConfig, function(port) {
      return port + 1; // bump up port numbers by 1 so hosting can be served on first port
    });
  }
  return portsConfig;
};

FunctionsEmulator.prototype.start = function(shellMode) {
  shellMode = shellMode || false;
  var options = this.options;
  var projectId = getProjectId(options);
  var emulatedFunctions = this.emulatedFunctions;
  var instance = this;
  var functionsDir = path.join(options.config.projectDir, options.config.get('functions.source'));
  var ports = this._getPorts();
  var controllerConfig = _.merge({tail: true, service: 'rest'}, ports);
  var firebaseConfig;
  var emulatedProviders = {};

  try {
    // Require must be inside try/catch, since it's an optional dependency. As well, require may fail if node version incompatible.
    var emulatorConfig = require('@google-cloud/functions-emulator/src/config');
    // Must set projectId here instead of later when initializing the controller,
    // otherwise emulator may crash since it is looking for a config file in /src/options.js
    emulatorConfig.set('projectId', projectId); // creates config file in a directory known to the emulator
    EmulatorController = require('@google-cloud/functions-emulator/src/cli/controller');
  } catch (err) {
    var msg = err;
    utils.logWarning(chalk.yellow('functions:') + ' Cannot start emulator. ' + msg);
    return RSVP.reject();
  }

  this.controller = new EmulatorController(controllerConfig);
  var controller = this.controller;

  utils.logBullet(chalk.cyan.bold('functions:') + ' Preparing to emulate functions.');
  logger.debug('Fetching environment');
  ensureDefaultCredentials();
  return functionsConfig.getFirebaseConfig(options)
  .then(function(result) {
    process.env.FIREBASE_CONFIG = JSON.stringify(result);
    process.env.GCLOUD_PROJECT = projectId;
    logger.debug('Starting @google-cloud/functions-emulator');
    return controller.start();
  }).then(function() {
    logger.debug('Parsing function triggers');
    return parseTriggers(projectId, functionsDir, {}, firebaseConfig).catch(function(e) {
      utils.logWarning(chalk.yellow('functions:') + ' Failed to load functions source code. ' +
        'Ensure that you have the latest SDK by running ' + chalk.bold('npm i --save firebase-functions') +
        ' inside the functions directory.');
      logger.debug('Error during trigger parsing: ', e.message);
      return RSVP.reject(e.message);
    });
  }).then(function(triggers) {
    instance.triggers = triggers;
    var promises = _.map(triggers, function(trigger) {
      if (trigger.httpsTrigger) {
        return controller.deploy(trigger.name, {
<<<<<<< HEAD
          entryPoint: trigger.entryPoint,
          firebase: true,
          localPath: functionsDir,
=======
          source: functionsDir,
>>>>>>> 071450f2
          triggerHttp: true
        }).catch(function(e) {
          logger.debug('Error while deploy to emulator: ' + e.stack);
          return RSVP.reject({name: trigger.name});
        });
      }
      if (!shellMode) {
        return RSVP.resolve(); // Don't emulate non-HTTPS functions if shell not running
      }
      logger.debug('Deploying functions locally');
      return controller.deploy(trigger.name, {
<<<<<<< HEAD
        entryPoint: trigger.entryPoint,
        firebase: true,
        localPath: functionsDir,
        triggerProvider: triggerProvider,
        triggerEvent: triggerEvent,
        triggerResource: trigger.eventTrigger.resource
=======
        eventType: trigger.eventTrigger.eventType,
        resource: trigger.eventTrigger.resource,
        source: functionsDir
      }).catch(function(e) {
        logger.debug('Error while deploy to emulator: ' + e.stack);
        return RSVP.reject({name: trigger.name});
>>>>>>> 071450f2
      });
    });
    return RSVP.allSettled(promises);
  }).then(function(operations) {
    return RSVP.all(_.map(operations, function(operation) {
      if (operation.state === 'rejected') {
        utils.logWarning(chalk.yellow('functions:') + ' Failed to emulate ' + _.get(operation, 'reason.name', ''));
        return RSVP.resolve();
      }
      if (!operation.value) {
        return RSVP.resolve(); // Emulation was not attempted
      }
      return _pollOperation(operation.value, controller).then(function(res) {
        var funcName = _.chain(res).get('name').split('/').last().value();
        emulatedFunctions.push(funcName);
        if (res.httpsTrigger) {
          emulatedProviders.HTTPS = true;
          var message = chalk.green.bold('functions: ') + funcName.replace(/\-/g, '.');
          instance.urls[funcName] = res.httpsTrigger.url;
          if (!shellMode) {
            message += ': ' + chalk.bold(res.httpsTrigger.url);
          }
          utils.logSuccess(message);
        } else {
          var provider = utils.getFunctionsEventProvider(res.eventTrigger.eventType);
          emulatedProviders[provider] = true;
          utils.logSuccess(chalk.green.bold('functions: ') + funcName.replace(/\-/g, '.'));
        }
      });
    }));
  }).then(function() {
    var providerList = _.keys(emulatedProviders).sort().join(',');
    if (emulatedFunctions.length > 0) {
      track('Functions Emulation', providerList, emulatedFunctions.length);
    } else {
      return instance.stop();
    }
  }).catch(function(e) {
    if (e) {
      utils.logWarning(chalk.yellow('functions:') + ' Error from emulator. ' + e);
      logger.debug(e.stack);
    }
    return instance.stop();
  });
};

module.exports = FunctionsEmulator;<|MERGE_RESOLUTION|>--- conflicted
+++ resolved
@@ -127,13 +127,9 @@
     var promises = _.map(triggers, function(trigger) {
       if (trigger.httpsTrigger) {
         return controller.deploy(trigger.name, {
-<<<<<<< HEAD
           entryPoint: trigger.entryPoint,
           firebase: true,
-          localPath: functionsDir,
-=======
           source: functionsDir,
->>>>>>> 071450f2
           triggerHttp: true
         }).catch(function(e) {
           logger.debug('Error while deploy to emulator: ' + e.stack);
@@ -145,21 +141,14 @@
       }
       logger.debug('Deploying functions locally');
       return controller.deploy(trigger.name, {
-<<<<<<< HEAD
         entryPoint: trigger.entryPoint,
+        eventType: trigger.eventTrigger.eventType,
         firebase: true,
-        localPath: functionsDir,
-        triggerProvider: triggerProvider,
-        triggerEvent: triggerEvent,
-        triggerResource: trigger.eventTrigger.resource
-=======
-        eventType: trigger.eventTrigger.eventType,
         resource: trigger.eventTrigger.resource,
         source: functionsDir
       }).catch(function(e) {
         logger.debug('Error while deploy to emulator: ' + e.stack);
         return RSVP.reject({name: trigger.name});
->>>>>>> 071450f2
       });
     });
     return RSVP.allSettled(promises);
