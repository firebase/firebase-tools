'use strict';

var _ = require('lodash');
var chalk = require('chalk');
var path = require('path');
var RSVP = require('rsvp');
var getProjectId = require('../getProjectId');
var utils = require('../utils');
var parseTriggersEmulator = require('../parseTriggersEmulator');
var functionsConfig = require('../functionsConfig');
var EmulatorController;
var controller;

function _pollOperation(op) {
  return new RSVP.Promise(function(resolve, reject) {
    var poll = function() {
      controller.client.getOperation(op[0].name)
        .then(function(results) {
          var operation = results[0];
          if (operation.done) {
            if (operation.response) {
              resolve(operation.response.value);
            } else {
              reject(operation.error || new Error('Deployment failed'));
            }
          } else {
            setTimeout(poll, 500);
          }
        })
        .catch(reject);
    };
    poll();
  });
}

function _stopEmulator() {
  delete process.env.FIREBASE_PROJECT;
  return new RSVP.Promise(function(resolve) {
    if (controller) {
      controller.stop().then(resolve);
      // Force-kill controller after 0.5 s
      setInterval(function() {
        controller.kill().then(resolve);
      }, 500);
    } else {
      resolve();
    }
  });
}

function _getPorts(options) {
  var portsConfig = {
    restPort: options.port,
    grpcPort: options.port + 1,
    supervisorPort: options.port + 2
  };
  if (_.includes(options.targets, 'hosting')) {
    return _.mapValues(portsConfig, function(port) {
      return port + 1; // bump up port numbers by 1 so hosting can be served on first port
    });
  }
  return portsConfig;
}

function _startEmulator(options) {
  var projectId = getProjectId(options);
  try {
    var emulatorConfig = require('@google-cloud/functions-emulator/src/config');
    // Must set projectId here instead of later when initializing the controller,
    // otherwise emulator may crash since it is looking for a config file in /src/options.js
    emulatorConfig.set('projectId', projectId); // creates config file in a directory known to the emulator
    EmulatorController = require('@google-cloud/functions-emulator/src/cli/controller');
  } catch (err) {
    var msg = err;
    if (process.version !== 'v6.9.1') {
      msg = 'Please use Node version v6.9.1, you have ' + process.version + '\n';
    }
    utils.logWarning(chalk.yellow('functions:') + ' Cannot start emulator. ' + msg);
    return RSVP.reject();
  }
  if (process.version !== 'v6.9.1') {
    utils.logWarning(chalk.yellow('functions:') + ' The emulator works best with Node version v6.9.1, you have ' + process.version + '\n');
  }
  var functionsDir = path.join(options.config.projectDir, options.config.get('functions.source'));
<<<<<<< HEAD
  var controllerConfig = _.merge({tail: true}, _getPorts(options));
=======
  var projectId = getProjectId(options);
  var controllerConfig = _.merge({tail: true, projectId: projectId}, _getPorts(options));
  utils.logBullet(chalk.cyan.bold('functions:') + ' Preparing to emulate HTTPS functions. Support for other event types coming soon.');

>>>>>>> 5004f525
  controller = new EmulatorController(controllerConfig);
  var firebaseConfig;

  return functionsConfig.getFirebaseConfig(projectId, options.instance)
  .then(function(result) {
    firebaseConfig = JSON.stringify(result);
    process.env.FIREBASE_PROJECT = firebaseConfig;
    return controller.start({ detached: false, stdio: ['ignore', process.stdout, process.stderr] });
  }).then(function() {
    return controller.clear().catch(_.noop); // undeploys previously locally deployed functions
  }).then(function() {
<<<<<<< HEAD
    return parseTriggersEmulator(firebaseConfig, projectId, functionsDir);
=======
    return parseTriggers(projectId, options.instance, functionsDir);
  // TODO: display better formatted message when there are errors from trigger parsing
  }).catch(function(e) {
    utils.logWarning(chalk.yellow('functions:') + ' Failed to load functions source code. ' +
      'Please note that emulation of custom config values are not supported yet. Run ' +
      chalk.bold('firebase serve --only hosting') + ' to only serve hosting files.\n\n' + e);
    return RSVP.resolve();
>>>>>>> 5004f525
  }).then(function(triggers) {
    var promises = _.map(triggers, function(trigger) {
      if (trigger.httpsTrigger) {
        return controller.deploy(trigger.name, {
          localPath: functionsDir,
          triggerHttp: true
        }).catch(function() {
          return RSVP.reject({name: trigger.name});
        });
      }
      return RSVP.resolve(); // TODO: support other trigger types
    });
    return RSVP.allSettled(promises);
  }).then(function(operations) {
    var functionUrls = {};
    return RSVP.all(_.map(operations, function(operation) {
      if (operation.state === 'rejected') {
        utils.logWarning(chalk.yellow('functions:') + ' Failed to emulate ' + operation.reason.name);
        return RSVP.resolve();
      }
      if (!operation.value) {
        return RSVP.resolve(); // it was a non-HTTPS trigger
      }
      return _pollOperation(operation.value).then(function(res) {
        var funcName = _.chain(res).get('name').split('/').last().value();
        functionUrls[funcName] = res.httpsTrigger.url;
      });
    })).then(function() {
      return functionUrls;
    });
  }).then(function(functionUrls) {
    if (_.size(functionUrls) === 0) {
      utils.logBullet(chalk.cyan.bold('functions: ') + 'No HTTPS functions emulated. ' +
        'Support for other function types are coming soon.');
      return;
    }
    _.forEach(functionUrls, function(url, funcName) {
      utils.logSuccess(chalk.green.bold('functions: ') + funcName + ': ' + chalk.bold(url));
    });
  }).catch(function(e) {
    utils.logWarning(chalk.yellow('functions:') + ' Error from emulator. ' + e.stack);
    return _stopEmulator();
  });
}

module.exports = {
  start: _startEmulator,
  stop: _stopEmulator
};<|MERGE_RESOLUTION|>--- conflicted
+++ resolved
@@ -82,14 +82,10 @@
     utils.logWarning(chalk.yellow('functions:') + ' The emulator works best with Node version v6.9.1, you have ' + process.version + '\n');
   }
   var functionsDir = path.join(options.config.projectDir, options.config.get('functions.source'));
-<<<<<<< HEAD
+  var projectId = getProjectId(options);
   var controllerConfig = _.merge({tail: true}, _getPorts(options));
-=======
-  var projectId = getProjectId(options);
-  var controllerConfig = _.merge({tail: true, projectId: projectId}, _getPorts(options));
   utils.logBullet(chalk.cyan.bold('functions:') + ' Preparing to emulate HTTPS functions. Support for other event types coming soon.');
 
->>>>>>> 5004f525
   controller = new EmulatorController(controllerConfig);
   var firebaseConfig;
 
@@ -101,17 +97,12 @@
   }).then(function() {
     return controller.clear().catch(_.noop); // undeploys previously locally deployed functions
   }).then(function() {
-<<<<<<< HEAD
     return parseTriggersEmulator(firebaseConfig, projectId, functionsDir);
-=======
-    return parseTriggers(projectId, options.instance, functionsDir);
-  // TODO: display better formatted message when there are errors from trigger parsing
   }).catch(function(e) {
     utils.logWarning(chalk.yellow('functions:') + ' Failed to load functions source code. ' +
       'Please note that emulation of custom config values are not supported yet. Run ' +
       chalk.bold('firebase serve --only hosting') + ' to only serve hosting files.\n\n' + e);
     return RSVP.resolve();
->>>>>>> 5004f525
   }).then(function(triggers) {
     var promises = _.map(triggers, function(trigger) {
       if (trigger.httpsTrigger) {
